// -*-Mode: C++;-*-

// * BeginRiceCopyright *****************************************************
//
// $HeadURL$
// $Id$
//
// --------------------------------------------------------------------------
// Part of HPCToolkit (hpctoolkit.org)
//
// Information about sources of support for research and development of
// HPCToolkit is at 'hpctoolkit.org' and in 'README.Acknowledgments'.
// --------------------------------------------------------------------------
//
// Copyright ((c)) 2002-2019, Rice University
// All rights reserved.
//
// Redistribution and use in source and binary forms, with or without
// modification, are permitted provided that the following conditions are
// met:
//
// * Redistributions of source code must retain the above copyright
//   notice, this list of conditions and the following disclaimer.
//
// * Redistributions in binary form must reproduce the above copyright
//   notice, this list of conditions and the following disclaimer in the
//   documentation and/or other materials provided with the distribution.
//
// * Neither the name of Rice University (RICE) nor the names of its
//   contributors may be used to endorse or promote products derived from
//   this software without specific prior written permission.
//
// This software is provided by RICE and contributors "as is" and any
// express or implied warranties, including, but not limited to, the
// implied warranties of merchantability and fitness for a particular
// purpose are disclaimed. In no event shall RICE or contributors be
// liable for any direct, indirect, incidental, special, exemplary, or
// consequential damages (including, but not limited to, procurement of
// substitute goods or services; loss of use, data, or profits; or
// business interruption) however caused and on any theory of liability,
// whether in contract, strict liability, or tort (including negligence
// or otherwise) arising in any way out of the use of this software, even
// if advised of the possibility of such damage.
//
// ******************************************************* EndRiceCopyright *

// This file is the main program for hpcstruct.  This side just
// handles the argument list.  The real work is in makeStructure() in
// lib/banal/Struct.cpp.

//****************************** Include Files ******************************

#include <iostream>
using std::cerr;
using std::endl;

#include <dlfcn.h>
#include <stdio.h>
#include <fstream>
#include <string>
#include <streambuf>
#include <new>
#include <vector>

#include "Args.hpp"

#include <lib/banal/Struct.hpp>
#include <lib/binutils/Demangler.hpp>
#include <lib/prof-lean/hpcio.h>

#include <lib/support/diagnostics.h>
#include <lib/support/realpath.h>
#include <lib/support/FileUtil.hpp>
#include <lib/support/IOUtil.hpp>
#include <lib/support/RealPathMgr.hpp>

#include <include/hpctoolkit-config.h>

#ifdef ENABLE_OPENMP
#include <omp.h>
#endif


//**************************** Support Functions ****************************

#define CXX_DEMANGLER_FN_NAME "__cxa_demangle"

static int
realmain(int argc, char* argv[]);


static void
hpctoolkit_demangler_error(char *error_string, const char *demangler_library_filename)
{
  std::cerr << "WARNING: Unable to open user-specified C++ demangler library '" 
            << demangler_library_filename << "'" << std::endl; 

  std::cerr << "         Dynamic library error: '" << error_string <<  "'" 
            << std::endl; 

  std::cerr << "         Using default demangler instead." << std::endl;
}


static void
hpctoolkit_demangler_init(const char *demangler_library_filename, const char *demangler_function)
{
  if (demangler_library_filename) {
    static void *demangler_library_handle =
      dlopen(demangler_library_filename, RTLD_LAZY | RTLD_LOCAL);

    if (demangler_library_handle) {
      dlerror(); // clear error condition before calling dlsym

      demangler_t demangle_fn = (demangler_t) 
        dlsym(demangler_library_handle, demangler_function);
      if (demangle_fn) {
        hpctoolkit_demangler_set(demangle_fn);
        return; 
      }
    }
    hpctoolkit_demangler_error(dlerror(), demangler_library_filename);
  } 
}

//****************************** Main Program *******************************

int
main(int argc, char* argv[])
{
  try {
    return realmain(argc, argv);
  }
  catch (const Diagnostics::Exception& x) {
    DIAG_EMsg(x.message());
    exit(1);
  } 
  catch (const std::bad_alloc& x) {
    DIAG_EMsg("[std::bad_alloc] " << x.what());
    exit(1);
  } 
  catch (const std::exception& x) {
    DIAG_EMsg("[std::exception] " << x.what());
    exit(1);
  } 
  catch (...) {
    DIAG_EMsg("Unknown exception encountered!");
    exit(2);
  }
}


static int
realmain(int argc, char* argv[])
{
  Args args(argc, argv);
  BAnal::Struct::Options opts;

  RealPathMgr::singleton().searchPaths(args.searchPathStr);
<<<<<<< HEAD
  for (auto &in_filenm : args.in_filenm) {
    RealPathMgr::singleton().realpath(in_filenm);
=======
  RealPathMgr::singleton().realpath(args.in_filenm);

  // ------------------------------------------------------------
  // Parameters on how to run hpcstruct
  // ------------------------------------------------------------

#ifdef ENABLE_OPENMP
  opts.jobs = args.jobs;
  opts.jobs_parse = args.jobs_parse;
  opts.jobs_symtab = args.jobs_symtab;

  // default is to run serial (for correctness), unless --jobs is
  // specified.
  if (opts.jobs < 1) {
    opts.jobs = 1;
>>>>>>> ee4f0a82
  }
  if (opts.jobs_parse < 1) {
    opts.jobs_parse = opts.jobs;
  }

  // libdw is not yet thread-safe, so run symtab serial unless
  // specifically requested.
  if (opts.jobs_symtab < 1) {
    opts.jobs_symtab = 1;
  }
  omp_set_num_threads(1);
#else
  opts.jobs = 1;
  opts.jobs_parse = 1;
  opts.jobs_symtab = 1;
#endif

  opts.show_time = args.show_time;

  for (size_t i = 0; i < args.in_filenm.size(); ++i) {
    auto &in_filenm = args.in_filenm[i];

    // ------------------------------------------------------------
    // open the specified load module
    // ------------------------------------------------------------
    InputFile loadModule;
    bool loadModuleOpen = loadModule.openFile(in_filenm);
    if (!loadModuleOpen) {
      // error already printed by openFile
      exit(1);
    }
<<<<<<< HEAD

    // ------------------------------------------------------------
    // Set the demangler before reading the executable 
    // ------------------------------------------------------------
    if (!args.demangle_library.empty()) {
      const char* demangle_library = args.demangle_library.c_str();
      const char* demangle_function = CXX_DEMANGLER_FN_NAME;
      if (!args.demangle_function.empty()) {
        demangle_function = args.demangle_function.c_str();
      }
      hpctoolkit_demangler_init(demangle_library, demangle_function);
      ourDemangle = true;
    }

=======
    hpctoolkit_demangler_init(demangle_library, demangle_function);
    opts.ourDemangle = true;
  }

  // ------------------------------------------------------------
  // Build and print the program structure tree
  // ------------------------------------------------------------
>>>>>>> ee4f0a82

    // ------------------------------------------------------------
    // Build and print the program structure tree
    // ------------------------------------------------------------
    auto &out_filenm = args.out_filenm[i];
    const char* osnm = (out_filenm == "-") ? NULL : out_filenm.c_str();
    std::ostream* outFile = IOUtil::OpenOStream(osnm);
    char* outBuf = new char[HPCIO_RWBufferSz];

    std::streambuf* os_buf = outFile->rdbuf();
    os_buf->pubsetbuf(outBuf, HPCIO_RWBufferSz);

    std::string gapsName = "";
    std::ostream* gapsFile = NULL;
    char* gapsBuf = NULL;
    std::streambuf* gaps_rdbuf = NULL;

    if (args.show_gaps) {
      // fixme: may want to add --gaps-name option
      if (out_filenm == "-") {
        DIAG_EMsg("Cannot make gaps file when hpcstruct file is stdout.");
        exit(1);
      }

      gapsName = RealPath(osnm) + std::string(".gaps");
      gapsFile = IOUtil::OpenOStream(gapsName.c_str());
      gapsBuf = new char[HPCIO_RWBufferSz];
      gaps_rdbuf = gapsFile->rdbuf();
      gaps_rdbuf->pubsetbuf(gapsBuf, HPCIO_RWBufferSz);
    }

<<<<<<< HEAD
    ProcNameMgr* procNameMgr = NULL;
    if (args.lush_agent == "agent-c++") {
      procNameMgr = new CppNameMgr;
    }
    else if (args.lush_agent == "agent-cilk") {
      procNameMgr = new CilkNameMgr;
    }

    BAnal::Struct::makeStructure(loadModule, outFile, gapsFile, gapsName,
               ourDemangle, procNameMgr);
=======
#if 0
  ProcNameMgr* procNameMgr = NULL;
  if (args.lush_agent == "agent-c++") {
    procNameMgr = new CppNameMgr;
  }
  else if (args.lush_agent == "agent-cilk") {
    procNameMgr = new CilkNameMgr;
  }
#endif

  BAnal::Struct::makeStructure(args.in_filenm, outFile, gapsFile, gapsName,
			       args.searchPathStr, opts);
>>>>>>> ee4f0a82

    IOUtil::CloseStream(outFile);
    delete[] outBuf;

    if (gapsFile != NULL) {
      IOUtil::CloseStream(gapsFile);
      delete[] gapsBuf;
    }
  }

  return (0);
}<|MERGE_RESOLUTION|>--- conflicted
+++ resolved
@@ -149,7 +149,6 @@
   }
 }
 
-
 static int
 realmain(int argc, char* argv[])
 {
@@ -157,11 +156,9 @@
   BAnal::Struct::Options opts;
 
   RealPathMgr::singleton().searchPaths(args.searchPathStr);
-<<<<<<< HEAD
   for (auto &in_filenm : args.in_filenm) {
     RealPathMgr::singleton().realpath(in_filenm);
-=======
-  RealPathMgr::singleton().realpath(args.in_filenm);
+  }
 
   // ------------------------------------------------------------
   // Parameters on how to run hpcstruct
@@ -176,7 +173,6 @@
   // specified.
   if (opts.jobs < 1) {
     opts.jobs = 1;
->>>>>>> ee4f0a82
   }
   if (opts.jobs_parse < 1) {
     opts.jobs_parse = opts.jobs;
@@ -196,85 +192,55 @@
 
   opts.show_time = args.show_time;
 
+  // ------------------------------------------------------------
+  // Set the demangler before reading the executable 
+  // ------------------------------------------------------------
+  if (!args.demangle_library.empty()) {
+    const char* demangle_library = args.demangle_library.c_str();
+    const char* demangle_function = CXX_DEMANGLER_FN_NAME;
+    if (!args.demangle_function.empty()) {
+      demangle_function = args.demangle_function.c_str();
+    }
+    hpctoolkit_demangler_init(demangle_library, demangle_function);
+    opts.ourDemangle = true;
+  }
+
   for (size_t i = 0; i < args.in_filenm.size(); ++i) {
     auto &in_filenm = args.in_filenm[i];
 
-    // ------------------------------------------------------------
-    // open the specified load module
-    // ------------------------------------------------------------
-    InputFile loadModule;
-    bool loadModuleOpen = loadModule.openFile(in_filenm);
-    if (!loadModuleOpen) {
-      // error already printed by openFile
+
+  // ------------------------------------------------------------
+  // Build and print the program structure tree
+  // ------------------------------------------------------------
+
+  auto &out_filenm = args.out_filenm[i];
+  const char* osnm = (out_filenm == "-") ? NULL : out_filenm.c_str();
+
+  std::ostream* outFile = IOUtil::OpenOStream(osnm);
+  char* outBuf = new char[HPCIO_RWBufferSz];
+
+  std::streambuf* os_buf = outFile->rdbuf();
+  os_buf->pubsetbuf(outBuf, HPCIO_RWBufferSz);
+
+  std::string gapsName = "";
+  std::ostream* gapsFile = NULL;
+  char* gapsBuf = NULL;
+  std::streambuf* gaps_rdbuf = NULL;
+
+  if (args.show_gaps) {
+    // fixme: may want to add --gaps-name option
+    if (out_filenm == "-") {
+      DIAG_EMsg("Cannot make gaps file when hpcstruct file is stdout.");
       exit(1);
     }
-<<<<<<< HEAD
-
-    // ------------------------------------------------------------
-    // Set the demangler before reading the executable 
-    // ------------------------------------------------------------
-    if (!args.demangle_library.empty()) {
-      const char* demangle_library = args.demangle_library.c_str();
-      const char* demangle_function = CXX_DEMANGLER_FN_NAME;
-      if (!args.demangle_function.empty()) {
-        demangle_function = args.demangle_function.c_str();
-      }
-      hpctoolkit_demangler_init(demangle_library, demangle_function);
-      ourDemangle = true;
-    }
-
-=======
-    hpctoolkit_demangler_init(demangle_library, demangle_function);
-    opts.ourDemangle = true;
-  }
-
-  // ------------------------------------------------------------
-  // Build and print the program structure tree
-  // ------------------------------------------------------------
->>>>>>> ee4f0a82
-
-    // ------------------------------------------------------------
-    // Build and print the program structure tree
-    // ------------------------------------------------------------
-    auto &out_filenm = args.out_filenm[i];
-    const char* osnm = (out_filenm == "-") ? NULL : out_filenm.c_str();
-    std::ostream* outFile = IOUtil::OpenOStream(osnm);
-    char* outBuf = new char[HPCIO_RWBufferSz];
-
-    std::streambuf* os_buf = outFile->rdbuf();
-    os_buf->pubsetbuf(outBuf, HPCIO_RWBufferSz);
-
-    std::string gapsName = "";
-    std::ostream* gapsFile = NULL;
-    char* gapsBuf = NULL;
-    std::streambuf* gaps_rdbuf = NULL;
-
-    if (args.show_gaps) {
-      // fixme: may want to add --gaps-name option
-      if (out_filenm == "-") {
-        DIAG_EMsg("Cannot make gaps file when hpcstruct file is stdout.");
-        exit(1);
-      }
-
-      gapsName = RealPath(osnm) + std::string(".gaps");
-      gapsFile = IOUtil::OpenOStream(gapsName.c_str());
-      gapsBuf = new char[HPCIO_RWBufferSz];
-      gaps_rdbuf = gapsFile->rdbuf();
-      gaps_rdbuf->pubsetbuf(gapsBuf, HPCIO_RWBufferSz);
-    }
-
-<<<<<<< HEAD
-    ProcNameMgr* procNameMgr = NULL;
-    if (args.lush_agent == "agent-c++") {
-      procNameMgr = new CppNameMgr;
-    }
-    else if (args.lush_agent == "agent-cilk") {
-      procNameMgr = new CilkNameMgr;
-    }
-
-    BAnal::Struct::makeStructure(loadModule, outFile, gapsFile, gapsName,
-               ourDemangle, procNameMgr);
-=======
+
+    gapsName = RealPath(osnm) + std::string(".gaps");
+    gapsFile = IOUtil::OpenOStream(gapsName.c_str());
+    gapsBuf = new char[HPCIO_RWBufferSz];
+    gaps_rdbuf = gapsFile->rdbuf();
+    gaps_rdbuf->pubsetbuf(gapsBuf, HPCIO_RWBufferSz);
+  }
+
 #if 0
   ProcNameMgr* procNameMgr = NULL;
   if (args.lush_agent == "agent-c++") {
@@ -285,18 +251,17 @@
   }
 #endif
 
-  BAnal::Struct::makeStructure(args.in_filenm, outFile, gapsFile, gapsName,
+  BAnal::Struct::makeStructure(in_filenm, outFile, gapsFile, gapsName,
 			       args.searchPathStr, opts);
->>>>>>> ee4f0a82
-
-    IOUtil::CloseStream(outFile);
-    delete[] outBuf;
-
-    if (gapsFile != NULL) {
-      IOUtil::CloseStream(gapsFile);
-      delete[] gapsBuf;
-    }
-  }
+
+  IOUtil::CloseStream(outFile);
+  delete[] outBuf;
+
+  if (gapsFile != NULL) {
+    IOUtil::CloseStream(gapsFile);
+    delete[] gapsBuf;
+  }
+}
 
   return (0);
 }