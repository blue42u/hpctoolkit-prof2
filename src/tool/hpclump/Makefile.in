# Makefile.in generated by automake 1.15.1 from Makefile.am.
# @configure_input@

# Copyright (C) 1994-2017 Free Software Foundation, Inc.

# This Makefile.in is free software; the Free Software Foundation
# gives unlimited permission to copy and/or distribute it,
# with or without modifications, as long as this notice is preserved.

# This program is distributed in the hope that it will be useful,
# but WITHOUT ANY WARRANTY, to the extent permitted by law; without
# even the implied warranty of MERCHANTABILITY or FITNESS FOR A
# PARTICULAR PURPOSE.

@SET_MAKE@

# -*-Mode: makefile;-*-

#############################################################################
#############################################################################

# -*-Mode: makefile;-*-

#############################################################################
#############################################################################

#############################################################################
# HPCTOOLKIT Components and Settings
#############################################################################

############################################################
# Local includes
############################################################

# -*-Mode: makefile;-*-

#############################################################################
#############################################################################

#############################################################################
# HPCTOOLKIT Extra rules
#############################################################################

############################################################
# C Preprocessor
############################################################

VPATH = @srcdir@
am__is_gnu_make = { \
  if test -z '$(MAKELEVEL)'; then \
    false; \
  elif test -n '$(MAKE_HOST)'; then \
    true; \
  elif test -n '$(MAKE_VERSION)' && test -n '$(CURDIR)'; then \
    true; \
  else \
    false; \
  fi; \
}
am__make_running_with_option = \
  case $${target_option-} in \
      ?) ;; \
      *) echo "am__make_running_with_option: internal error: invalid" \
              "target option '$${target_option-}' specified" >&2; \
         exit 1;; \
  esac; \
  has_opt=no; \
  sane_makeflags=$$MAKEFLAGS; \
  if $(am__is_gnu_make); then \
    sane_makeflags=$$MFLAGS; \
  else \
    case $$MAKEFLAGS in \
      *\\[\ \	]*) \
        bs=\\; \
        sane_makeflags=`printf '%s\n' "$$MAKEFLAGS" \
          | sed "s/$$bs$$bs[$$bs $$bs	]*//g"`;; \
    esac; \
  fi; \
  skip_next=no; \
  strip_trailopt () \
  { \
    flg=`printf '%s\n' "$$flg" | sed "s/$$1.*$$//"`; \
  }; \
  for flg in $$sane_makeflags; do \
    test $$skip_next = yes && { skip_next=no; continue; }; \
    case $$flg in \
      *=*|--*) continue;; \
        -*I) strip_trailopt 'I'; skip_next=yes;; \
      -*I?*) strip_trailopt 'I';; \
        -*O) strip_trailopt 'O'; skip_next=yes;; \
      -*O?*) strip_trailopt 'O';; \
        -*l) strip_trailopt 'l'; skip_next=yes;; \
      -*l?*) strip_trailopt 'l';; \
      -[dEDm]) skip_next=yes;; \
      -[JT]) skip_next=yes;; \
    esac; \
    case $$flg in \
      *$$target_option*) has_opt=yes; break;; \
    esac; \
  done; \
  test $$has_opt = yes
am__make_dryrun = (target_option=n; $(am__make_running_with_option))
am__make_keepgoing = (target_option=k; $(am__make_running_with_option))
pkgdatadir = $(datadir)/@PACKAGE@
pkgincludedir = $(includedir)/@PACKAGE@
am__cd = CDPATH="$${ZSH_VERSION+.}$(PATH_SEPARATOR)" && cd
install_sh_DATA = $(install_sh) -c -m 644
install_sh_PROGRAM = $(install_sh) -c
install_sh_SCRIPT = $(install_sh) -c
INSTALL_HEADER = $(INSTALL_DATA)
transform = $(program_transform_name)
NORMAL_INSTALL = :
PRE_INSTALL = :
POST_INSTALL = :
NORMAL_UNINSTALL = :
PRE_UNINSTALL = :
POST_UNINSTALL = :
build_triplet = @build@
host_triplet = @host@
pkglibexec_PROGRAMS = hpclump$(EXEEXT)
subdir = src/tool/hpclump
ACLOCAL_M4 = $(top_srcdir)/aclocal.m4
am__aclocal_m4_deps = $(top_srcdir)/config/libtool.m4 \
	$(top_srcdir)/config/ltoptions.m4 \
	$(top_srcdir)/config/ltsugar.m4 \
	$(top_srcdir)/config/ltversion.m4 \
	$(top_srcdir)/config/lt~obsolete.m4 \
	$(top_srcdir)/config/hpc-cxxutils.m4 \
	$(top_srcdir)/configure.ac
am__configure_deps = $(am__aclocal_m4_deps) $(CONFIGURE_DEPENDENCIES) \
	$(ACLOCAL_M4)
DIST_COMMON = $(srcdir)/Makefile.am $(am__DIST_COMMON)
mkinstalldirs = $(SHELL) $(top_srcdir)/config/mkinstalldirs
CONFIG_HEADER = $(top_builddir)/src/include/hpctoolkit-config.h
CONFIG_CLEAN_FILES =
CONFIG_CLEAN_VPATH_FILES =
am__installdirs = "$(DESTDIR)$(pkglibexecdir)"
PROGRAMS = $(pkglibexec_PROGRAMS)
am__objects_1 = hpclump-main.$(OBJEXT) hpclump-Args.$(OBJEXT)
am_hpclump_OBJECTS = $(am__objects_1)
hpclump_OBJECTS = $(am_hpclump_OBJECTS)
am__DEPENDENCIES_1 =
@HOST_CPU_X86_FAMILY_TRUE@am__DEPENDENCIES_2 = $(am__DEPENDENCIES_1)
am__DEPENDENCIES_3 = $(am__DEPENDENCIES_1)
am__DEPENDENCIES_4 = $(HPCLIB_Binutils) $(HPCLIB_ProfLean) \
	$(HPCLIB_ISA) $(am__DEPENDENCIES_2) $(HPCLIB_Support) \
	$(HPCLIB_SupportLean) $(am__DEPENDENCIES_3)
hpclump_DEPENDENCIES = $(am__DEPENDENCIES_4)
AM_V_lt = $(am__v_lt_@AM_V@)
am__v_lt_ = $(am__v_lt_@AM_DEFAULT_V@)
am__v_lt_0 = --silent
am__v_lt_1 = 
hpclump_LINK = $(LIBTOOL) $(AM_V_lt) --tag=CXX $(AM_LIBTOOLFLAGS) \
	$(LIBTOOLFLAGS) --mode=link $(CXXLD) $(hpclump_CXXFLAGS) \
	$(CXXFLAGS) $(hpclump_LDFLAGS) $(LDFLAGS) -o $@
AM_V_P = $(am__v_P_@AM_V@)
am__v_P_ = $(am__v_P_@AM_DEFAULT_V@)
am__v_P_0 = false
am__v_P_1 = :
AM_V_GEN = $(am__v_GEN_@AM_V@)
am__v_GEN_ = $(am__v_GEN_@AM_DEFAULT_V@)
am__v_GEN_0 = @echo "  GEN     " $@;
am__v_GEN_1 = 
AM_V_at = $(am__v_at_@AM_V@)
am__v_at_ = $(am__v_at_@AM_DEFAULT_V@)
am__v_at_0 = @
am__v_at_1 = 
DEFAULT_INCLUDES = -I.@am__isrc@ -I$(top_builddir)/src/include
depcomp = $(SHELL) $(top_srcdir)/config/depcomp
am__depfiles_maybe = depfiles
am__mv = mv -f
CXXCOMPILE = $(CXX) $(DEFS) $(DEFAULT_INCLUDES) $(INCLUDES) \
	$(AM_CPPFLAGS) $(CPPFLAGS) $(AM_CXXFLAGS) $(CXXFLAGS)
LTCXXCOMPILE = $(LIBTOOL) $(AM_V_lt) --tag=CXX $(AM_LIBTOOLFLAGS) \
	$(LIBTOOLFLAGS) --mode=compile $(CXX) $(DEFS) \
	$(DEFAULT_INCLUDES) $(INCLUDES) $(AM_CPPFLAGS) $(CPPFLAGS) \
	$(AM_CXXFLAGS) $(CXXFLAGS)
AM_V_CXX = $(am__v_CXX_@AM_V@)
am__v_CXX_ = $(am__v_CXX_@AM_DEFAULT_V@)
am__v_CXX_0 = @echo "  CXX     " $@;
am__v_CXX_1 = 
CXXLD = $(CXX)
CXXLINK = $(LIBTOOL) $(AM_V_lt) --tag=CXX $(AM_LIBTOOLFLAGS) \
	$(LIBTOOLFLAGS) --mode=link $(CXXLD) $(AM_CXXFLAGS) \
	$(CXXFLAGS) $(AM_LDFLAGS) $(LDFLAGS) -o $@
AM_V_CXXLD = $(am__v_CXXLD_@AM_V@)
am__v_CXXLD_ = $(am__v_CXXLD_@AM_DEFAULT_V@)
am__v_CXXLD_0 = @echo "  CXXLD   " $@;
am__v_CXXLD_1 = 
COMPILE = $(CC) $(DEFS) $(DEFAULT_INCLUDES) $(INCLUDES) $(AM_CPPFLAGS) \
	$(CPPFLAGS) $(AM_CFLAGS) $(CFLAGS)
LTCOMPILE = $(LIBTOOL) $(AM_V_lt) --tag=CC $(AM_LIBTOOLFLAGS) \
	$(LIBTOOLFLAGS) --mode=compile $(CC) $(DEFS) \
	$(DEFAULT_INCLUDES) $(INCLUDES) $(AM_CPPFLAGS) $(CPPFLAGS) \
	$(AM_CFLAGS) $(CFLAGS)
AM_V_CC = $(am__v_CC_@AM_V@)
am__v_CC_ = $(am__v_CC_@AM_DEFAULT_V@)
am__v_CC_0 = @echo "  CC      " $@;
am__v_CC_1 = 
CCLD = $(CC)
LINK = $(LIBTOOL) $(AM_V_lt) --tag=CC $(AM_LIBTOOLFLAGS) \
	$(LIBTOOLFLAGS) --mode=link $(CCLD) $(AM_CFLAGS) $(CFLAGS) \
	$(AM_LDFLAGS) $(LDFLAGS) -o $@
AM_V_CCLD = $(am__v_CCLD_@AM_V@)
am__v_CCLD_ = $(am__v_CCLD_@AM_DEFAULT_V@)
am__v_CCLD_0 = @echo "  CCLD    " $@;
am__v_CCLD_1 = 
SOURCES = $(hpclump_SOURCES)
DIST_SOURCES = $(hpclump_SOURCES)
am__can_run_installinfo = \
  case $$AM_UPDATE_INFO_DIR in \
    n|no|NO) false;; \
    *) (install-info --version) >/dev/null 2>&1;; \
  esac
am__tagged_files = $(HEADERS) $(SOURCES) $(TAGS_FILES) $(LISP)
# Read a list of newline-separated strings from the standard input,
# and print each of them once, without duplicates.  Input order is
# *not* preserved.
am__uniquify_input = $(AWK) '\
  BEGIN { nonempty = 0; } \
  { items[$$0] = 1; nonempty = 1; } \
  END { if (nonempty) { for (i in items) print i; }; } \
'
# Make sure the list of sources is unique.  This is necessary because,
# e.g., the same source file might be shared among _SOURCES variables
# for different programs/libraries.
am__define_uniq_tagged_files = \
  list='$(am__tagged_files)'; \
  unique=`for i in $$list; do \
    if test -f "$$i"; then echo $$i; else echo $(srcdir)/$$i; fi; \
  done | $(am__uniquify_input)`
ETAGS = etags
CTAGS = ctags
am__DIST_COMMON = $(srcdir)/Makefile.in $(top_srcdir)/config/depcomp \
	$(top_srcdir)/config/mkinstalldirs \
	$(top_srcdir)/src/Makeinclude.config \
	$(top_srcdir)/src/Makeinclude.rules
DISTFILES = $(DIST_COMMON) $(DIST_SOURCES) $(TEXINFOS) $(EXTRA_DIST)

#############################################################################
# Automake rules
#############################################################################
pkglibdir = @my_pkglibdir@
pkglibexecdir = @my_pkglibexecdir@
ACLOCAL = @ACLOCAL@
AMTAR = @AMTAR@
AM_DEFAULT_VERBOSITY = @AM_DEFAULT_VERBOSITY@
AR = @AR@
AUTOCONF = @AUTOCONF@
AUTOHEADER = @AUTOHEADER@
AUTOMAKE = @AUTOMAKE@
AWK = @AWK@
BACK_END_LABEL = @BACK_END_LABEL@
BINUTILS_IFLAGS = @BINUTILS_IFLAGS@
BINUTILS_LIBS = @BINUTILS_LIBS@
BOOST_COPY = @BOOST_COPY@
BOOST_COPY_LIST = @BOOST_COPY_LIST@
BOOST_IFLAGS = @BOOST_IFLAGS@
BOOST_LFLAGS = @BOOST_LFLAGS@
BOOST_LIB_DIR = @BOOST_LIB_DIR@
BZIP_COPY = @BZIP_COPY@
BZIP_LIB = @BZIP_LIB@
CC = @CC@
CCAS = @CCAS@
CCASDEPMODE = @CCASDEPMODE@
CCASFLAGS = @CCASFLAGS@
CCDEPMODE = @CCDEPMODE@
CFLAGS = @CFLAGS@
CPP = @CPP@
CPPFLAGS = @CPPFLAGS@
CXX = @CXX@
CXX11_FLAG = @CXX11_FLAG@
CXXCPP = @CXXCPP@
CXXDEPMODE = @CXXDEPMODE@
CXXFLAGS = @CXXFLAGS@
CYGPATH_W = @CYGPATH_W@
DEFS = @DEFS@
DEPDIR = @DEPDIR@
DLLTOOL = @DLLTOOL@
DSYMUTIL = @DSYMUTIL@
DUMPBIN = @DUMPBIN@
DYNINST_COPY = @DYNINST_COPY@
DYNINST_IFLAGS = @DYNINST_IFLAGS@
DYNINST_LFLAGS = @DYNINST_LFLAGS@
DYNINST_LIB_DIR = @DYNINST_LIB_DIR@
ECHO_C = @ECHO_C@
ECHO_N = @ECHO_N@
ECHO_T = @ECHO_T@
EGREP = @EGREP@
EXEEXT = @EXEEXT@
F77_SYMBOLS = @F77_SYMBOLS@
FGREP = @FGREP@
GREP = @GREP@
HOST_AR = @HOST_AR@
HOST_CFLAGS = @HOST_CFLAGS@
HOST_CXXFLAGS = @HOST_CXXFLAGS@
HOST_HPCPROFTT_LDFLAGS = @HOST_HPCPROFTT_LDFLAGS@
HOST_HPCPROF_FLAT_LDFLAGS = @HOST_HPCPROF_FLAT_LDFLAGS@
HOST_HPCPROF_LDFLAGS = @HOST_HPCPROF_LDFLAGS@
HOST_HPCRUN_LDFLAGS = @HOST_HPCRUN_LDFLAGS@
HOST_HPCSTRUCT_LDFLAGS = @HOST_HPCSTRUCT_LDFLAGS@
HOST_LIBTREPOSITORY = @HOST_LIBTREPOSITORY@
HOST_LINK_NO_START_FILES = @HOST_LINK_NO_START_FILES@
HOST_XPROF_LDFLAGS = @HOST_XPROF_LDFLAGS@
HPCLINK_LD_FLAGS = @HPCLINK_LD_FLAGS@
HPCPROFMPI_LT_LDFLAGS = @HPCPROFMPI_LT_LDFLAGS@
HPCRUN_LIBCXX_PATH = @HPCRUN_LIBCXX_PATH@
HPCTOOLKIT_PLATFORM = @HPCTOOLKIT_PLATFORM@
INSTALL = @INSTALL@
INSTALL_DATA = @INSTALL_DATA@
INSTALL_PROGRAM = @INSTALL_PROGRAM@
INSTALL_SCRIPT = @INSTALL_SCRIPT@
INSTALL_STRIP_PROGRAM = @INSTALL_STRIP_PROGRAM@
LD = @LD@
LDFLAGS = @LDFLAGS@
LIBDWARF_COPY = @LIBDWARF_COPY@
LIBDWARF_INC = @LIBDWARF_INC@
LIBDWARF_LIB = @LIBDWARF_LIB@
LIBELF_COPY = @LIBELF_COPY@
LIBELF_INC = @LIBELF_INC@
LIBELF_LIB = @LIBELF_LIB@
LIBMONITOR_COPY = @LIBMONITOR_COPY@
LIBMONITOR_INC = @LIBMONITOR_INC@
LIBMONITOR_LIB = @LIBMONITOR_LIB@
LIBMONITOR_RUN_DIR = @LIBMONITOR_RUN_DIR@
LIBMONITOR_WRAP_NAMES = @LIBMONITOR_WRAP_NAMES@
LIBOBJS = @LIBOBJS@
LIBS = @LIBS@
LIBTOOL = @LIBTOOL@
LIBTOOL_DEPS = @LIBTOOL_DEPS@
LIBUNWIND_COPY = @LIBUNWIND_COPY@
LIBUNWIND_CPPFLAGS_DYN = @LIBUNWIND_CPPFLAGS_DYN@
LIBUNWIND_CPPFLAGS_STAT = @LIBUNWIND_CPPFLAGS_STAT@
LIBUNWIND_IFLAGS = @LIBUNWIND_IFLAGS@
LIBUNWIND_LDFLAGS_DYN = @LIBUNWIND_LDFLAGS_DYN@
LIBUNWIND_LDFLAGS_STAT = @LIBUNWIND_LDFLAGS_STAT@
LIBUNWIND_LIB = @LIBUNWIND_LIB@
LIPO = @LIPO@
LN_S = @LN_S@
LTLIBOBJS = @LTLIBOBJS@
LT_SYS_LIBRARY_PATH = @LT_SYS_LIBRARY_PATH@
LZMA_COPY = @LZMA_COPY@
LZMA_INC = @LZMA_INC@
LZMA_LDFLAGS_DYN = @LZMA_LDFLAGS_DYN@
LZMA_LDFLAGS_STAT = @LZMA_LDFLAGS_STAT@
LZMA_LIB = @LZMA_LIB@
LZMA_PROF_MPI_LIBS = @LZMA_PROF_MPI_LIBS@
MAINT = @MAINT@
MAKEINFO = @MAKEINFO@
MANIFEST_TOOL = @MANIFEST_TOOL@
MBEDTLS_COPY = @MBEDTLS_COPY@
MBEDTLS_IFLAGS = @MBEDTLS_IFLAGS@
MBEDTLS_LIB = @MBEDTLS_LIB@
MBEDTLS_LIBS = @MBEDTLS_LIBS@
MKDIR_P = @MKDIR_P@
MPICC = @MPICC@
MPICXX = @MPICXX@
MPIF77 = @MPIF77@
MPI_INC = @MPI_INC@
MPI_PROTO_FILE = @MPI_PROTO_FILE@
NM = @NM@
NMEDIT = @NMEDIT@
OBJDUMP = @OBJDUMP@
OBJEXT = @OBJEXT@
OPENMP_FLAG = @OPENMP_FLAG@
OPT_CILK_IFLAGS = @OPT_CILK_IFLAGS@
OPT_CUDA = @OPT_CUDA@
OPT_CUDA_IFLAGS = @OPT_CUDA_IFLAGS@
OPT_CUDA_LDFLAGS = @OPT_CUDA_LDFLAGS@
OPT_CUPTI = @OPT_CUPTI@
OPT_CUPTI_IFLAGS = @OPT_CUPTI_IFLAGS@
OPT_CUPTI_LDFLAGS = @OPT_CUPTI_LDFLAGS@
OPT_OBJCOPY = @OPT_OBJCOPY@
OPT_PAPI = @OPT_PAPI@
OPT_PAPI_IFLAGS = @OPT_PAPI_IFLAGS@
OPT_PAPI_LDFLAGS = @OPT_PAPI_LDFLAGS@
OPT_PAPI_LIBPATH = @OPT_PAPI_LIBPATH@
OPT_UPC_IFLAGS = @OPT_UPC_IFLAGS@
OPT_UPC_LDFLAGS = @OPT_UPC_LDFLAGS@
OTOOL = @OTOOL@
OTOOL64 = @OTOOL64@
PACKAGE = @PACKAGE@
PACKAGE_BUGREPORT = @PACKAGE_BUGREPORT@
PACKAGE_NAME = @PACKAGE_NAME@
PACKAGE_STRING = @PACKAGE_STRING@
PACKAGE_TARNAME = @PACKAGE_TARNAME@
PACKAGE_URL = @PACKAGE_URL@
PACKAGE_VERSION = @PACKAGE_VERSION@
PATH_SEPARATOR = @PATH_SEPARATOR@
PERFMON_CFLAGS = @PERFMON_CFLAGS@
PERFMON_COPY = @PERFMON_COPY@
PERFMON_LDFLAGS_DYN = @PERFMON_LDFLAGS_DYN@
PERFMON_LDFLAGS_STAT = @PERFMON_LDFLAGS_STAT@
PERFMON_LIB = @PERFMON_LIB@
PERF_EVENT_PARANOID = @PERF_EVENT_PARANOID@
RANLIB = @RANLIB@
SED = @SED@
SET_MAKE = @SET_MAKE@
SHELL = @SHELL@
STRIP = @STRIP@
TBB_COPY = @TBB_COPY@
TBB_IFLAGS = @TBB_IFLAGS@
TBB_LFLAGS = @TBB_LFLAGS@
TBB_LIB_DIR = @TBB_LIB_DIR@
TBB_PROXY_LIB = @TBB_PROXY_LIB@
VERSION = @VERSION@
XED2_COPY = @XED2_COPY@
XED2_HPCLINK_LIBS = @XED2_HPCLINK_LIBS@
XED2_HPCRUN_LIBS = @XED2_HPCRUN_LIBS@
XED2_INC = @XED2_INC@
XED2_LIB_DIR = @XED2_LIB_DIR@

#############################################################################
# Common settings
#############################################################################

#############################################################################
# Local settings
#############################################################################
XED2_LIB_FLAGS = @XED2_LIB_FLAGS@
XED2_PROF_MPI_LIBS = @XED2_PROF_MPI_LIBS@
XERCES = @XERCES@
XERCES_COPY = @XERCES_COPY@
XERCES_IFLAGS = @XERCES_IFLAGS@
XERCES_LDFLAGS = @XERCES_LDFLAGS@
XERCES_LDLIBS = @XERCES_LDLIBS@
XERCES_LIB = @XERCES_LIB@
ZLIB_COPY = @ZLIB_COPY@
ZLIB_HPCLINK_LIB = @ZLIB_HPCLINK_LIB@
ZLIB_INC = @ZLIB_INC@
ZLIB_LIB = @ZLIB_LIB@
abs_builddir = @abs_builddir@
abs_srcdir = @abs_srcdir@
abs_top_builddir = @abs_top_builddir@
abs_top_srcdir = @abs_top_srcdir@
ac_ct_AR = @ac_ct_AR@
ac_ct_CC = @ac_ct_CC@
ac_ct_CXX = @ac_ct_CXX@
ac_ct_DUMPBIN = @ac_ct_DUMPBIN@
am__include = @am__include@
am__leading_dot = @am__leading_dot@
am__quote = @am__quote@
am__tar = @am__tar@
am__untar = @am__untar@
ans = @ans@
bindir = @bindir@
build = @build@
build_alias = @build_alias@
build_cpu = @build_cpu@
build_os = @build_os@
build_vendor = @build_vendor@
builddir = @builddir@
cxx_c11_flag = @cxx_c11_flag@
datadir = @datadir@
datarootdir = @datarootdir@
docdir = @docdir@
dvidir = @dvidir@
exec_prefix = @exec_prefix@
hash_fcn = @hash_fcn@
hash_value = @hash_value@
host = @host@
host_alias = @host_alias@
host_cpu = @host_cpu@
host_os = @host_os@
host_vendor = @host_vendor@
hpc_ext_libs_dir = @hpc_ext_libs_dir@
hpclink_extra_wrap_names = @hpclink_extra_wrap_names@
htmldir = @htmldir@
includedir = @includedir@
infodir = @infodir@
install_sh = @install_sh@
libdir = @libdir@
libexecdir = @libexecdir@
localedir = @localedir@
localstatedir = @localstatedir@
mandir = @mandir@
mkdir_p = @mkdir_p@
my_pkglibdir = @my_pkglibdir@
my_pkglibexecdir = @my_pkglibexecdir@
oldincludedir = @oldincludedir@
papi_extra_libs = @papi_extra_libs@
pdfdir = @pdfdir@
prefix = @prefix@
program_transform_name = @program_transform_name@
psdir = @psdir@
sbindir = @sbindir@
sharedstatedir = @sharedstatedir@
srcdir = @srcdir@
sysconfdir = @sysconfdir@
target_alias = @target_alias@
top_build_prefix = @top_build_prefix@
top_builddir = @top_builddir@
top_srcdir = @top_srcdir@

# We do not want the standard GNU files (NEWS README AUTHORS ChangeLog...)
AUTOMAKE_OPTIONS = foreign
HPC_IFLAGS = -I@abs_top_srcdir@/src -I@abs_top_builddir@/src

############################################################
# Local libraries
############################################################

# Linking dependencies:
#   HPCLIB_Analysis   : HPCLIB_ProfXML...
#   HPCLIB_Banal      : HPCLIB_Prof HPCLIB_Binutils
#   HPCLIB_Prof       : HPCLIB_Binutils HPCLIB_Support
#   HPCLIB_ProfXML    : HPCLIB_Prof HPCLIB_Binutils HPCLIB_Support
#   HPCLIB_ProfLean   :
#   HPCLIB_Binutils   : HPCLIB_ISA HPCLIB_Support*
#   HPCLIB_ISA        : HPCLIB_Support*
#   HPCLIB_XML        : HPCLIB_Support*
#   HPCLIB_Support    :
#   HPCLIB_SupportLean:
HPCLIB_Analysis = $(top_builddir)/src/lib/analysis/libHPCanalysis.la
HPCLIB_Banal = $(top_builddir)/src/lib/banal/libHPCbanal.la
HPCLIB_Banal_Simple = $(top_builddir)/src/lib/banal/libHPCbanal_simple.la
HPCLIB_Prof = $(top_builddir)/src/lib/prof/libHPCprof.la
HPCLIB_ProfXML = $(top_builddir)/src/lib/profxml/libHPCprofxml.la
HPCLIB_ProfLean = $(top_builddir)/src/lib/prof-lean/libHPCprof-lean.la
HPCLIB_Binutils = $(top_builddir)/src/lib/binutils/libHPCbinutils.la
HPCLIB_ISA = $(top_builddir)/src/lib/isa/libHPCisa.la
HPCLIB_XML = $(top_builddir)/src/lib/xml/libHPCxml.la
HPCLIB_Support = $(top_builddir)/src/lib/support/libHPCsupport.la
HPCLIB_SupportLean = $(top_builddir)/src/lib/support-lean/libHPCsupport-lean.la
MYSOURCES = \
	main.cpp \
	Args.hpp Args.cpp

<<<<<<< HEAD
MY_LIB_Dyninst = -L$(SYMTABAPI_LIB)  -lparseAPI -linstructionAPI \
	$(SYMTABAPI_LIB_LIST) \
	-L$(LIBDWARF_LIB) -ldwarf \
	-L@LIBELF_LIB@ -lelf

MYCFLAGS = @HOST_CFLAGS@   $(HPC_IFLAGS) @GNUBINUTILS_IFLAGS@
MYCXXFLAGS = @HOST_CXXFLAGS@ $(HPC_IFLAGS) @GNUBINUTILS_IFLAGS@
=======
MYCFLAGS = @HOST_CFLAGS@   $(HPC_IFLAGS) @BINUTILS_IFLAGS@
MYCXXFLAGS = @HOST_CXXFLAGS@ $(HPC_IFLAGS) @BINUTILS_IFLAGS@
>>>>>>> 52f8579d
MYLDFLAGS = \
	@HOST_CXXFLAGS@ \
	@LZMA_LDFLAGS_DYN@

MYLDADD = \
	@HOST_LIBTREPOSITORY@ \
	$(HPCLIB_Binutils) \
	$(HPCLIB_ProfLean) \
	$(HPCLIB_ISA) \
	$(MY_LIB_XED) \
	$(HPCLIB_Support) \
	$(HPCLIB_SupportLean) \
<<<<<<< HEAD
	$(MY_LIB_Dyninst) \
	@GNUBINUTILS_LDLIBS@ \
=======
	@LZMA_LDFLAGS_STAT@ \
	@BINUTILS_LIBS@ \
>>>>>>> 52f8579d
	@HOST_HPCSTRUCT_LDFLAGS@

@HOST_CPU_X86_FAMILY_FALSE@MY_LIB_XED = 
@HOST_CPU_X86_FAMILY_TRUE@MY_LIB_XED = $(XED2_LIB_FLAGS)
MYCLEAN = @HOST_LIBTREPOSITORY@
hpclump_SOURCES = $(MYSOURCES)
hpclump_CFLAGS = $(MYCFLAGS)
hpclump_CXXFLAGS = $(MYCXXFLAGS)
hpclump_LDFLAGS = $(MYLDFLAGS)
hpclump_LDADD = $(MYLDADD)
MOSTLYCLEANFILES = $(MYCLEAN)

# Assumes includer sets MYCXXFLAGS and MYCFLAGS
# cf. CXXCOMPILE (automatically generated by automake)
MYCPPFLAGS_0 = $(DEFS) $(DEFAULT_INCLUDES) $(INCLUDES) \
	$(AM_CPPFLAGS) $(CPPFLAGS) 

MYCPPFLAGS_0_CXX = $(MYCPPFLAGS_0) $(AM_CXXFLAGS) $(CXXFLAGS) $(MYCXXFLAGS)
MYCPPFLAGS_0_CC = $(MYCPPFLAGS_0) $(AM_CFLAGS)   $(CFLAGS)   $(MYCFLAGS)
all: all-am

.SUFFIXES:
.SUFFIXES: .cpp .lo .o .obj
$(srcdir)/Makefile.in: @MAINTAINER_MODE_TRUE@ $(srcdir)/Makefile.am $(top_srcdir)/src/Makeinclude.config $(top_srcdir)/src/Makeinclude.rules $(am__configure_deps)
	@for dep in $?; do \
	  case '$(am__configure_deps)' in \
	    *$$dep*) \
	      ( cd $(top_builddir) && $(MAKE) $(AM_MAKEFLAGS) am--refresh ) \
	        && { if test -f $@; then exit 0; else break; fi; }; \
	      exit 1;; \
	  esac; \
	done; \
	echo ' cd $(top_srcdir) && $(AUTOMAKE) --foreign src/tool/hpclump/Makefile'; \
	$(am__cd) $(top_srcdir) && \
	  $(AUTOMAKE) --foreign src/tool/hpclump/Makefile
Makefile: $(srcdir)/Makefile.in $(top_builddir)/config.status
	@case '$?' in \
	  *config.status*) \
	    cd $(top_builddir) && $(MAKE) $(AM_MAKEFLAGS) am--refresh;; \
	  *) \
	    echo ' cd $(top_builddir) && $(SHELL) ./config.status $(subdir)/$@ $(am__depfiles_maybe)'; \
	    cd $(top_builddir) && $(SHELL) ./config.status $(subdir)/$@ $(am__depfiles_maybe);; \
	esac;
$(top_srcdir)/src/Makeinclude.config $(top_srcdir)/src/Makeinclude.rules $(am__empty):

$(top_builddir)/config.status: $(top_srcdir)/configure $(CONFIG_STATUS_DEPENDENCIES)
	cd $(top_builddir) && $(MAKE) $(AM_MAKEFLAGS) am--refresh

$(top_srcdir)/configure: @MAINTAINER_MODE_TRUE@ $(am__configure_deps)
	cd $(top_builddir) && $(MAKE) $(AM_MAKEFLAGS) am--refresh
$(ACLOCAL_M4): @MAINTAINER_MODE_TRUE@ $(am__aclocal_m4_deps)
	cd $(top_builddir) && $(MAKE) $(AM_MAKEFLAGS) am--refresh
$(am__aclocal_m4_deps):
install-pkglibexecPROGRAMS: $(pkglibexec_PROGRAMS)
	@$(NORMAL_INSTALL)
	@list='$(pkglibexec_PROGRAMS)'; test -n "$(pkglibexecdir)" || list=; \
	if test -n "$$list"; then \
	  echo " $(MKDIR_P) '$(DESTDIR)$(pkglibexecdir)'"; \
	  $(MKDIR_P) "$(DESTDIR)$(pkglibexecdir)" || exit 1; \
	fi; \
	for p in $$list; do echo "$$p $$p"; done | \
	sed 's/$(EXEEXT)$$//' | \
	while read p p1; do if test -f $$p \
	 || test -f $$p1 \
	  ; then echo "$$p"; echo "$$p"; else :; fi; \
	done | \
	sed -e 'p;s,.*/,,;n;h' \
	    -e 's|.*|.|' \
	    -e 'p;x;s,.*/,,;s/$(EXEEXT)$$//;$(transform);s/$$/$(EXEEXT)/' | \
	sed 'N;N;N;s,\n, ,g' | \
	$(AWK) 'BEGIN { files["."] = ""; dirs["."] = 1 } \
	  { d=$$3; if (dirs[d] != 1) { print "d", d; dirs[d] = 1 } \
	    if ($$2 == $$4) files[d] = files[d] " " $$1; \
	    else { print "f", $$3 "/" $$4, $$1; } } \
	  END { for (d in files) print "f", d, files[d] }' | \
	while read type dir files; do \
	    if test "$$dir" = .; then dir=; else dir=/$$dir; fi; \
	    test -z "$$files" || { \
	    echo " $(INSTALL_PROGRAM_ENV) $(LIBTOOL) $(AM_LIBTOOLFLAGS) $(LIBTOOLFLAGS) --mode=install $(INSTALL_PROGRAM) $$files '$(DESTDIR)$(pkglibexecdir)$$dir'"; \
	    $(INSTALL_PROGRAM_ENV) $(LIBTOOL) $(AM_LIBTOOLFLAGS) $(LIBTOOLFLAGS) --mode=install $(INSTALL_PROGRAM) $$files "$(DESTDIR)$(pkglibexecdir)$$dir" || exit $$?; \
	    } \
	; done

uninstall-pkglibexecPROGRAMS:
	@$(NORMAL_UNINSTALL)
	@list='$(pkglibexec_PROGRAMS)'; test -n "$(pkglibexecdir)" || list=; \
	files=`for p in $$list; do echo "$$p"; done | \
	  sed -e 'h;s,^.*/,,;s/$(EXEEXT)$$//;$(transform)' \
	      -e 's/$$/$(EXEEXT)/' \
	`; \
	test -n "$$list" || exit 0; \
	echo " ( cd '$(DESTDIR)$(pkglibexecdir)' && rm -f" $$files ")"; \
	cd "$(DESTDIR)$(pkglibexecdir)" && rm -f $$files

clean-pkglibexecPROGRAMS:
	@list='$(pkglibexec_PROGRAMS)'; test -n "$$list" || exit 0; \
	echo " rm -f" $$list; \
	rm -f $$list || exit $$?; \
	test -n "$(EXEEXT)" || exit 0; \
	list=`for p in $$list; do echo "$$p"; done | sed 's/$(EXEEXT)$$//'`; \
	echo " rm -f" $$list; \
	rm -f $$list

hpclump$(EXEEXT): $(hpclump_OBJECTS) $(hpclump_DEPENDENCIES) $(EXTRA_hpclump_DEPENDENCIES) 
	@rm -f hpclump$(EXEEXT)
	$(AM_V_CXXLD)$(hpclump_LINK) $(hpclump_OBJECTS) $(hpclump_LDADD) $(LIBS)

mostlyclean-compile:
	-rm -f *.$(OBJEXT)

distclean-compile:
	-rm -f *.tab.c

@AMDEP_TRUE@@am__include@ @am__quote@./$(DEPDIR)/hpclump-Args.Po@am__quote@
@AMDEP_TRUE@@am__include@ @am__quote@./$(DEPDIR)/hpclump-main.Po@am__quote@

.cpp.o:
@am__fastdepCXX_TRUE@	$(AM_V_CXX)$(CXXCOMPILE) -MT $@ -MD -MP -MF $(DEPDIR)/$*.Tpo -c -o $@ $<
@am__fastdepCXX_TRUE@	$(AM_V_at)$(am__mv) $(DEPDIR)/$*.Tpo $(DEPDIR)/$*.Po
@AMDEP_TRUE@@am__fastdepCXX_FALSE@	$(AM_V_CXX)source='$<' object='$@' libtool=no @AMDEPBACKSLASH@
@AMDEP_TRUE@@am__fastdepCXX_FALSE@	DEPDIR=$(DEPDIR) $(CXXDEPMODE) $(depcomp) @AMDEPBACKSLASH@
@am__fastdepCXX_FALSE@	$(AM_V_CXX@am__nodep@)$(CXXCOMPILE) -c -o $@ $<

.cpp.obj:
@am__fastdepCXX_TRUE@	$(AM_V_CXX)$(CXXCOMPILE) -MT $@ -MD -MP -MF $(DEPDIR)/$*.Tpo -c -o $@ `$(CYGPATH_W) '$<'`
@am__fastdepCXX_TRUE@	$(AM_V_at)$(am__mv) $(DEPDIR)/$*.Tpo $(DEPDIR)/$*.Po
@AMDEP_TRUE@@am__fastdepCXX_FALSE@	$(AM_V_CXX)source='$<' object='$@' libtool=no @AMDEPBACKSLASH@
@AMDEP_TRUE@@am__fastdepCXX_FALSE@	DEPDIR=$(DEPDIR) $(CXXDEPMODE) $(depcomp) @AMDEPBACKSLASH@
@am__fastdepCXX_FALSE@	$(AM_V_CXX@am__nodep@)$(CXXCOMPILE) -c -o $@ `$(CYGPATH_W) '$<'`

.cpp.lo:
@am__fastdepCXX_TRUE@	$(AM_V_CXX)$(LTCXXCOMPILE) -MT $@ -MD -MP -MF $(DEPDIR)/$*.Tpo -c -o $@ $<
@am__fastdepCXX_TRUE@	$(AM_V_at)$(am__mv) $(DEPDIR)/$*.Tpo $(DEPDIR)/$*.Plo
@AMDEP_TRUE@@am__fastdepCXX_FALSE@	$(AM_V_CXX)source='$<' object='$@' libtool=yes @AMDEPBACKSLASH@
@AMDEP_TRUE@@am__fastdepCXX_FALSE@	DEPDIR=$(DEPDIR) $(CXXDEPMODE) $(depcomp) @AMDEPBACKSLASH@
@am__fastdepCXX_FALSE@	$(AM_V_CXX@am__nodep@)$(LTCXXCOMPILE) -c -o $@ $<

hpclump-main.o: main.cpp
@am__fastdepCXX_TRUE@	$(AM_V_CXX)$(CXX) $(DEFS) $(DEFAULT_INCLUDES) $(INCLUDES) $(AM_CPPFLAGS) $(CPPFLAGS) $(hpclump_CXXFLAGS) $(CXXFLAGS) -MT hpclump-main.o -MD -MP -MF $(DEPDIR)/hpclump-main.Tpo -c -o hpclump-main.o `test -f 'main.cpp' || echo '$(srcdir)/'`main.cpp
@am__fastdepCXX_TRUE@	$(AM_V_at)$(am__mv) $(DEPDIR)/hpclump-main.Tpo $(DEPDIR)/hpclump-main.Po
@AMDEP_TRUE@@am__fastdepCXX_FALSE@	$(AM_V_CXX)source='main.cpp' object='hpclump-main.o' libtool=no @AMDEPBACKSLASH@
@AMDEP_TRUE@@am__fastdepCXX_FALSE@	DEPDIR=$(DEPDIR) $(CXXDEPMODE) $(depcomp) @AMDEPBACKSLASH@
@am__fastdepCXX_FALSE@	$(AM_V_CXX@am__nodep@)$(CXX) $(DEFS) $(DEFAULT_INCLUDES) $(INCLUDES) $(AM_CPPFLAGS) $(CPPFLAGS) $(hpclump_CXXFLAGS) $(CXXFLAGS) -c -o hpclump-main.o `test -f 'main.cpp' || echo '$(srcdir)/'`main.cpp

hpclump-main.obj: main.cpp
@am__fastdepCXX_TRUE@	$(AM_V_CXX)$(CXX) $(DEFS) $(DEFAULT_INCLUDES) $(INCLUDES) $(AM_CPPFLAGS) $(CPPFLAGS) $(hpclump_CXXFLAGS) $(CXXFLAGS) -MT hpclump-main.obj -MD -MP -MF $(DEPDIR)/hpclump-main.Tpo -c -o hpclump-main.obj `if test -f 'main.cpp'; then $(CYGPATH_W) 'main.cpp'; else $(CYGPATH_W) '$(srcdir)/main.cpp'; fi`
@am__fastdepCXX_TRUE@	$(AM_V_at)$(am__mv) $(DEPDIR)/hpclump-main.Tpo $(DEPDIR)/hpclump-main.Po
@AMDEP_TRUE@@am__fastdepCXX_FALSE@	$(AM_V_CXX)source='main.cpp' object='hpclump-main.obj' libtool=no @AMDEPBACKSLASH@
@AMDEP_TRUE@@am__fastdepCXX_FALSE@	DEPDIR=$(DEPDIR) $(CXXDEPMODE) $(depcomp) @AMDEPBACKSLASH@
@am__fastdepCXX_FALSE@	$(AM_V_CXX@am__nodep@)$(CXX) $(DEFS) $(DEFAULT_INCLUDES) $(INCLUDES) $(AM_CPPFLAGS) $(CPPFLAGS) $(hpclump_CXXFLAGS) $(CXXFLAGS) -c -o hpclump-main.obj `if test -f 'main.cpp'; then $(CYGPATH_W) 'main.cpp'; else $(CYGPATH_W) '$(srcdir)/main.cpp'; fi`

hpclump-Args.o: Args.cpp
@am__fastdepCXX_TRUE@	$(AM_V_CXX)$(CXX) $(DEFS) $(DEFAULT_INCLUDES) $(INCLUDES) $(AM_CPPFLAGS) $(CPPFLAGS) $(hpclump_CXXFLAGS) $(CXXFLAGS) -MT hpclump-Args.o -MD -MP -MF $(DEPDIR)/hpclump-Args.Tpo -c -o hpclump-Args.o `test -f 'Args.cpp' || echo '$(srcdir)/'`Args.cpp
@am__fastdepCXX_TRUE@	$(AM_V_at)$(am__mv) $(DEPDIR)/hpclump-Args.Tpo $(DEPDIR)/hpclump-Args.Po
@AMDEP_TRUE@@am__fastdepCXX_FALSE@	$(AM_V_CXX)source='Args.cpp' object='hpclump-Args.o' libtool=no @AMDEPBACKSLASH@
@AMDEP_TRUE@@am__fastdepCXX_FALSE@	DEPDIR=$(DEPDIR) $(CXXDEPMODE) $(depcomp) @AMDEPBACKSLASH@
@am__fastdepCXX_FALSE@	$(AM_V_CXX@am__nodep@)$(CXX) $(DEFS) $(DEFAULT_INCLUDES) $(INCLUDES) $(AM_CPPFLAGS) $(CPPFLAGS) $(hpclump_CXXFLAGS) $(CXXFLAGS) -c -o hpclump-Args.o `test -f 'Args.cpp' || echo '$(srcdir)/'`Args.cpp

hpclump-Args.obj: Args.cpp
@am__fastdepCXX_TRUE@	$(AM_V_CXX)$(CXX) $(DEFS) $(DEFAULT_INCLUDES) $(INCLUDES) $(AM_CPPFLAGS) $(CPPFLAGS) $(hpclump_CXXFLAGS) $(CXXFLAGS) -MT hpclump-Args.obj -MD -MP -MF $(DEPDIR)/hpclump-Args.Tpo -c -o hpclump-Args.obj `if test -f 'Args.cpp'; then $(CYGPATH_W) 'Args.cpp'; else $(CYGPATH_W) '$(srcdir)/Args.cpp'; fi`
@am__fastdepCXX_TRUE@	$(AM_V_at)$(am__mv) $(DEPDIR)/hpclump-Args.Tpo $(DEPDIR)/hpclump-Args.Po
@AMDEP_TRUE@@am__fastdepCXX_FALSE@	$(AM_V_CXX)source='Args.cpp' object='hpclump-Args.obj' libtool=no @AMDEPBACKSLASH@
@AMDEP_TRUE@@am__fastdepCXX_FALSE@	DEPDIR=$(DEPDIR) $(CXXDEPMODE) $(depcomp) @AMDEPBACKSLASH@
@am__fastdepCXX_FALSE@	$(AM_V_CXX@am__nodep@)$(CXX) $(DEFS) $(DEFAULT_INCLUDES) $(INCLUDES) $(AM_CPPFLAGS) $(CPPFLAGS) $(hpclump_CXXFLAGS) $(CXXFLAGS) -c -o hpclump-Args.obj `if test -f 'Args.cpp'; then $(CYGPATH_W) 'Args.cpp'; else $(CYGPATH_W) '$(srcdir)/Args.cpp'; fi`

mostlyclean-libtool:
	-rm -f *.lo

clean-libtool:
	-rm -rf .libs _libs

ID: $(am__tagged_files)
	$(am__define_uniq_tagged_files); mkid -fID $$unique
tags: tags-am
TAGS: tags

tags-am: $(TAGS_DEPENDENCIES) $(am__tagged_files)
	set x; \
	here=`pwd`; \
	$(am__define_uniq_tagged_files); \
	shift; \
	if test -z "$(ETAGS_ARGS)$$*$$unique"; then :; else \
	  test -n "$$unique" || unique=$$empty_fix; \
	  if test $$# -gt 0; then \
	    $(ETAGS) $(ETAGSFLAGS) $(AM_ETAGSFLAGS) $(ETAGS_ARGS) \
	      "$$@" $$unique; \
	  else \
	    $(ETAGS) $(ETAGSFLAGS) $(AM_ETAGSFLAGS) $(ETAGS_ARGS) \
	      $$unique; \
	  fi; \
	fi
ctags: ctags-am

CTAGS: ctags
ctags-am: $(TAGS_DEPENDENCIES) $(am__tagged_files)
	$(am__define_uniq_tagged_files); \
	test -z "$(CTAGS_ARGS)$$unique" \
	  || $(CTAGS) $(CTAGSFLAGS) $(AM_CTAGSFLAGS) $(CTAGS_ARGS) \
	     $$unique

GTAGS:
	here=`$(am__cd) $(top_builddir) && pwd` \
	  && $(am__cd) $(top_srcdir) \
	  && gtags -i $(GTAGS_ARGS) "$$here"
cscopelist: cscopelist-am

cscopelist-am: $(am__tagged_files)
	list='$(am__tagged_files)'; \
	case "$(srcdir)" in \
	  [\\/]* | ?:[\\/]*) sdir="$(srcdir)" ;; \
	  *) sdir=$(subdir)/$(srcdir) ;; \
	esac; \
	for i in $$list; do \
	  if test -f "$$i"; then \
	    echo "$(subdir)/$$i"; \
	  else \
	    echo "$$sdir/$$i"; \
	  fi; \
	done >> $(top_builddir)/cscope.files

distclean-tags:
	-rm -f TAGS ID GTAGS GRTAGS GSYMS GPATH tags

distdir: $(DISTFILES)
	@srcdirstrip=`echo "$(srcdir)" | sed 's/[].[^$$\\*]/\\\\&/g'`; \
	topsrcdirstrip=`echo "$(top_srcdir)" | sed 's/[].[^$$\\*]/\\\\&/g'`; \
	list='$(DISTFILES)'; \
	  dist_files=`for file in $$list; do echo $$file; done | \
	  sed -e "s|^$$srcdirstrip/||;t" \
	      -e "s|^$$topsrcdirstrip/|$(top_builddir)/|;t"`; \
	case $$dist_files in \
	  */*) $(MKDIR_P) `echo "$$dist_files" | \
			   sed '/\//!d;s|^|$(distdir)/|;s,/[^/]*$$,,' | \
			   sort -u` ;; \
	esac; \
	for file in $$dist_files; do \
	  if test -f $$file || test -d $$file; then d=.; else d=$(srcdir); fi; \
	  if test -d $$d/$$file; then \
	    dir=`echo "/$$file" | sed -e 's,/[^/]*$$,,'`; \
	    if test -d "$(distdir)/$$file"; then \
	      find "$(distdir)/$$file" -type d ! -perm -700 -exec chmod u+rwx {} \;; \
	    fi; \
	    if test -d $(srcdir)/$$file && test $$d != $(srcdir); then \
	      cp -fpR $(srcdir)/$$file "$(distdir)$$dir" || exit 1; \
	      find "$(distdir)/$$file" -type d ! -perm -700 -exec chmod u+rwx {} \;; \
	    fi; \
	    cp -fpR $$d/$$file "$(distdir)$$dir" || exit 1; \
	  else \
	    test -f "$(distdir)/$$file" \
	    || cp -p $$d/$$file "$(distdir)/$$file" \
	    || exit 1; \
	  fi; \
	done
check-am: all-am
check: check-am
all-am: Makefile $(PROGRAMS)
installdirs:
	for dir in "$(DESTDIR)$(pkglibexecdir)"; do \
	  test -z "$$dir" || $(MKDIR_P) "$$dir"; \
	done
install: install-am
install-exec: install-exec-am
install-data: install-data-am
uninstall: uninstall-am

install-am: all-am
	@$(MAKE) $(AM_MAKEFLAGS) install-exec-am install-data-am

installcheck: installcheck-am
install-strip:
	if test -z '$(STRIP)'; then \
	  $(MAKE) $(AM_MAKEFLAGS) INSTALL_PROGRAM="$(INSTALL_STRIP_PROGRAM)" \
	    install_sh_PROGRAM="$(INSTALL_STRIP_PROGRAM)" INSTALL_STRIP_FLAG=-s \
	      install; \
	else \
	  $(MAKE) $(AM_MAKEFLAGS) INSTALL_PROGRAM="$(INSTALL_STRIP_PROGRAM)" \
	    install_sh_PROGRAM="$(INSTALL_STRIP_PROGRAM)" INSTALL_STRIP_FLAG=-s \
	    "INSTALL_PROGRAM_ENV=STRIPPROG='$(STRIP)'" install; \
	fi
mostlyclean-generic:
	-test -z "$(MOSTLYCLEANFILES)" || rm -f $(MOSTLYCLEANFILES)

clean-generic:

distclean-generic:
	-test -z "$(CONFIG_CLEAN_FILES)" || rm -f $(CONFIG_CLEAN_FILES)
	-test . = "$(srcdir)" || test -z "$(CONFIG_CLEAN_VPATH_FILES)" || rm -f $(CONFIG_CLEAN_VPATH_FILES)

maintainer-clean-generic:
	@echo "This command is intended for maintainers to use"
	@echo "it deletes files that may require special tools to rebuild."
clean: clean-am

clean-am: clean-generic clean-libtool clean-pkglibexecPROGRAMS \
	mostlyclean-am

distclean: distclean-am
	-rm -rf ./$(DEPDIR)
	-rm -f Makefile
distclean-am: clean-am distclean-compile distclean-generic \
	distclean-tags

dvi: dvi-am

dvi-am:

html: html-am

html-am:

info: info-am

info-am:

install-data-am:

install-dvi: install-dvi-am

install-dvi-am:

install-exec-am: install-pkglibexecPROGRAMS

install-html: install-html-am

install-html-am:

install-info: install-info-am

install-info-am:

install-man:

install-pdf: install-pdf-am

install-pdf-am:

install-ps: install-ps-am

install-ps-am:

installcheck-am:

maintainer-clean: maintainer-clean-am
	-rm -rf ./$(DEPDIR)
	-rm -f Makefile
maintainer-clean-am: distclean-am maintainer-clean-generic

mostlyclean: mostlyclean-am

mostlyclean-am: mostlyclean-compile mostlyclean-generic \
	mostlyclean-libtool

pdf: pdf-am

pdf-am:

ps: ps-am

ps-am:

uninstall-am: uninstall-pkglibexecPROGRAMS

.MAKE: install-am install-strip

.PHONY: CTAGS GTAGS TAGS all all-am check check-am clean clean-generic \
	clean-libtool clean-pkglibexecPROGRAMS cscopelist-am ctags \
	ctags-am distclean distclean-compile distclean-generic \
	distclean-libtool distclean-tags distdir dvi dvi-am html \
	html-am info info-am install install-am install-data \
	install-data-am install-dvi install-dvi-am install-exec \
	install-exec-am install-html install-html-am install-info \
	install-info-am install-man install-pdf install-pdf-am \
	install-pkglibexecPROGRAMS install-ps install-ps-am \
	install-strip installcheck installcheck-am installdirs \
	maintainer-clean maintainer-clean-generic mostlyclean \
	mostlyclean-compile mostlyclean-generic mostlyclean-libtool \
	pdf pdf-am ps ps-am tags tags-am uninstall uninstall-am \
	uninstall-pkglibexecPROGRAMS

.PRECIOUS: Makefile


############################################################
# 
############################################################

# arguments: ($1: from) ($2: to)
define HPC_moveIfStaticallyLinked
  if file -b "$1" 2>&1 | $(GREP) -E -i -e 'static.*link' >/dev/null ; then \
    rm -f "$2" ;  \
    mv -f "$1" "$2" ;  \
  fi
endef

#############################################################################

%.cpp.pp : %.cpp
	$(CXXCPP) $(MYCPPFLAGS_0_CXX) $< > $@

%.c.pp : %.c
	$(CXXCPP) $(MYCPPFLAGS_0_CC)  $< > $@

#############################################################################

#############################################################################
# Common rules
#############################################################################

# Tell versions [3.59,3.63) of GNU make to not export all variables.
# Otherwise a system limit (for SysV at least) may be exceeded.
.NOEXPORT:<|MERGE_RESOLUTION|>--- conflicted
+++ resolved
@@ -141,11 +141,10 @@
 hpclump_OBJECTS = $(am_hpclump_OBJECTS)
 am__DEPENDENCIES_1 =
 @HOST_CPU_X86_FAMILY_TRUE@am__DEPENDENCIES_2 = $(am__DEPENDENCIES_1)
-am__DEPENDENCIES_3 = $(am__DEPENDENCIES_1)
-am__DEPENDENCIES_4 = $(HPCLIB_Binutils) $(HPCLIB_ProfLean) \
+am__DEPENDENCIES_3 = $(HPCLIB_Binutils) $(HPCLIB_ProfLean) \
 	$(HPCLIB_ISA) $(am__DEPENDENCIES_2) $(HPCLIB_Support) \
-	$(HPCLIB_SupportLean) $(am__DEPENDENCIES_3)
-hpclump_DEPENDENCIES = $(am__DEPENDENCIES_4)
+	$(HPCLIB_SupportLean)
+hpclump_DEPENDENCIES = $(am__DEPENDENCIES_3)
 AM_V_lt = $(am__v_lt_@AM_V@)
 am__v_lt_ = $(am__v_lt_@AM_DEFAULT_V@)
 am__v_lt_0 = --silent
@@ -526,18 +525,8 @@
 	main.cpp \
 	Args.hpp Args.cpp
 
-<<<<<<< HEAD
-MY_LIB_Dyninst = -L$(SYMTABAPI_LIB)  -lparseAPI -linstructionAPI \
-	$(SYMTABAPI_LIB_LIST) \
-	-L$(LIBDWARF_LIB) -ldwarf \
-	-L@LIBELF_LIB@ -lelf
-
-MYCFLAGS = @HOST_CFLAGS@   $(HPC_IFLAGS) @GNUBINUTILS_IFLAGS@
-MYCXXFLAGS = @HOST_CXXFLAGS@ $(HPC_IFLAGS) @GNUBINUTILS_IFLAGS@
-=======
 MYCFLAGS = @HOST_CFLAGS@   $(HPC_IFLAGS) @BINUTILS_IFLAGS@
 MYCXXFLAGS = @HOST_CXXFLAGS@ $(HPC_IFLAGS) @BINUTILS_IFLAGS@
->>>>>>> 52f8579d
 MYLDFLAGS = \
 	@HOST_CXXFLAGS@ \
 	@LZMA_LDFLAGS_DYN@
@@ -550,13 +539,9 @@
 	$(MY_LIB_XED) \
 	$(HPCLIB_Support) \
 	$(HPCLIB_SupportLean) \
-<<<<<<< HEAD
-	$(MY_LIB_Dyninst) \
-	@GNUBINUTILS_LDLIBS@ \
-=======
+	$(DYNINST_LDFLAGS) \
 	@LZMA_LDFLAGS_STAT@ \
 	@BINUTILS_LIBS@ \
->>>>>>> 52f8579d
 	@HOST_HPCSTRUCT_LDFLAGS@
 
 @HOST_CPU_X86_FAMILY_FALSE@MY_LIB_XED = 
