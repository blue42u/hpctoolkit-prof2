--- conflicted
+++ resolved
@@ -80,11 +80,6 @@
 MYCFLAGS   = @HOST_CFLAGS@   $(HPC_IFLAGS) @BINUTILS_IFLAGS@
 MYCXXFLAGS = @HOST_CXXFLAGS@ $(HPC_IFLAGS) @BINUTILS_IFLAGS@ @XERCES_IFLAGS@
 
-MY_LIB_Dyninst = -L$(SYMTABAPI_LIB)  -lparseAPI -linstructionAPI \
-	$(SYMTABAPI_LIB_LIST) \
-	-L$(LIBDWARF_LIB) -ldwarf \
-	-L@LIBELF_LIB@ -lelf
-
 MYLDFLAGS = \
 	@HOST_CXXFLAGS@ \
 	@XERCES_LDFLAGS@ \
@@ -103,16 +98,12 @@
 	$(HPCLIB_XML) \
 	$(HPCLIB_Support) \
 	$(HPCLIB_SupportLean) \
-<<<<<<< HEAD
 	-L@LIBELF_LIB@ -lelf \
-	@XERCES_LDLIBS@ \
-	$(MY_LIB_Dyninst) \
-	@GNUBINUTILS_LDLIBS@ \
-=======
 	@LZMA_LDFLAGS_STAT@ \
 	@XERCES_LDLIBS@ \
+	$(DYNINST_LFLAGS) \
+	@XERCES_LDLIBS@ \
 	@BINUTILS_LIBS@ \
->>>>>>> 52f8579d
 	@HOST_HPCPROF_LDFLAGS@
 
 if HOST_CPU_X86_FAMILY
