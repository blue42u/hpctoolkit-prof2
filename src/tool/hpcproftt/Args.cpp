--- conflicted
+++ resolved
@@ -98,18 +98,7 @@
 "<profile-file>...\n";
 
 static const char* usage_details = "\
-<<<<<<< HEAD
-hpcproftt generates textual dumps of profile files.  The\n\
-profile list may contain either flat or call path profile files.\n\
-\n\
-Options: General:\n\
-  -v [<n>], --verbose [<n>]\n\
-                       Verbose: generate progress messages to stderr at\n\
-                       verbosity level <n>. {1}\n\
-  -V, --version        Print version information.\n\
-  -h, --help           Print this help.\n\
-  --debug [<n>]        Debug: use debug level <n>. {1}\n\
-=======
+
 hpcproftt generates textual dumps of call path profiles\n\
 recorded by hpcrun.  The profile list may contain one or\n\
 more call path profiles.\n\
@@ -117,7 +106,6 @@
 Options:\n\
   -V, --version        Print version information.\n\
   -h, --help           Print this help.\n\
->>>>>>> 2d8bf4a2
 ";
 
 #define CLP CmdLineParser
@@ -242,17 +230,6 @@
       printVersion(std::cerr);
       exit(1);
     }
-<<<<<<< HEAD
-    if (parser.isOpt("verbose")) {
-      int verb = 1;
-      if (parser.isOptArg("verbose")) {
-	const string& arg = parser.getOptArg("verbose");
-	verb = (int)CmdLineParser::toLong(arg);
-      }
-      Diagnostics_SetDiagnosticFilterLevel(verb);
-    }
-=======
->>>>>>> 2d8bf4a2
 
     // FIXME: sanity check that options correspond to mode
     
