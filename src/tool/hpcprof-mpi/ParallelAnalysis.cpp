--- conflicted
+++ resolved
@@ -156,9 +156,8 @@
   if (myRank != RankTree::rootRank) {
     profile = unpackProfile(buf, size);
   }
-  delete [] profileBuf;
-
-  delete buf;
+
+  delete [] buf;
 
   if (myRank == rootRank) {
     profile->metricMgr()->mergePerfEventStatistics_finalize(maxRank);
@@ -196,12 +195,8 @@
     stringSet += *rhs;
     delete rhs;
   }
-<<<<<<< HEAD
-
-  delete buf;
-=======
+
   delete [] buf;
->>>>>>> 15447655
 }
 
 
