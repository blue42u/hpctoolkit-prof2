--- conflicted
+++ resolved
@@ -102,19 +102,18 @@
 
 MYCXXFLAGS = @HOST_CXXFLAGS@
 
-<<<<<<< HEAD
-MYLDADD = $(HPCLIB_SupportLean) \
-         $(HPCLIB_ProfLean) \
-	-L$(SYMTABAPI_LIB) $(SYMTABAPI_LIB_LIST) \
-	-L$(LIBDWARF_LIB) -ldwarf \
-	-L$(LIBELF_LIB) -lelf
-=======
+# MYLDADD = $(HPCLIB_SupportLean) \
+#         $(HPCLIB_ProfLean) \
+# 	-L$(SYMTABAPI_LIB) $(SYMTABAPI_LIB_LIST) \
+# 	-L$(LIBDWARF_LIB) -ldwarf \
+# 	-L$(LIBELF_LIB) -lelf
+
 MYLDADD = libeh_frames.a  \
 	$(HPCLIB_SupportLean) \
+        $(HPCLIB_ProfLean) \
 	$(DYNINST_LFLAGS)  \
 	$(BOOST_LFLAGS) \
 	$(TBB_LFLAGS)
->>>>>>> 52f8579d
 
 if OPT_DYNINST_LIBDW
   MYLDADD += -L$(LIBELF_LIB) -ldw -lelf -ldl
