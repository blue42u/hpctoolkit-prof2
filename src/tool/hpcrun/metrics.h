--- conflicted
+++ resolved
@@ -132,7 +132,6 @@
 
 metric_upd_proc_t* hpcrun_get_metric_proc(int metric_id);
 
-<<<<<<< HEAD
 int hpcrun_set_new_metric_info_w_fn(const char* name,
 				    MetricFlags_ValFmt_t valFmt, size_t period,
 				    metric_upd_proc_t upd_fn, metric_desc_properties_t prop);
@@ -140,21 +139,8 @@
 int hpcrun_set_new_metric_info_and_period(const char* name,
 					  MetricFlags_ValFmt_t valFmt, size_t period, metric_desc_properties_t prop);
 int hpcrun_set_new_metric_info(const char* name);
-=======
-// get a new metric from the cached kind
-int hpcrun_new_metric(void);
 
-metric_desc_t* 
-hpcrun_set_metric_info_w_fn(int metric_id, const char* name,
-				 MetricFlags_ValFmt_t valFmt, size_t period,
-				 metric_upd_proc_t upd_fn, metric_desc_properties_t prop);
-
-metric_desc_t* 
-hpcrun_set_metric_info_and_period(int metric_id, const char* name,
-				       MetricFlags_ValFmt_t valFmt, size_t period, metric_desc_properties_t prop);
-
-metric_desc_t* hpcrun_set_metric_info(int metric_id, const char* name);
->>>>>>> 11bc3ddb
+void hpcrun_set_metric_info(int metric_id, const char* name);
 
 void hpcrun_set_metric_name(int metric_id, char* name);
 
