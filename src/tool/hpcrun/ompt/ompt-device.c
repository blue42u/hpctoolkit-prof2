--- conflicted
+++ resolved
@@ -201,14 +201,9 @@
     hpcrun_cct_retain(cct_func);
   }
 
-<<<<<<< HEAD
   // inform the worker about the placeholder
-  correlation_produce(host_op_id, cct_child);
-=======
+  correlation_produce(host_op_id, cct_child, cct_func);
   hpcrun_safe_exit();
-
-  cupti_worker_notification_apply(host_op_id, cct_child, cct_func);
->>>>>>> 99aae8ee
 }
 
 
