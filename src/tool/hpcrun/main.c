// -*-Mode: C++;-*- // technically C99

// * BeginRiceCopyright *****************************************************
//
// $HeadURL$
// $Id$
//
// --------------------------------------------------------------------------
// Part of HPCToolkit (hpctoolkit.org)
//
// Information about sources of support for research and development of
// HPCToolkit is at 'hpctoolkit.org' and in 'README.Acknowledgments'.
// --------------------------------------------------------------------------
//
// Copyright ((c)) 2002-2019, Rice University
// All rights reserved.
//
// Redistribution and use in source and binary forms, with or without
// modification, are permitted provided that the following conditions are
// met:
//
// * Redistributions of source code must retain the above copyright
//   notice, this list of conditions and the following disclaimer.
//
// * Redistributions in binary form must reproduce the above copyright
//   notice, this list of conditions and the following disclaimer in the
//   documentation and/or other materials provided with the distribution.
//
// * Neither the name of Rice University (RICE) nor the names of its
//   contributors may be used to endorse or promote products derived from
//   this software without specific prior written permission.
//
// This software is provided by RICE and contributors "as is" and any
// express or implied warranties, including, but not limited to, the
// implied warranties of merchantability and fitness for a particular
// purpose are disclaimed. In no event shall RICE or contributors be
// liable for any direct, indirect, incidental, special, exemplary, or
// consequential damages (including, but not limited to, procurement of
// substitute goods or services; loss of use, data, or profits; or
// business interruption) however caused and on any theory of liability,
// whether in contract, strict liability, or tort (including negligence
// or otherwise) arising in any way out of the use of this software, even
// if advised of the possibility of such damage.
//
// ******************************************************* EndRiceCopyright *

//***************************************************************************
// system include files 
//***************************************************************************

#include <sys/types.h>
#include <pthread.h>
#include <unistd.h>
#include <setjmp.h>
#include <stdbool.h>
#include <stdint.h>
#include <inttypes.h>
#include <dlfcn.h>
#include <stdlib.h>
#include <string.h>

#ifdef LINUX
#include <linux/unistd.h>
#include <linux/limits.h>
#endif

//***************************************************************************
// libmonitor include files
//***************************************************************************

#include <monitor.h>


//***************************************************************************
// user include files 
//***************************************************************************

#include <include/uint.h>

#include <include/hpctoolkit-config.h>

#include "main.h"

#include "disabled.h"
#include "env.h"
#include "loadmap.h"
#include "files.h"
#include "fnbounds_interface.h"
#include "fnbounds_table_interface.h"
#include "hpcrun_dlfns.h"
#include "hpcrun-initializers.h"
#include "hpcrun_options.h"
#include "hpcrun_return_codes.h"
#include "hpcrun_stats.h"
#include "hpcrun_flag_stacks.h"
#include "name.h"
#include "start-stop.h"
#include "custom-init.h"
#include "cct_insert_backtrace.h"
#include "safe-sampling.h"

#include "metrics.h"

#include "sample_event.h"
#include <sample-sources/none.h>
#include <sample-sources/itimer.h>

#include "sample_sources_registered.h"
#include "sample_sources_all.h"
#include "segv_handler.h"
#include "sample_prob.h"
#include "term_handler.h"

#include "device-initializers.h"
#include "device-finalizers.h"
#include "module-ignore-map.h"
#include "addr_to_module.h"
#include "epoch.h"
#include "thread_data.h"
#include "threadmgr.h"
#include "thread_finalize.h"
#include "thread_use.h"
#include "trace.h"
#include "write_data.h"
#include "sample-sources/itimer.h"
#include <utilities/token-iter.h>

#include <memory/hpcrun-malloc.h>
#include <memory/mmap.h>

#include <monitor-exts/monitor_ext.h>

#include <cct/cct.h>

#include <unwind/common/backtrace.h>
#include <unwind/common/unwind.h>

#include <utilities/arch/context-pc.h>

#include <lush/lush-backtrace.h>
#include <lush/lush-pthread.h>

#include <lib/prof-lean/hpcrun-fmt.h>
#include <lib/prof-lean/hpcio.h>

#include <messages/messages.h>
#include <messages/debug-flag.h>
#include <omp.h>

extern void hpcrun_set_retain_recursion_mode(bool mode);
#ifndef USE_LIBUNW
extern void hpcrun_dump_intervals(void* addr);
#endif // ! USE_LIBUNW

//***************************************************************************
// local data types. Primarily for passing data between pre_PHASE, PHASE, and post_PHASE
//***************************************************************************

typedef struct local_thread_data_t {
  cct_ctxt_t* thr_ctxt;
} local_thread_data_t;

typedef struct fork_data_t {
  int flag;
  bool is_child;
} fork_data_t;


//***************************************************************************
// constants
//***************************************************************************

enum _local_const {
  PROC_NAME_LEN = 2048
};

//***************************** concrete data structure definition **********
struct hpcrun_aux_cleanup_t {
  void  (* func) (void *); // function to invoke on cleanup
  void * arg; // argument to pass to func
  struct hpcrun_aux_cleanup_t * next;
  struct hpcrun_aux_cleanup_t * prev;
};

//***************************************************************************
// forward declarations
//***************************************************************************

static int
dump_interval_handler(int sig, siginfo_t* info, void* ctxt)
__attribute__ ((unused));

//***************************************************************************
// global variables
//***************************************************************************

int lush_metrics = 0; // FIXME: global variable for now

/******************************************************************************
 * (public declaration) thread-local variables
 *****************************************************************************/
 __thread bool hpcrun_thread_suppress_sample = true;


//***************************************************************************
// local variables 
//***************************************************************************

static hpcrun_options_t opts;
static bool hpcrun_is_initialized_private = false;
static bool safe_to_sync_sample = false;
static void* main_addr = NULL;
static void* main_lower = NULL;
static void* main_upper = (void*) (intptr_t) -1;
#ifndef HPCRUN_STATIC_LINK
static void* main_addr_dl = NULL;
static void* main_lower_dl = NULL;
static void* main_upper_dl = (void*) (intptr_t) -1;
#endif
static spinlock_t hpcrun_aux_cleanup_lock = SPINLOCK_UNLOCKED;
static hpcrun_aux_cleanup_t * hpcrun_aux_cleanup_list_head = NULL;
static hpcrun_aux_cleanup_t * hpcrun_aux_cleanup_free_list_head = NULL;
static char execname[PATH_MAX] = {'\0'};

//
// Local functions
//
static void
setup_main_bounds_check(void* main_addr)
{
  // record bound information for the symbol main statically linked 
  // into an executable, or a PLT stub named main and the function
  // to which it will be dynamically bound. these function bounds will
  // later be used to validate unwinds in the main thread by the function 
  // hpcrun_inbounds_main.

  load_module_t* lm = NULL;

  // record bound information about the function bounds of the 'main'
  // function passed into libc_start_main as real_main. this might be
  // a trampoline in the PLT.
  if (main_addr) {
#if defined(__PPC64__) || defined(HOST_CPU_IA64)
    main_addr = *((void**) main_addr);
#endif
    fnbounds_enclosing_addr(main_addr, &main_lower, &main_upper, &lm);
  }

#ifndef HPCRUN_STATIC_LINK
  // record bound information about the function bounds of a global
  // dynamic symbol named 'main' (if any).
  // passed into libc_start_main as real_main. this might be a
  // trampoline in the PLT.
  dlerror();
  main_addr_dl = dlsym(RTLD_NEXT,"main");
  if (main_addr_dl) {
    fnbounds_enclosing_addr(main_addr_dl, &main_lower_dl, &main_upper_dl, &lm);
  }
#endif
}

//
// Derive the full executable name from the
// process name. Store in a local variable.
//
static void
copy_execname(char* process_name)
{
  char tmp[PATH_MAX] = {'\0'};
  char* rpath = realpath(process_name, tmp);
  char* src = (rpath != NULL) ? rpath : process_name;

  strncpy(execname, src, sizeof(execname));
}

//
// *** Accessor functions ****
//

bool
hpcrun_is_initialized()
{
  return hpcrun_is_initialized_private;
}

void*
hpcrun_get_addr_main(void)
{
  return main_addr;
}

bool
hpcrun_inbounds_main(void* addr)
{
  // address is in a main routine statically linked into the executable
  int in_static_main = (main_lower <= addr) & (addr <= main_upper);
  int in_main = in_static_main;

#ifndef HPCRUN_STATIC_LINK
  // address is in a main routine dynamically linked into the executable
  int in_dynamic_main = (main_lower_dl <= addr) & (addr <= main_upper_dl);
  in_main |= in_dynamic_main;
#endif

  return in_main;
}

//
// fetch the execname
// note: execname has no value before main().
//
char*
hpcrun_get_execname(void)
{
  return execname;
}

//
// the char* fn argument is for debugging:
//  It has no effect in this incarnation
//
bool
hpcrun_is_safe_to_sync(const char* fn)
{
  return safe_to_sync_sample;
}

void
hpcrun_set_safe_to_sync(void)
{
  safe_to_sync_sample = true;
}

//***************************************************************************
// *** Important note about libmonitor callbacks ***
//
//  In libmonitor callbacks, block two things:
//
//   1. Skip the callback if hpcrun is not yet initialized.
//   2. Block async reentry for the duration of the callback.
//
// Init-process and init-thread are where we do the initialization, so
// they're special.  Also, libmonitor promises that init and fini process
// and thread are run in sequence, but dlopen, fork, pthread-create
// can occur out of sequence (in init constructor).
//***************************************************************************

//***************************************************************************
// internal operations 
//***************************************************************************

static int
abort_timeout_handler(int sig, siginfo_t* siginfo, void* context)
{
  EEMSG("hpcrun: abort timeout activated - context pc %p", 
    hpcrun_context_pc(context)); 
  monitor_real_abort();
  
  return 0; /* keep compiler happy, but can't get here */
}


static void 
hpcrun_set_abort_timeout()
{
  char *error_timeout = getenv("HPCRUN_ABORT_TIMEOUT");
  if (error_timeout) {
     int seconds = atoi(error_timeout);
     if (seconds != 0) {
       EEMSG("hpcrun: abort timeout armed");
       monitor_sigaction(SIGALRM, &abort_timeout_handler, 0, NULL);
       alarm(seconds);
     }
  }
}

//------------------------------------
// ** local routines & data to support interval dumping **
//------------------------------------

siglongjmp_fcn* hpcrun_get_real_siglongjmp(void);

#ifndef USE_LIBUNW
static sigjmp_buf ivd_jb;

static int
dump_interval_handler(int sig, siginfo_t* info, void* ctxt)
{
  (*hpcrun_get_real_siglongjmp())(ivd_jb, 9);
  return 0;
}
#endif

//------------------------------------
// process level 
//------------------------------------

void
hpcrun_init_internal(bool is_child)
{
  hpcrun_initLoadmap();

  hpcrun_memory_reinit();
  hpcrun_mmap_init();
  hpcrun_thread_data_init(0, NULL, is_child, hpcrun_get_num_sample_sources());

  // must initialize unwind recipe map before initializing fnbounds
  // because mapping of load modules affects the recipe map.
  hpcrun_unw_init();

  // init callbacks for each device
  hpcrun_initializer_init();

  // WARNING: a perfmon bug requires us to fork off the fnbounds
  // server before we call PAPI_init, which is done in argument
  // processing below. Also, fnbounds_init must be done after the
  // memory allocator is initialized.
  fnbounds_init();

  main_addr = monitor_get_addr_main();
  setup_main_bounds_check(main_addr);
  TMSG(MAIN_BOUNDS, "main addr %p ==> lower %p, upper %p", main_addr, main_lower, main_upper);

  hpcrun_options__init(&opts);
  hpcrun_options__getopts(&opts);

  hpcrun_trace_init(); // this must go after thread initialization
  hpcrun_trace_open(&(TD_GET(core_profile_trace_data)));

  // Decide whether to retain full single recursion, or collapse recursive calls to
  // first instance of recursive call
  hpcrun_set_retain_recursion_mode(getenv("HPCRUN_RETAIN_RECURSION") != NULL);

  // Initialize logical unwinding agents (LUSH)
  if (opts.lush_agent_paths[0] != '\0') {
    epoch_t* epoch = TD_GET(core_profile_trace_data.epoch);
    TMSG(MALLOC," -init_internal-: lush allocation");
    lush_agents = (lush_agent_pool_t*)hpcrun_malloc(sizeof(lush_agent_pool_t));
    hpcrun_logicalUnwind(true);
    lush_agent_pool__init(lush_agents, opts.lush_agent_paths);
    EMSG("Logical Unwinding Agent: %s (%p / %p)", opts.lush_agent_paths,
	 epoch, lush_agents);
  }

  lush_metrics = (lush_agents) ? 1 : 0;

  // tallent: this is harmless, but should really only occur for pthread agent
  lushPthr_processInit();

  hpcrun_setup_segv();


#ifndef USE_LIBUNW
  if (getenv("HPCRUN_ONLY_DUMP_INTERVALS")) {
    fnbounds_table_t table = fnbounds_fetch_executable_table();
    TMSG(INTERVALS_PRINT, "table data = %p", table.table);
    TMSG(INTERVALS_PRINT, "table length = %d", table.len);

    if (monitor_sigaction(SIGSEGV, &dump_interval_handler, 0, NULL)) {
      fprintf(stderr, "Could not install dump interval segv handler\n");
      monitor_real_exit(1);
    }

    for (void** e = table.table; e < table.table + table.len - 1; e++) {
      fprintf(stderr, "======== %p Intervals ========\n", *e);
      if (e > table.table || ! sigsetjmp(ivd_jb, 1)) 
	hpcrun_dump_intervals(*e);
      else
	fprintf(stderr, "--Error: skipped--\n");
      fprintf(stderr, "\n");
      fflush(stderr);
    }
    exit(0);
  }
#endif // ! USE_LIBUNW

  hpcrun_stats_reinit();
  hpcrun_start_stop_internal_init();

  // sample source setup

  TMSG(PROCESS, "Sample source setup");
  //
  // NOTE: init step no longer necessary.
  //       -all- possible (e.g. registered) sample sources call their own init method
  //       no need to do it twice.
  //
  if (! is_child) {
    SAMPLE_SOURCES(process_event_list, lush_metrics);
    hpcrun_metrics_data_finalize();
  }
  SAMPLE_SOURCES(gen_event_set, lush_metrics);

  // set up initial 'epoch' 
  
  TMSG(EPOCH,"process init setting up initial epoch/loadmap");
  hpcrun_epoch_init(NULL);

#ifdef SPECIAL_DUMP_INTERVALS 
  {
    // temporary debugging code for x86 / ppc64

    extern void hpcrun_dump_intervals(void* addr2);
    char* addr1 = getenv("ADDR1");
    char* addr2 = getenv("ADDR2");
 
    if (addr1 != NULL) {
      addr1 = (void*) (uintptr_t) strtol(addr1, NULL, 0);
      fprintf(stderr,"address 1 = %p\n", addr1);
      hpcrun_dump_intervals(addr1);
      fflush(NULL);
    }

    if (addr2 != NULL) {
      addr2 = (void*) (uintptr_t) strtol(addr2, NULL, 0);
      fprintf(stderr,"address 2 = %p\n", addr2);
      hpcrun_dump_intervals(addr2);
      fflush(NULL);
    }
    if (addr1 || addr2) monitor_real_exit(0);
  }
#endif

  hpcrun_initializers_apply();

  // start the sampling process

  hpcrun_enable_sampling();
  hpcrun_set_safe_to_sync();

  // release the wallclock handler -for this thread-
  hpcrun_itimer_wallclock_ok(true);

  // NOTE: hack to ensure that sample source start can be delayed until mpi_init
  if (hpctoolkit_sampling_is_active() && ! getenv("HPCRUN_MPI_ONLY")) {
      SAMPLE_SOURCES(start);
  }
<<<<<<< HEAD

=======
  hpcrun_initializers_apply();
>>>>>>> 113e11dd
  hpcrun_is_initialized_private = true;
}

#define GET_NEW_AUX_CLEANUP_NODE(node_ptr) do {                               \
if (hpcrun_aux_cleanup_free_list_head) {                                      \
node_ptr = hpcrun_aux_cleanup_free_list_head;                                 \
hpcrun_aux_cleanup_free_list_head = hpcrun_aux_cleanup_free_list_head->next;  \
} else {                                                                      \
node_ptr = (hpcrun_aux_cleanup_t *) hpcrun_malloc(sizeof(hpcrun_aux_cleanup_t));         \
}                                                                             \
} while(0)

#define ADD_TO_FREE_AUX_CLEANUP_LIST(node_ptr) do { (node_ptr)->next = hpcrun_aux_cleanup_free_list_head; \
hpcrun_aux_cleanup_free_list_head = (node_ptr); }while(0)

// Add a callback function and its argument to a doubly-linked list of things to cleanup at process termination. 
// Don't rely on sample source data in the implementation of the callback.
// Caller needs to ensure that the entry is safe.

hpcrun_aux_cleanup_t * hpcrun_process_aux_cleanup_add( void (*func) (void *), void * arg) 
{
  spinlock_lock(&hpcrun_aux_cleanup_lock); 
  hpcrun_aux_cleanup_t * node;
  GET_NEW_AUX_CLEANUP_NODE(node);
  node->func = func;
  node->arg = arg;
 
  node->prev = NULL;
  node->next = hpcrun_aux_cleanup_list_head;
  if (hpcrun_aux_cleanup_list_head) {
    hpcrun_aux_cleanup_list_head->prev = node;
  }
  hpcrun_aux_cleanup_list_head = node;
  spinlock_unlock(&hpcrun_aux_cleanup_lock); 
  return node;
}

// Delete a node from cleanup list.
// Caller needs to ensure that the entry is safe.
void hpcrun_process_aux_cleanup_remove(hpcrun_aux_cleanup_t * node)
{
  assert (node != NULL);
  spinlock_lock(&hpcrun_aux_cleanup_lock); 
  if (node->prev) {
    if (node->next) {
      node->next->prev = node->prev;
    }
    node->prev->next = node->next;
  } else {
    if (node->next) {
      node->next->prev = NULL;
    }
    hpcrun_aux_cleanup_list_head = node->next;
  }
  ADD_TO_FREE_AUX_CLEANUP_LIST(node);   
  spinlock_unlock(&hpcrun_aux_cleanup_lock); 
}

// This will be called after sample sources have been shutdown.
// Don't rely on sample source data in the implementation of the callback.
static void hpcrun_process_aux_cleanup_action()
{
  // Assumed to be single threaded and hence not taking any locks here
  hpcrun_aux_cleanup_t * p = hpcrun_aux_cleanup_list_head;
  hpcrun_aux_cleanup_t * q;
  while (p) {
    p->func(p->arg);
    q = p;
    p = p->next;
    ADD_TO_FREE_AUX_CLEANUP_LIST(q);
  }
  hpcrun_aux_cleanup_list_head = NULL;
}

/***
 * This routine is called at the end of the program to:
 *   call sample-sources to stop and shutdown 
 *   clean hpcrun action
 *   clean thread manager (write profile data and closing resources)
 *   terminate hpcfnbounds
 ***/ 
void
hpcrun_fini_internal()
{
  hpcrun_disable_sampling();

  TMSG(FINI, "process");

//  hpcrun_unthreaded_data();

  if (hpcrun_is_initialized()) {
    hpcrun_is_initialized_private = false;

    TMSG(FINI, "process attempting sample shutdown");

    SAMPLE_SOURCES(stop);
    SAMPLE_SOURCES(shutdown);

    // shutdown LUSH agents
    if (lush_agents) {
      lush_agent_pool__fini(lush_agents);
      lush_agents = NULL;
    }

    // N.B. short-circuit, if monitoring is disabled
    if (hpcrun_get_disabled()) {
      return;
    }

    // Call all registered auxiliary functions before termination.
    // This typically means flushing files that were not done by their creators.
    device_finalizer_apply(device_finalizer_type_flush);
    device_finalizer_apply(device_finalizer_type_shutdown);

    hpcrun_process_aux_cleanup_action();

    int is_process = 1;
    thread_finalize(is_process);

    // write all threads' profile data and close trace file
    hpcrun_threadMgr_data_fini(hpcrun_get_thread_data());

    fnbounds_fini();
    hpcrun_stats_print_summary();
    messages_fini();
  }
}


//------------------------------------
// thread level 
//------------------------------------

#ifdef USE_GCC_THREAD
extern __thread monitor_tid;
#endif // USE_GCC_THREAD

void
hpcrun_init_thread_support()
{
  hpcrun_init_pthread_key();
  hpcrun_set_thread0_data();
  hpcrun_threaded_data();
  SAMPLE_SOURCES(thread_init);
}

// DEBUG support
static void
logit(cct_node_t* n, cct_op_arg_t arg, size_t l)
{
  int iarg = (int) (intptr_t) arg;
  TMSG(THREAD_CTXT, "thr %d -- %d: lm-id: %d  lm-ip: %p",
       iarg,
       hpcrun_cct_persistent_id(n),
       hpcrun_cct_addr(n)->ip_norm.lm_id,
       hpcrun_cct_addr(n)->ip_norm.lm_ip);
}

void*
hpcrun_thread_init(int id, local_thread_data_t* local_thread_data) // cct_ctxt_t* thr_ctxt)
{
  cct_ctxt_t* thr_ctxt = local_thread_data ? local_thread_data->thr_ctxt : NULL;

  hpcrun_mmap_init();

  // ----------------------------------------
  // call thread manager to get a thread data. If there is unused thread data,
  //  we can recycle it, otherwise we need to allocate a new one.
  // If we allocate a new one, we need to initialize the data and trace file.
  // ----------------------------------------

  thread_data_t* td = NULL;
  hpcrun_threadMgr_data_get(id, thr_ctxt, &td);
  hpcrun_set_thread_data(td);

  td->inside_hpcrun = 1;  // safe enter, disable signals

  if (! thr_ctxt) EMSG("Thread id %d passes null context", id);
  
  if (ENABLED(THREAD_CTXT))
    hpcrun_walk_path(thr_ctxt->context, logit, (cct_op_arg_t) (intptr_t) id);

  epoch_t* epoch = TD_GET(core_profile_trace_data.epoch);

  if (! hpcrun_thread_suppress_sample) {
    // handle event sets for sample sources
    SAMPLE_SOURCES(gen_event_set,lush_metrics);
    // sample sources take thread specific action prior to start (often is a 'registration' action);
    SAMPLE_SOURCES(thread_init_action);

    // start the sample sources
    SAMPLE_SOURCES(start);

    // release the wallclock handler -for this thread-
    hpcrun_itimer_wallclock_ok(true);
  }

  return (void*) epoch;
}

/**
 * Routine to handle the end of the thread:
 *   call sample sources to stop and finish the thread action
 *   notify thread manager of the end of the thread (so that it can
 *      either clean-up the data, or reuse the data for another thread)
 **/ 
void
hpcrun_thread_fini(epoch_t *epoch)
{
  TMSG(FINI,"thread fini");

  // take no action if this thread is suppressed
  if (hpcrun_thread_suppress_sample) return;

  if (hpcrun_is_initialized()) {
    TMSG(FINI,"thread finit stops sampling");
    SAMPLE_SOURCES(stop);
    SAMPLE_SOURCES(thread_fini_action);
    lushPthr_thread_fini(&TD_GET(pthr_metrics));

    if (hpcrun_get_disabled()) {
      return;
    }

<<<<<<< HEAD
    int is_process = 0;
    thread_finalize(is_process);

=======
    device_finalizer_apply(device_finalizer_type_flush);
    
>>>>>>> 113e11dd
    // inform thread manager that we are terminating the thread
    // thread manager may enqueue the thread_data (in compact mode)
    // or flush the data into hpcrun file

    thread_data_t* td = hpcrun_get_thread_data();
    hpcrun_threadMgr_data_put(epoch, td);

    TMSG(PROCESS, "End of thread");
  }
}

//***************************************************************************
// hpcrun debugging support 
//***************************************************************************

volatile int HPCRUN_DEBUGGER_WAIT = 1;

void 
hpcrun_continue()
{
  HPCRUN_DEBUGGER_WAIT = 0;
}


void 
hpcrun_wait()
{
  const char* HPCRUN_WAIT = getenv("HPCRUN_WAIT");
  if (HPCRUN_WAIT) {
    while (HPCRUN_DEBUGGER_WAIT);

    // when the user program forks, we don't want to wait to have a debugger 
    // attached for each exec along a chain of fork/exec. if that is what
    // you want when debugging, make your own arrangements. 
    unsetenv("HPCRUN_WAIT");
  }
}



//***************************************************************************
// process control (via libmonitor)
//***************************************************************************

void*
monitor_init_process(int *argc, char **argv, void* data)
{
  char* process_name;
  char  buf[PROC_NAME_LEN];

  hpcrun_thread_suppress_sample = false;

  fork_data_t* fork_data = (fork_data_t*) data;
  bool is_child = data && fork_data->is_child;

  hpcrun_wait();

#if 0
  // temporary patch to avoid deadlock within PAMI's optimized implementation 
  // of all-to-all. a problem was observed when PAMI's optimized all-to-all 
  // implementation was invoked on behalf of darshan_shutdown 
  putenv("PAMID_COLLECTIVES=0");
#endif // defined(HOST_SYSTEM_IBM_BLUEGENE)

  hpcrun_sample_prob_init();

  // FIXME: if the process fork()s before main, then argc and argv
  // will be NULL in the child here.  MPT on CNL does this.
  process_name = "unknown";
  if (argv != NULL && argv[0] != NULL) {
    process_name = argv[0];
  }
  else {
    int len = readlink("/proc/self/exe", buf, PROC_NAME_LEN - 1);
    if (len > 1) {
      buf[len] = 0;
      process_name = buf;
    }
  }

  hpcrun_set_using_threads(false);

  copy_execname(process_name);
  hpcrun_files_set_executable(process_name);

  hpcrun_registered_sources_init();

  messages_init();

  hpcrun_do_custom_init();

  // for debugging, limit the life of the execution with an alarm.
  char* life  = getenv("HPCRUN_LIFETIME");
  if (life != NULL){
    int seconds = atoi(life);
    if (seconds > 0) alarm((unsigned int) seconds);
  }

  char* s = getenv(HPCRUN_EVENT_LIST);

  if (! is_child) {
    hpcrun_sample_sources_from_eventlist(s);
  }

  hpcrun_set_abort_timeout();

  hpcrun_process_sample_source_none();

  if (!hpcrun_get_disabled()) {
    hpcrun_files_set_directory();
  }

  TMSG(PROCESS,"hpcrun_files_set_executable called w process name = %s", process_name);

  TMSG(PROCESS,"init");

  messages_logfile_create();
  hpcrun_sample_prob_mesg();

  TMSG(PROCESS, "I am a %s process", is_child ? "child" : "parent");

  hpcrun_init_internal(is_child);

  if (ENABLED(TST)){
    EEMSG("TST debug ctl is active!");
    STDERR_MSG("Std Err message appears");
  }

  hpcrun_safe_exit();

  return data;
}


void
monitor_fini_process(int how, void* data)
{
  if (hpcrun_get_disabled()) {
    return;
  }

  hpcrun_safe_enter();

  hpcrun_fini_internal();

  hpcrun_safe_exit();
}


static fork_data_t from_fork;

void*
monitor_pre_fork(void)
{
  if (! hpcrun_is_initialized()) {
    return NULL;
  }
  hpcrun_safe_enter();

  TMSG(PRE_FORK,"pre_fork call");

  if (SAMPLE_SOURCES(started)) {
    TMSG(PRE_FORK,"sources shutdown");
    SAMPLE_SOURCES(stop);
    SAMPLE_SOURCES(shutdown);
  }

  TMSG(PRE_FORK,"finished pre_fork call");
  from_fork.is_child = true;

  hpcrun_safe_exit();

  return (void *)(&from_fork);
}


void
monitor_post_fork(pid_t child, void* data)
{
  if (! hpcrun_is_initialized()) {
    return;
  }
  hpcrun_safe_enter();

  TMSG(POST_FORK,"Post fork call");

  if (!SAMPLE_SOURCES(started)){
    TMSG(POST_FORK,"sample sources re-init+re-start");
    SAMPLE_SOURCES(init);
    SAMPLE_SOURCES(gen_event_set,0); // FIXME: pass lush_metrics here somehow
    SAMPLE_SOURCES(start);
  }

  TMSG(POST_FORK,"Finished post fork");
  hpcrun_safe_exit();
}


//***************************************************************************
// MPI control (via libmonitor)
//***************************************************************************

//
// On some systems, taking a signal inside MPI_Init breaks MPI_Init.
// So, turn off sampling (not just block) within MPI_Init, with the
// control variable MPI_RISKY to bypass this.  This is a problem on
// IBM BlueGene and Cray XK6 (interlagos).
//
void
monitor_mpi_pre_init(void)
{
  hpcrun_safe_enter();

  TMSG(MPI, "Pre MPI_Init");
  if (! ENABLED(MPI_RISKY)) {
    // Turn sampling off.
    TMSG(MPI, "Stopping Sample Sources");
    SAMPLE_SOURCES(stop);
  }
  hpcrun_safe_exit();
}


void
monitor_init_mpi(int *argc, char ***argv)
{
  hpcrun_safe_enter();

  TMSG(MPI, "Post MPI_Init");
  if (! ENABLED(MPI_RISKY)) {
    // Turn sampling back on.
    TMSG(MPI, "Restart Sample Sources");
    SAMPLE_SOURCES(start);
  }
  hpcrun_safe_exit();
}


//***************************************************************************
// thread control (via libmonitor)
//***************************************************************************

void
monitor_init_thread_support(void)
{
  hpcrun_safe_enter();

  TMSG(THREAD,"REALLY init_thread_support ---");
  hpcrun_init_thread_support();
  hpcrun_set_using_threads(1);
  TMSG(THREAD,"Init thread support done");

  hpcrun_safe_exit();
}

void*
monitor_thread_pre_create(void)
{
  // N.B.: monitor_thread_pre_create() can be called before
  // monitor_init_thread_support() or even monitor_init_process().
  if (! hpcrun_is_initialized() || hpcrun_get_disabled()) {
    return NULL;
  }

  struct monitor_thread_info mti;
  monitor_get_new_thread_info(&mti);
  void *thread_pre_create_address = mti.mti_create_return_addr;

  if (module_ignore_map_inrange_lookup(thread_pre_create_address)) {
    return NULL;
  }
  
  hpcrun_safe_enter();
  local_thread_data_t* rv = hpcrun_malloc(sizeof(local_thread_data_t));

  // INVARIANTS at this point:
  //   1. init-process has occurred.
  //   2. current execution context is either the spawning process or thread.
  TMSG(THREAD,"pre create");

  // -------------------------------------------------------
  // Capture new thread's creation context, skipping 1 level of context
  //   WARNING: Do not move the call to getcontext()
  // -------------------------------------------------------
  cct_ctxt_t* thr_ctxt = NULL;

  ucontext_t context;
  int ret = getcontext(&context);
  if (ret != 0) {
    EMSG("error: monitor_thread_pre_create: getcontext = %d", ret);
    goto fini;
  }
  
  cct_node_t* n = hpcrun_gen_thread_ctxt(&context);

  TMSG(THREAD,"before lush malloc");
  TMSG(MALLOC," -thread_precreate: lush malloc");
  epoch_t* epoch = hpcrun_get_thread_epoch();
  thr_ctxt = hpcrun_malloc(sizeof(cct_ctxt_t));
  TMSG(THREAD,"after lush malloc, thr_ctxt = %p",thr_ctxt);
  thr_ctxt->context = n;
  thr_ctxt->parent = epoch->csdata_ctxt;
  TMSG(THREAD_CTXT, "context = %d, parent = %d", hpcrun_cct_persistent_id(thr_ctxt->context),
       thr_ctxt->parent ? hpcrun_cct_persistent_id(thr_ctxt->parent->context) : -1);
  rv->thr_ctxt = thr_ctxt;

 fini:

  TMSG(THREAD,"->finish pre create");
  hpcrun_safe_exit();

  return rv;
}


void
monitor_thread_post_create(void* data)
{
  if (! hpcrun_is_initialized()) {
    return;
  }
  hpcrun_safe_enter();

  TMSG(THREAD,"post create");
  TMSG(THREAD,"done post create");

  hpcrun_safe_exit();
}

void* 
monitor_init_thread(int tid, void* data)
{
#ifdef USE_GCC_THREAD
  monitor_tid = tid;
#endif

  hpcrun_thread_suppress_sample = false;
  //
  // Do nothing if ignoring thread
  //
  Token_iterate(tok, getenv("HPCRUN_IGNORE_THREAD"), " ,",
		{
		  if (atoi(tok) == tid) {
		    hpcrun_thread_suppress_sample = true;
		  }
		});

  void *thread_begin_address = monitor_get_addr_thread_start();

  if (module_ignore_map_inrange_lookup(thread_begin_address)) {
    hpcrun_thread_suppress_sample = true;
  }

  hpcrun_safe_enter();

  TMSG(THREAD,"init thread %d",tid);
  void* thread_data = hpcrun_thread_init(tid, (local_thread_data_t*) data);
  TMSG(THREAD,"back from init thread %d",tid);

  hpcrun_threadmgr_thread_new();

  hpcrun_safe_exit();

  return thread_data;
}


void
monitor_fini_thread(void* init_thread_data)
{
  hpcrun_threadmgr_thread_delete();

  if (hpcrun_get_disabled()) {
    return;
  }

  hpcrun_safe_enter();

  epoch_t *epoch = (epoch_t *)init_thread_data;
  hpcrun_thread_fini(epoch);
  hpcrun_safe_exit();
}


size_t
monitor_reset_stacksize(size_t old_size)
{
  static const size_t MEG = (1024 * 1024);

  size_t new_size = old_size + MEG;

  if (new_size < 2 * MEG)
    new_size = 2 * MEG;

  return new_size;
}


//***************************************************************************
// (sig)longjmp for trampoline (via monitor extensions)
//***************************************************************************

// FIXME: Comment-out the overrides of longjmp() and siglongjmp() for
// now.  We currently don't use them and _FORTIFY_SOURCE in newer gnu
// libc breaks this code.
//
// Before re-enabling, we need to better understand how gnu libc and
// <bits/setjmp2.h> map longjmp() and siglongjmp() to __longjmp_chk()
// and what is the right way to intercept them.  Also, find a way
// around the 3-1 name mapping.
//
// Note: be sure to reset 'monitor_wrap_names' in hpclink.

#if 1

static siglongjmp_fcn *real_siglongjmp = NULL;

siglongjmp_fcn*
hpcrun_get_real_siglongjmp(void)
{
  return real_siglongjmp;
}

void
hpcrun_set_real_siglongjmp(void)
{
  MONITOR_EXT_GET_NAME(real_siglongjmp, siglongjmp);
}

#else

typedef void longjmp_fcn(jmp_buf, int);

#ifdef HPCRUN_STATIC_LINK
extern longjmp_fcn    __real_longjmp;
extern siglongjmp_fcn __real_siglongjmp;
#endif

static longjmp_fcn    *real_longjmp = NULL;
static siglongjmp_fcn *real_siglongjmp = NULL;


siglongjmp_fcn*
hpcrun_get_real_siglongjmp(void)
{
  return real_siglongjmp;
}

void
hpcrun_set_real_siglongjmp(void)
{
  MONITOR_EXT_GET_NAME_WRAP(real_siglongjmp, siglongjmp);
}

void
MONITOR_EXT_WRAP_NAME(longjmp)(jmp_buf buf, int val)
{
  hpcrun_safe_enter();
  MONITOR_EXT_GET_NAME_WRAP(real_longjmp, longjmp);

  hpcrun_safe_exit();
  (*real_longjmp)(buf, val);

  // Never reached, but silence a compiler warning.
  EEMSG("return from real longjmp(), should never get here");
  _exit(1);
}


void
MONITOR_EXT_WRAP_NAME(siglongjmp)(sigjmp_buf buf, int val)
{
  hpcrun_safe_enter();
  hpcrun_get_real_siglongjmp();

  hpcrun_safe_exit();
  (*real_siglongjmp)(buf, val);

  // Never reached, but silence a compiler warning.
  EEMSG("return from real siglongjmp(), should never get here");
  _exit(1);
}
#endif

//***************************************************************************
// thread control (via our monitoring extensions)
//***************************************************************************

// ---------------------------------------------------------
// mutex_lock
// ---------------------------------------------------------

#ifdef LUSH_PTHREADS

typedef int mutex_lock_fcn(pthread_mutex_t *);

#ifdef HPCRUN_STATIC_LINK
//extern mutex_lock_fcn __real_pthread_mutex_lock;
extern mutex_lock_fcn __real_pthread_mutex_trylock;
extern mutex_lock_fcn __real_pthread_mutex_unlock;
#endif // HPCRUN_STATIC_LINK

//static mutex_lock_fcn *real_mutex_lock = NULL;
static mutex_lock_fcn *real_mutex_trylock = NULL;
static mutex_lock_fcn *real_mutex_unlock = NULL;


int
MONITOR_EXT_WRAP_NAME(pthread_mutex_lock)(pthread_mutex_t* lock)
{
  // N.B.: do not use dlsym() to obtain "real_pthread_mutex_lock"
  // because dlsym() indirectly calls calloc(), which can call
  // pthread_mutex_lock().
  extern int __pthread_mutex_lock(pthread_mutex_t* lock);
  //MONITOR_EXT_GET_NAME_WRAP(real_mutex_lock, pthread_mutex_lock);

  if (0) { TMSG(MONITOR_EXTS, "%s", __func__); }

  if (hpcrun_is_initialized()) {
    lushPthr_mutexLock_pre(&TD_GET(pthr_metrics), lock);
  }

  int ret = __pthread_mutex_lock(lock);

  if (hpcrun_is_initialized()) {
    lushPthr_mutexLock_post(&TD_GET(pthr_metrics), lock /*,ret*/);
  }

  return ret;
}


int
MONITOR_EXT_WRAP_NAME(pthread_mutex_trylock)(pthread_mutex_t* lock)
{
  MONITOR_EXT_GET_NAME_WRAP(real_mutex_trylock, pthread_mutex_trylock);
  if (0) { TMSG(MONITOR_EXTS, "%s", __func__); }

  int ret = (*real_mutex_trylock)(lock);

  if (hpcrun_is_initialized()) {
    lushPthr_mutexTrylock_post(&TD_GET(pthr_metrics), lock, ret);
  }

  return ret;
}


int
MONITOR_EXT_WRAP_NAME(pthread_mutex_unlock)(pthread_mutex_t* lock)
{
  MONITOR_EXT_GET_NAME_WRAP(real_mutex_unlock, pthread_mutex_unlock);
  if (0) { TMSG(MONITOR_EXTS, "%s", __func__); }

  int ret = (*real_mutex_unlock)(lock);

  if (hpcrun_is_initialized()) {
    lushPthr_mutexUnlock_post(&TD_GET(pthr_metrics), lock /*,ret*/);
  }

  return ret;
}

#endif // LUSH_PTHREADS


// ---------------------------------------------------------
// spin_lock
// ---------------------------------------------------------

#ifdef LUSH_PTHREADS

typedef int spinlock_fcn(pthread_spinlock_t *);

#ifdef HPCRUN_STATIC_LINK
extern spinlock_fcn __real_pthread_spin_lock;
extern spinlock_fcn __real_pthread_spin_trylock;
extern spinlock_fcn __real_pthread_spin_unlock;
extern spinlock_fcn __real_pthread_spin_destroy;
#endif // HPCRUN_STATIC_LINK

static spinlock_fcn *real_spin_lock = NULL;
static spinlock_fcn *real_spin_trylock = NULL;
static spinlock_fcn *real_spin_unlock = NULL;
static spinlock_fcn *real_spin_destroy = NULL;


int
MONITOR_EXT_WRAP_NAME(pthread_spin_lock)(pthread_spinlock_t* lock)
{
  MONITOR_EXT_GET_NAME_WRAP(real_spin_lock, pthread_spin_lock);
  if (0) { TMSG(MONITOR_EXTS, "%s", __func__); }

  pthread_spinlock_t* real_lock = lock;
  if (hpcrun_is_initialized()) {
    real_lock = lushPthr_spinLock_pre(&TD_GET(pthr_metrics), lock);
  }

#if (LUSH_PTHR_FN_TY == 3)
  int ret = lushPthr_spin_lock(lock);
#else
  int ret = (*real_spin_lock)(real_lock);
#endif

  if (hpcrun_is_initialized()) {
    lushPthr_spinLock_post(&TD_GET(pthr_metrics), lock /*,ret*/);
  }

  return ret;
}


int
MONITOR_EXT_WRAP_NAME(pthread_spin_trylock)(pthread_spinlock_t* lock)
{
  MONITOR_EXT_GET_NAME_WRAP(real_spin_trylock, pthread_spin_trylock);
  if (0) { TMSG(MONITOR_EXTS, "%s", __func__); }

  pthread_spinlock_t* real_lock = lock;
  if (hpcrun_is_initialized()) {
    real_lock = lushPthr_spinTrylock_pre(&TD_GET(pthr_metrics), lock);
  }

#if (LUSH_PTHR_FN_TY == 3)
  int ret = lushPthr_spin_trylock(lock);
#else
  int ret = (*real_spin_trylock)(real_lock);
#endif

  if (hpcrun_is_initialized()) {
    lushPthr_spinTrylock_post(&TD_GET(pthr_metrics), lock, ret);
  }

  return ret;
}


int
MONITOR_EXT_WRAP_NAME(pthread_spin_unlock)(pthread_spinlock_t* lock)
{
  MONITOR_EXT_GET_NAME_WRAP(real_spin_unlock, pthread_spin_unlock);
  if (0) { TMSG(MONITOR_EXTS, "%s", __func__); }

  pthread_spinlock_t* real_lock = lock;
  if (hpcrun_is_initialized()) {
    real_lock = lushPthr_spinUnlock_pre(&TD_GET(pthr_metrics), lock);
  }

#if (LUSH_PTHR_FN_TY == 3)
  int ret = lushPthr_spin_unlock(lock);
#else
  int ret = (*real_spin_unlock)(real_lock);
#endif

  if (hpcrun_is_initialized()) {
    lushPthr_spinUnlock_post(&TD_GET(pthr_metrics), lock /*,ret*/);
  }

  return ret;
}


int
MONITOR_EXT_WRAP_NAME(pthread_spin_destroy)(pthread_spinlock_t* lock)
{
  MONITOR_EXT_GET_NAME_WRAP(real_spin_destroy, pthread_spin_destroy);
  if (0) { TMSG(MONITOR_EXTS, "%s", __func__); }

  pthread_spinlock_t* real_lock = lock;
  if (hpcrun_is_initialized()) {
    real_lock = lushPthr_spinDestroy_pre(&TD_GET(pthr_metrics), lock);
  }

  int ret = (*real_spin_destroy)(real_lock);

  if (hpcrun_is_initialized()) {
    lushPthr_spinDestroy_post(&TD_GET(pthr_metrics), lock /*,ret*/);
  }

  return ret;
}

#endif // LUSH_PTHREADS


// ---------------------------------------------------------
// cond_wait
// ---------------------------------------------------------

#ifdef LUSH_PTHREADS

typedef int cond_init_fcn(pthread_cond_t *, const pthread_condattr_t *);
typedef int cond_destroy_fcn(pthread_cond_t *);
typedef int cond_wait_fcn(pthread_cond_t *, pthread_mutex_t *);
typedef int cond_timedwait_fcn(pthread_cond_t *, pthread_mutex_t *,
			       const struct timespec *);
typedef int cond_signal_fcn(pthread_cond_t *);

#ifdef HPCRUN_STATIC_LINK
extern cond_init_fcn    __real_pthread_cond_init;
extern cond_destroy_fcn __real_pthread_cond_destroy;
extern cond_wait_fcn      __real_pthread_cond_wait;
extern cond_timedwait_fcn __real_pthread_cond_timedwait;
extern cond_signal_fcn __real_pthread_cond_signal;
extern cond_signal_fcn __real_pthread_cond_broadcast;
#endif // HPCRUN_STATIC_LINK

static cond_init_fcn    *real_cond_init = NULL;
static cond_destroy_fcn *real_cond_destroy = NULL;
static cond_wait_fcn      *real_cond_wait = NULL;
static cond_timedwait_fcn *real_cond_timedwait = NULL;
static cond_signal_fcn *real_cond_signal = NULL;
static cond_signal_fcn *real_cond_broadcast = NULL;


// N.B.: glibc defines multiple versions of the cond-wait functions.
// For some reason, dlsym-ing any one routine does *not* necessarily
// obtain the correct version.  It turns out to be necessary to
// override a 'covering set' of the cond-wait functions to obtain a
// consistent set.

int
MONITOR_EXT_WRAP_NAME(pthread_cond_init)(pthread_cond_t* cond,
					 const pthread_condattr_t* attr)
{
  MONITOR_EXT_GET_NAME_WRAP(real_cond_init, pthread_cond_init);
  if (0) { TMSG(MONITOR_EXTS, "%s", __func__); }
  return (*real_cond_init)(cond, attr);
}


int
MONITOR_EXT_WRAP_NAME(pthread_cond_destroy)(pthread_cond_t* cond)
{
  MONITOR_EXT_GET_NAME_WRAP(real_cond_destroy, pthread_cond_destroy);
  if (0) { TMSG(MONITOR_EXTS, "%s", __func__); }
  return (*real_cond_destroy)(cond);
}


int
MONITOR_EXT_WRAP_NAME(pthread_cond_wait)(pthread_cond_t* cond,
					 pthread_mutex_t* mutex)
{
  MONITOR_EXT_GET_NAME_WRAP(real_cond_wait, pthread_cond_wait);
  if (0) { TMSG(MONITOR_EXTS, "%s", __func__); }

  if (hpcrun_is_initialized()) {
    lushPthr_condwait_pre(&TD_GET(pthr_metrics));
  }

  int ret = (*real_cond_wait)(cond, mutex);

  if (hpcrun_is_initialized()) {
    lushPthr_condwait_post(&TD_GET(pthr_metrics) /*,ret*/);
  }

  return ret;
}


int
MONITOR_EXT_WRAP_NAME(pthread_cond_timedwait)(pthread_cond_t* cond,
					      pthread_mutex_t* mutex,
					      const struct timespec* tspec)
{
  MONITOR_EXT_GET_NAME_WRAP(real_cond_timedwait, pthread_cond_timedwait);
  if (0) { TMSG(MONITOR_EXTS, "%s", __func__); }

  if (hpcrun_is_initialized()) {
    lushPthr_condwait_pre(&TD_GET(pthr_metrics));
  }

  int ret = (*real_cond_timedwait)(cond, mutex, tspec);

  if (hpcrun_is_initialized()) {
    lushPthr_condwait_post(&TD_GET(pthr_metrics) /*,ret*/);
  }

  return ret;
}


int
MONITOR_EXT_WRAP_NAME(pthread_cond_signal)(pthread_cond_t* cond)
{
  MONITOR_EXT_GET_NAME_WRAP(real_cond_signal, pthread_cond_signal);
  if (0) { TMSG(MONITOR_EXTS, "%s", __func__); }
  return (*real_cond_signal)(cond);
}


int
MONITOR_EXT_WRAP_NAME(pthread_cond_broadcast)(pthread_cond_t* cond)
{
  MONITOR_EXT_GET_NAME_WRAP(real_cond_broadcast, pthread_cond_broadcast);
  if (0) { TMSG(MONITOR_EXTS, "%s", __func__); }
  return (*real_cond_broadcast)(cond);
}

#endif // LUSH_PTHREADS


//***************************************************************************
// dynamic linking control (via libmonitor)
//***************************************************************************


#ifndef HPCRUN_STATIC_LINK

void
monitor_pre_dlopen(const char* path, int flags)
{
  if (! hpcrun_is_initialized()) {
    hpcrun_dlopen_flags_push(false);
    return;
  }
  if (! hpcrun_safe_enter()) {
    hpcrun_dlopen_flags_push(false);
    return;
  }
  hpcrun_dlopen_flags_push(true);
  hpcrun_pre_dlopen(path, flags);
  hpcrun_safe_exit();
}


void
monitor_dlopen(const char *path, int flags, void* handle)
{
  if (!hpcrun_dlopen_flags_pop()) {
    return;
  }
  if (! hpcrun_is_initialized()) {
    return;
  }
  if (! hpcrun_safe_enter()) {
    return;
  }
  hpcrun_dlopen(path, flags, handle);
  hpcrun_safe_exit();
}


void
monitor_dlclose(void* handle)
{
  if (! hpcrun_is_initialized()) {
    hpcrun_dlclose_flags_push(false);
    return;
  }
  hpcrun_dlclose_flags_push(true);
  hpcrun_safe_enter();
  hpcrun_dlclose(handle);
  hpcrun_safe_exit();
}


void
monitor_post_dlclose(void* handle, int ret)
{
  if (! hpcrun_dlclose_flags_pop()) {
    return;
  }
  if (! hpcrun_is_initialized()) {
    return;
  }
  hpcrun_safe_enter();
  hpcrun_post_dlclose(handle, ret);
  hpcrun_safe_exit();
}

#endif /* ! HPCRUN_STATIC_LINK */<|MERGE_RESOLUTION|>--- conflicted
+++ resolved
@@ -535,11 +535,7 @@
   if (hpctoolkit_sampling_is_active() && ! getenv("HPCRUN_MPI_ONLY")) {
       SAMPLE_SOURCES(start);
   }
-<<<<<<< HEAD
-
-=======
-  hpcrun_initializers_apply();
->>>>>>> 113e11dd
+
   hpcrun_is_initialized_private = true;
 }
 
@@ -764,14 +760,11 @@
       return;
     }
 
-<<<<<<< HEAD
+    device_finalizer_apply(device_finalizer_type_flush);
+
     int is_process = 0;
     thread_finalize(is_process);
-
-=======
-    device_finalizer_apply(device_finalizer_type_flush);
     
->>>>>>> 113e11dd
     // inform thread manager that we are terminating the thread
     // thread manager may enqueue the thread_data (in compact mode)
     // or flush the data into hpcrun file
