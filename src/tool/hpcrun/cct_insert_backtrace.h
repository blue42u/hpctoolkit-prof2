// -*-Mode: C++;-*- // technically C99

// * BeginRiceCopyright *****************************************************
//
// $HeadURL$
// $Id$
//
// --------------------------------------------------------------------------
// Part of HPCToolkit (hpctoolkit.org)
//
// Information about sources of support for research and development of
// HPCToolkit is at 'hpctoolkit.org' and in 'README.Acknowledgments'.
// --------------------------------------------------------------------------
//
// Copyright ((c)) 2002-2017, Rice University
// All rights reserved.
//
// Redistribution and use in source and binary forms, with or without
// modification, are permitted provided that the following conditions are
// met:
//
// * Redistributions of source code must retain the above copyright
//   notice, this list of conditions and the following disclaimer.
//
// * Redistributions in binary form must reproduce the above copyright
//   notice, this list of conditions and the following disclaimer in the
//   documentation and/or other materials provided with the distribution.
//
// * Neither the name of Rice University (RICE) nor the names of its
//   contributors may be used to endorse or promote products derived from
//   this software without specific prior written permission.
//
// This software is provided by RICE and contributors "as is" and any
// express or implied warranties, including, but not limited to, the
// implied warranties of merchantability and fitness for a particular
// purpose are disclaimed. In no event shall RICE or contributors be
// liable for any direct, indirect, incidental, special, exemplary, or
// consequential damages (including, but not limited to, procurement of
// substitute goods or services; loss of use, data, or profits; or
// business interruption) however caused and on any theory of liability,
// whether in contract, strict liability, or tort (including negligence
// or otherwise) arising in any way out of the use of this software, even
// if advised of the possibility of such damage.
//
// ******************************************************* EndRiceCopyright *

#ifndef CCT_INSERT_BACKTRACE_H
#define CCT_INSERT_BACKTRACE_H

#include <cct/cct_bundle.h>
#include <cct/cct.h>
#include <unwind/common/backtrace.h>
#include "metrics.h"

//
// interface routines
//
//

//
// Backtrace insertion
//
// Given a call path of the following form, insert the path into the
// calling context tree and, if successful, return the leaf node
// representing the sample point (innermost frame).
//
//               (low VMAs)                       (high VMAs)
//   backtrace: [inner-frame......................outer-frame]
//              ^ path_end                        ^ path_beg
//              ^ bt_beg                                       ^ bt_end
//
extern cct_node_t* hpcrun_cct_insert_backtrace(cct_node_t* cct, frame_t* path_beg, frame_t* path_end);

extern cct_node_t* hpcrun_cct_insert_backtrace_w_metric(cct_node_t* cct,
							int metric_id,
							frame_t* path_beg, frame_t* path_end,
							cct_metric_data_t datum);

extern cct_node_t* hpcrun_cct_record_backtrace(cct_bundle_t* bndl, bool partial, 
backtrace_info_t *bt,
#if 0
bool thread_stop,
					       frame_t* bt_beg, frame_t* bt_last,
#endif
					       bool tramp_found);

extern cct_node_t* hpcrun_cct_record_backtrace_w_metric(cct_bundle_t* bndl, bool partial, 
backtrace_info_t *bt,
#if 0
bool thread_stop,
							frame_t* bt_beg, frame_t* bt_last,
#endif
							bool tramp_found,
							int metricId, uint64_t metricIncr);

extern cct_node_t* hpcrun_backtrace2cct(cct_bundle_t* cct, ucontext_t* context, 
<<<<<<< HEAD
                                        void **trace_pc,
                                        int metricId, uint64_t metricIncr,
                                        int skipInner, int isSync);
//
// debug version of hpcrun_backtrace2cct:
//   simulates errors to test partial unwind capability
//

extern cct_node_t* hpcrun_dbg_backtrace2cct(cct_bundle_t* cct, ucontext_t* context,
                                            void **trace_pc,
                                            int metricId, uint64_t metricIncr,
                                            int skipInner);
=======
	ip_normalized_t *leaf_func,  // JMC
	int metricId, uint64_t metricIncr,
	int skipInner, int isSync);

>>>>>>> 54a34c97
#endif // CCT_INSERT_BACKTRACE_H<|MERGE_RESOLUTION|>--- conflicted
+++ resolved
@@ -94,23 +94,8 @@
 							int metricId, uint64_t metricIncr);
 
 extern cct_node_t* hpcrun_backtrace2cct(cct_bundle_t* cct, ucontext_t* context, 
-<<<<<<< HEAD
-                                        void **trace_pc,
-                                        int metricId, uint64_t metricIncr,
-                                        int skipInner, int isSync);
-//
-// debug version of hpcrun_backtrace2cct:
-//   simulates errors to test partial unwind capability
-//
+					ip_normalized_t *leaf_func,  // JMC
+					int metricId, uint64_t metricIncr,
+					int skipInner, int isSync);
 
-extern cct_node_t* hpcrun_dbg_backtrace2cct(cct_bundle_t* cct, ucontext_t* context,
-                                            void **trace_pc,
-                                            int metricId, uint64_t metricIncr,
-                                            int skipInner);
-=======
-	ip_normalized_t *leaf_func,  // JMC
-	int metricId, uint64_t metricIncr,
-	int skipInner, int isSync);
-
->>>>>>> 54a34c97
 #endif // CCT_INSERT_BACKTRACE_H