--- conflicted
+++ resolved
@@ -241,16 +241,13 @@
   // ----------------------------------------
   cptd->hpcrun_file  = NULL;
   cptd->trace_buffer = NULL;
-<<<<<<< HEAD
-=======
 
   // ----------------------------------------
   // perf event support
   // ----------------------------------------
   cptd->perf_event_info   = NULL;
-}
->>>>>>> 87500e49
-
+//}
+// FIXME: vi3 not sure if this should stay or not
   cptd->scale_fn = NULL;
 }
 
