// -*-Mode: C++;-*- // technically C99

// * BeginRiceCopyright *****************************************************
//
// $HeadURL$
// $Id$
//
// --------------------------------------------------------------------------
// Part of HPCToolkit (hpctoolkit.org)
//
// Information about sources of support for research and development of
// HPCToolkit is at 'hpctoolkit.org' and in 'README.Acknowledgments'.
// --------------------------------------------------------------------------
//
// Copyright ((c)) 2002-2018, Rice University
// All rights reserved.
//
// Redistribution and use in source and binary forms, with or without
// modification, are permitted provided that the following conditions are
// met:
//
// * Redistributions of source code must retain the above copyright
//   notice, this list of conditions and the following disclaimer.
//
// * Redistributions in binary form must reproduce the above copyright
//   notice, this list of conditions and the following disclaimer in the
//   documentation and/or other materials provided with the distribution.
//
// * Neither the name of Rice University (RICE) nor the names of its
//   contributors may be used to endorse or promote products derived from
//   this software without specific prior written permission.
//
// This software is provided by RICE and contributors "as is" and any
// express or implied warranties, including, but not limited to, the
// implied warranties of merchantability and fitness for a particular
// purpose are disclaimed. In no event shall RICE or contributors be
// liable for any direct, indirect, incidental, special, exemplary, or
// consequential damages (including, but not limited to, procurement of
// substitute goods or services; loss of use, data, or profits; or
// business interruption) however caused and on any theory of liability,
// whether in contract, strict liability, or tort (including negligence
// or otherwise) arising in any way out of the use of this software, even
// if advised of the possibility of such damage.
//
// ******************************************************* EndRiceCopyright *

//
//

//************************* System Include Files ****************************

#include <assert.h>
#include <pthread.h>
#include <stdlib.h>

//************************ libmonitor Include Files *************************

#include <monitor.h>

//*************************** User Include Files ****************************

#include "newmem.h"
#include "epoch.h"
#include "handling_sample.h"

#include "thread_data.h"

#include <lush/lush-pthread.h>
#include <messages/messages.h>
#include <trampoline/common/trampoline.h>
#include <memory/mmap.h>

//***************************************************************************

enum _local_int_const {
  BACKTRACE_INIT_SZ     = 32,
  NEW_BACKTRACE_INIT_SZ = 32
};


//***************************************************************************
// 
//***************************************************************************

#ifdef USE_GCC_THREAD
__thread int monitor_tid = -1;
#endif // USE_GCC_THREAD

static thread_data_t _local_td;
static pthread_key_t _hpcrun_key;
static int use_getspecific = 0;


void
hpcrun_init_pthread_key(void)
{
  TMSG(THREAD_SPECIFIC,"creating _hpcrun_key");
  int bad = pthread_key_create(&_hpcrun_key, NULL);
  if (bad){
    EMSG("pthread_key_create returned non-zero = %d",bad);
  }
  use_getspecific = 1;
}


void
hpcrun_set_thread0_data(void)
{
  TMSG(THREAD_SPECIFIC,"set thread0 data");
  hpcrun_set_thread_data(&_local_td);
}


void
hpcrun_set_thread_data(thread_data_t *td)
{
  TMSG(THREAD_SPECIFIC,"setting td");
  pthread_setspecific(_hpcrun_key, (void *) td);
}


//***************************************************************************

static thread_data_t*
hpcrun_get_thread_data_local(void)
{
  return &_local_td;
}


static bool
hpcrun_get_thread_data_local_avail(void)
{
  return true;
}


thread_data_t*
hpcrun_safe_get_td(void)
{
  if (use_getspecific) {
    return (thread_data_t *) pthread_getspecific(_hpcrun_key);
  }
  else {
    return hpcrun_get_thread_data_local();
  }
}

static thread_data_t*
hpcrun_get_thread_data_specific(void)
{
  thread_data_t *ret = (thread_data_t *) pthread_getspecific(_hpcrun_key);
  if (!ret){
    monitor_real_abort();
  }
  return ret;
}

static bool
hpcrun_get_thread_data_specific_avail(void)
{
  thread_data_t *ret = (thread_data_t *) pthread_getspecific(_hpcrun_key);
  return !(ret == NULL);
}


thread_data_t* (*hpcrun_get_thread_data)(void) = &hpcrun_get_thread_data_local;
bool           (*hpcrun_td_avail)(void)        = &hpcrun_get_thread_data_local_avail;

#if 0
static inline
thread_data_t*
hpcrun_get_thread_data()
{
  if (hpcrun_use_thread_data_local) {
    return hpcrun_get_thread_data_local();
  }
  else {
    return hpcrun_get_thread_data_specific();
  }
}
#endif


void
hpcrun_unthreaded_data(void)
{
  hpcrun_get_thread_data = &hpcrun_get_thread_data_local;
  hpcrun_td_avail        = &hpcrun_get_thread_data_local_avail;
}


void
hpcrun_threaded_data(void)
{
  assert(hpcrun_get_thread_data == &hpcrun_get_thread_data_local);
  hpcrun_get_thread_data = &hpcrun_get_thread_data_specific;
  hpcrun_td_avail        = &hpcrun_get_thread_data_specific_avail;
}


//***************************************************************************
// 
//***************************************************************************

thread_data_t*
hpcrun_allocate_thread_data(int id)
{
  TMSG(THREAD_SPECIFIC,"malloc thread data for thread %d", id);
  return hpcrun_mmap_anon(sizeof(thread_data_t));
}

static inline void
core_profile_trace_data_init(core_profile_trace_data_t * cptd, int id, cct_ctxt_t* thr_ctxt) 
{
  // ----------------------------------------
  // id
  // ----------------------------------------
  cptd->id = id;
  // ----------------------------------------
  // epoch: loadmap + cct + cct_ctxt
  // ----------------------------------------

  // ----------------------------------------
  cptd->epoch = hpcrun_malloc(sizeof(epoch_t));
  cptd->epoch->csdata_ctxt = copy_thr_ctxt(thr_ctxt);

  // ----------------------------------------
  // cct2metrics map: associate a metric_set with
  //                  a cct node
  hpcrun_cct2metrics_init(&(cptd->cct2metrics_map));

  // ----------------------------------------
  // tracing
  // ----------------------------------------
  cptd->trace_min_time_us = 0;
  cptd->trace_max_time_us = 0;

  // ----------------------------------------
  // IO support
  // ----------------------------------------
  cptd->hpcrun_file  = NULL;
  cptd->trace_buffer = NULL;

  // ----------------------------------------
  // perf event support
  // ----------------------------------------
  cptd->perf_event_info   = NULL;
<<<<<<< HEAD
  cptd->perf_kernel_lm_id = 0;
  cptd->ksym_status       = PERF_UNDEFINED;
=======
}
>>>>>>> 118f73c0

  cptd->scale_fn = NULL;
}

#ifdef ENABLE_CUDA
static inline void gpu_data_init(gpu_data_t * gpu_data)
{
  gpu_data->is_thread_at_cuda_sync = false;
  gpu_data->overload_state = 0;
  gpu_data->accum_num_sync_threads = 0;
  gpu_data->accum_num_sync_threads = 0;
}
#endif

void
hpcrun_thread_data_init(int id, cct_ctxt_t* thr_ctxt, int is_child, size_t n_sources)
{
  hpcrun_meminfo_t memstore;
  thread_data_t* td = hpcrun_get_thread_data();

  // ----------------------------------------
  // memstore for hpcrun_malloc()
  // ----------------------------------------

  // Wipe the thread data with a bogus bit pattern, but save the
  // memstore so we can reuse it in the child after fork.  This must
  // come first.
  td->inside_hpcrun = 1;
  memstore = td->memstore;
  memset(td, 0xfe, sizeof(thread_data_t));
  td->inside_hpcrun = 1;
  td->memstore = memstore;
  hpcrun_make_memstore(&td->memstore, is_child);
  td->mem_low = 0;

  // ----------------------------------------
  // normalized thread id (monitor-generated)
  // ----------------------------------------
  core_profile_trace_data_init(&(td->core_profile_trace_data), id, thr_ctxt);

  // ----------------------------------------
  // blame shifting support
  // ----------------------------------------

  td->idle = 0;         // a thread begins in the working state 
  td->blame_target = 0; // initially, no target for directed blame

  td->last_sample = 0; 
  td->last_synch_sample = -1; 
 
  td->overhead = 0; // begin at not in overhead

  td->lockwait = 0;
  td->lockid = NULL;

  td->region_id = 0;

  td->outer_region_id = 0;
  td->outer_region_context = 0;

  td->defer_flag = 0;
  
  td->omp_task_context = 0;
  td->master = 0;
  td->team_master = 0;

  td->defer_write = 0;

  td->reuse = 0;

  td->add_to_pool = 0;

  td->omp_thread = 0;
  td->last_bar_time_us = 0;

  // ----------------------------------------
  // sample sources
  // ----------------------------------------


  // allocate ss_state, ss_info

  td->ss_state = hpcrun_malloc(n_sources * sizeof(source_state_t));
  td->ss_info  = hpcrun_malloc(n_sources * sizeof(source_info_t));

  // initialize ss_state,info

  memset(td->ss_state, UNINIT, n_sources * sizeof(source_state_t));
  memset(td->ss_info, 0, n_sources * sizeof(source_info_t));

  td->timer_init = false;
  td->last_time_us = 0;


  // ----------------------------------------
  // backtrace buffer
  // ----------------------------------------
  td->btbuf_cur = NULL;
  td->btbuf_beg = hpcrun_malloc(sizeof(frame_t) * BACKTRACE_INIT_SZ);
  td->btbuf_end = td->btbuf_beg + BACKTRACE_INIT_SZ;
  td->btbuf_sav = td->btbuf_end;  // FIXME: is this needed?

  hpcrun_bt_init(&(td->bt), NEW_BACKTRACE_INIT_SZ);

  // ----------------------------------------
  // trampoline
  // ----------------------------------------
  td->tramp_present     = false;
  td->tramp_retn_addr   = NULL;
  td->tramp_loc         = NULL;
  td->cached_bt         = hpcrun_malloc(sizeof(frame_t)
					* CACHED_BACKTRACE_SIZE);
  td->cached_bt_end     = td->cached_bt;          
  td->cached_bt_buf_end = td->cached_bt + CACHED_BACKTRACE_SIZE;
  td->tramp_frame       = NULL;
  td->tramp_cct_node    = NULL;

  // ----------------------------------------
  // exception stuff
  // ----------------------------------------
  memset(&td->bad_unwind, 0, sizeof(td->bad_unwind));
  memset(&td->mem_error, 0, sizeof(td->mem_error));
  td->deadlock_drop = false;
  hpcrun_init_handling_sample(td, 0, id);
  td->splay_lock    = 0;
  td->fnbounds_lock = 0;

  // ----------------------------------------
  // Logical unwinding
  // ----------------------------------------
  lushPthr_init(&td->pthr_metrics);
  lushPthr_thread_init(&td->pthr_metrics);


  // ----------------------------------------
  // debug support
  // ----------------------------------------
  td->debug1 = false;

  // ----------------------------------------
  // miscellaneous
  // ----------------------------------------
  td->inside_dlfcn = false;
#ifdef ENABLE_CUDA
  gpu_data_init(&(td->gpu_data));
#endif
}


//***************************************************************************
// 
//***************************************************************************

void
hpcrun_cached_bt_adjust_size(size_t n)
{
  thread_data_t *td = hpcrun_get_thread_data();
  if ((td->cached_bt_buf_end - td->cached_bt) >= n) {
    return; // cached backtrace buffer is already big enough
  }

  frame_t* newbuf = hpcrun_malloc(n * sizeof(frame_t));
  memcpy(newbuf, td->cached_bt, (void*)td->cached_bt_buf_end - (void*)td->cached_bt);
  size_t idx            = td->cached_bt_end - td->cached_bt;
  td->cached_bt         = newbuf;
  td->cached_bt_buf_end = newbuf+n;
  td->cached_bt_end     = newbuf + idx;
}


frame_t*
hpcrun_expand_btbuf(void)
{
  thread_data_t* td = hpcrun_get_thread_data();
  frame_t* unwind = td->btbuf_cur;

  /* how big is the current buffer? */
  size_t sz = td->btbuf_end - td->btbuf_beg;
  size_t newsz = sz*2;
  /* how big is the current backtrace? */
  size_t btsz = td->btbuf_end - td->btbuf_sav;
  /* how big is the backtrace we're recording? */
  size_t recsz = unwind - td->btbuf_beg;
  /* get new buffer */
  TMSG(EPOCH," epoch_expand_buffer");
  frame_t *newbt = hpcrun_malloc(newsz*sizeof(frame_t));

  if(td->btbuf_sav > td->btbuf_end) {
    EMSG("Invariant btbuf_sav > btbuf_end violated");
    monitor_real_abort();
  }

  /* copy frames from old to new */
  memcpy(newbt, td->btbuf_beg, recsz*sizeof(frame_t));
  memcpy(newbt+newsz-btsz, td->btbuf_end-btsz, btsz*sizeof(frame_t));

  /* setup new pointers */
  td->btbuf_beg = newbt;
  td->btbuf_end = newbt+newsz;
  td->btbuf_sav = newbt+newsz-btsz;

  /* return new unwind pointer */
  return newbt+recsz;
}


void
hpcrun_ensure_btbuf_avail(void)
{
  thread_data_t* td = hpcrun_get_thread_data();
  if (td->btbuf_cur == td->btbuf_end) {
    td->btbuf_cur = hpcrun_expand_btbuf();
    td->btbuf_sav = td->btbuf_end;
  }
}
<|MERGE_RESOLUTION|>--- conflicted
+++ resolved
@@ -246,12 +246,7 @@
   // perf event support
   // ----------------------------------------
   cptd->perf_event_info   = NULL;
-<<<<<<< HEAD
-  cptd->perf_kernel_lm_id = 0;
-  cptd->ksym_status       = PERF_UNDEFINED;
-=======
-}
->>>>>>> 118f73c0
+}
 
   cptd->scale_fn = NULL;
 }
