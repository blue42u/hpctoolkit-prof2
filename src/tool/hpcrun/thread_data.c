--- conflicted
+++ resolved
@@ -245,14 +245,10 @@
   // ----------------------------------------
   // perf event support
   // ----------------------------------------
-<<<<<<< HEAD
-  cptd->perf_event_info = NULL;
-=======
   cptd->perf_event_info   = NULL;
   cptd->perf_kernel_lm_id = 0;
   cptd->ksym_status       = PERF_UNDEFINED;
 }
->>>>>>> 1ae526ef
 
   cptd->scale_fn = NULL;
 }
