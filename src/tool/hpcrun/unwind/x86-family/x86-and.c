// -*-Mode: C++;-*- // technically C99

// * BeginRiceCopyright *****************************************************
//
// $HeadURL$
// $Id$
//
// --------------------------------------------------------------------------
// Part of HPCToolkit (hpctoolkit.org)
//
// Information about sources of support for research and development of
// HPCToolkit is at 'hpctoolkit.org' and in 'README.Acknowledgments'.
// --------------------------------------------------------------------------
//
// Copyright ((c)) 2002-2017, Rice University
// All rights reserved.
//
// Redistribution and use in source and binary forms, with or without
// modification, are permitted provided that the following conditions are
// met:
//
// * Redistributions of source code must retain the above copyright
//   notice, this list of conditions and the following disclaimer.
//
// * Redistributions in binary form must reproduce the above copyright
//   notice, this list of conditions and the following disclaimer in the
//   documentation and/or other materials provided with the distribution.
//
// * Neither the name of Rice University (RICE) nor the names of its
//   contributors may be used to endorse or promote products derived from
//   this software without specific prior written permission.
//
// This software is provided by RICE and contributors "as is" and any
// express or implied warranties, including, but not limited to, the
// implied warranties of merchantability and fitness for a particular
// purpose are disclaimed. In no event shall RICE or contributors be
// liable for any direct, indirect, incidental, special, exemplary, or
// consequential damages (including, but not limited to, procurement of
// substitute goods or services; loss of use, data, or profits; or
// business interruption) however caused and on any theory of liability,
// whether in contract, strict liability, or tort (including negligence
// or otherwise) arising in any way out of the use of this software, even
// if advised of the possibility of such damage.
//
// ******************************************************* EndRiceCopyright *

//************************* System Include Files ****************************

//*************************** User Include Files ****************************

#include "x86-decoder.h"
#include "x86-interval-arg.h"

#include <lib/isa-lean/x86/instruction-set.h>

//***************************************************************************

unwind_interval *
process_and(xed_decoded_inst_t *xptr, const xed_inst_t *xi, interval_arg_t *iarg,
	mem_alloc m_alloc)
{
  unwind_interval *next = iarg->current;
  const xed_operand_t* op0 = xed_inst_operand(xi,0);
  xed_operand_enum_t   op0_name = xed_operand_name(op0);

  if (op0_name == XED_OPERAND_REG0) {
	xed_reg_enum_t reg0 = xed_decoded_inst_get_reg(xptr, op0_name);
	x86recipe_t *xr = UWI_RECIPE(iarg->current);
	if (x86_isReg_SP(reg0) && xr->reg.bp_status != BP_UNCHANGED) {
	  //-----------------------------------------------------------------------
	  // we are adjusting the stack pointer via 'and' instruction
	  //-----------------------------------------------------------------------
<<<<<<< HEAD
	  next = new_ui(nextInsn(iarg, xptr), RA_BP_FRAME, &xr->reg, iarg->current, m_alloc);
=======
	  next = new_ui(iarg->ins + xed_decoded_inst_get_length(xptr),
		  RA_BP_FRAME, UWI_RECIPE(iarg->current)->sp_ra_pos, UWI_RECIPE(iarg->current)->bp_ra_pos,
		  UWI_RECIPE(iarg->current)->bp_status, UWI_RECIPE(iarg->current)->sp_bp_pos,
		  UWI_RECIPE(iarg->current)->bp_bp_pos, m_alloc);
>>>>>>> 8bb3061c
	}
  }
  return next;
}<|MERGE_RESOLUTION|>--- conflicted
+++ resolved
@@ -70,14 +70,7 @@
 	  //-----------------------------------------------------------------------
 	  // we are adjusting the stack pointer via 'and' instruction
 	  //-----------------------------------------------------------------------
-<<<<<<< HEAD
-	  next = new_ui(nextInsn(iarg, xptr), RA_BP_FRAME, &xr->reg, iarg->current, m_alloc);
-=======
-	  next = new_ui(iarg->ins + xed_decoded_inst_get_length(xptr),
-		  RA_BP_FRAME, UWI_RECIPE(iarg->current)->sp_ra_pos, UWI_RECIPE(iarg->current)->bp_ra_pos,
-		  UWI_RECIPE(iarg->current)->bp_status, UWI_RECIPE(iarg->current)->sp_bp_pos,
-		  UWI_RECIPE(iarg->current)->bp_bp_pos, m_alloc);
->>>>>>> 8bb3061c
+	  next = new_ui(nextInsn(iarg, xptr), RA_BP_FRAME, &xr->reg, , m_alloc);
 	}
   }
   return next;
