--- conflicted
+++ resolved
@@ -56,28 +56,13 @@
 //***************************************************************************
 
 unwind_interval *
-<<<<<<< HEAD
 process_and(xed_decoded_inst_t *xptr, const xed_inst_t *xi, interval_arg_t *iarg)
-=======
-process_and(xed_decoded_inst_t *xptr, const xed_inst_t *xi, 
-	    interval_arg_t *iarg, mem_alloc m_alloc)
->>>>>>> 8b81906b
 {
   unwind_interval *next = iarg->current;
   const xed_operand_t* op0 = xed_inst_operand(xi,0);
   xed_operand_enum_t   op0_name = xed_operand_name(op0);
 
   if (op0_name == XED_OPERAND_REG0) {
-<<<<<<< HEAD
-	xed_reg_enum_t reg0 = xed_decoded_inst_get_reg(xptr, op0_name);
-	x86recipe_t *xr = UWI_RECIPE(iarg->current);
-	if (x86_isReg_SP(reg0) && xr->reg.bp_status != BP_UNCHANGED) {
-	  //-----------------------------------------------------------------------
-	  // we are adjusting the stack pointer via 'and' instruction
-	  //-----------------------------------------------------------------------
-	  next = new_ui(nextInsn(iarg, xptr), RA_BP_FRAME, &xr->reg);
-	}
-=======
     xed_reg_enum_t reg0 = xed_decoded_inst_get_reg(xptr, op0_name);
     if (x86_isReg_SP(reg0)) { 
       x86recipe_t *xr = UWI_RECIPE(iarg->current);
@@ -85,13 +70,12 @@
 	//----------------------------------------------------------------------
 	// we are adjusting the stack pointer via 'and' instruction
 	//----------------------------------------------------------------------
-	next = new_ui(nextInsn(iarg, xptr), RA_BP_FRAME, &xr->reg, m_alloc);
+	next = new_ui(nextInsn(iarg, xptr), RA_BP_FRAME, &xr->reg);
       } else {
 	// remember that SP was adjusted by masking bits
 	iarg->sp_realigned = true; 
       }
     }
->>>>>>> 8b81906b
   }
   return next;
 }