// -*-Mode: C++;-*- // technically C99

// * BeginRiceCopyright *****************************************************
//
// $HeadURL$
// $Id$
//
// --------------------------------------------------------------------------
// Part of HPCToolkit (hpctoolkit.org)
//
// Information about sources of support for research and development of
// HPCToolkit is at 'hpctoolkit.org' and in 'README.Acknowledgments'.
// --------------------------------------------------------------------------
//
// Copyright ((c)) 2002-2017, Rice University
// All rights reserved.
//
// Redistribution and use in source and binary forms, with or without
// modification, are permitted provided that the following conditions are
// met:
//
// * Redistributions of source code must retain the above copyright
//   notice, this list of conditions and the following disclaimer.
//
// * Redistributions in binary form must reproduce the above copyright
//   notice, this list of conditions and the following disclaimer in the
//   documentation and/or other materials provided with the distribution.
//
// * Neither the name of Rice University (RICE) nor the names of its
//   contributors may be used to endorse or promote products derived from
//   this software without specific prior written permission.
//
// This software is provided by RICE and contributors "as is" and any
// express or implied warranties, including, but not limited to, the
// implied warranties of merchantability and fitness for a particular
// purpose are disclaimed. In no event shall RICE or contributors be
// liable for any direct, indirect, incidental, special, exemplary, or
// consequential damages (including, but not limited to, procurement of
// substitute goods or services; loss of use, data, or profits; or
// business interruption) however caused and on any theory of liability,
// whether in contract, strict liability, or tort (including negligence
// or otherwise) arising in any way out of the use of this software, even
// if advised of the possibility of such damage.
//
// ******************************************************* EndRiceCopyright *

// note: 
//     when cross compiling, this version MUST BE compiled for
//     the target system, as the include file that defines the
//     structure for the contexts may be different for the
//     target system vs the build system.

//***************************************************************************
// system include files 
//***************************************************************************

#include <stdio.h>
#include <setjmp.h>
#include <stdbool.h>
#include <assert.h>

#include <sys/types.h>
#include <unistd.h> // for getpid

//***************************************************************************
// libmonitor includes
//***************************************************************************

#include <monitor.h>


//***************************************************************************
// local include files 
//***************************************************************************

#include <include/gcc-attr.h>
#include <x86-decoder.h>

#include <hpcrun/epoch.h>
#include <hpcrun/main.h>
#include "stack_troll.h"
#include "thread_use.h"

#include <unwind/common/unwind.h>
#include <unwind/common/backtrace.h>
#include <unwind/common/unw-throw.h>
#include <unwind/common/validate_return_addr.h>
#include <unwind/common/fence_enum.h>
#include <fnbounds/fnbounds_interface.h>
#include "uw_recipe_map.h"
#include <utilities/arch/mcontext.h>
#include <utilities/ip-normalized.h>

#include <hpcrun/main.h>
#include <hpcrun/thread_data.h>
#include "x86-unwind-interval.h"
#include "x86-validate-retn-addr.h"

#include <messages/messages.h>
#include <messages/debug-flag.h>


//****************************************************************************
// global data 
//****************************************************************************

int debug_unw = 0;



//****************************************************************************
// local data 
//****************************************************************************

// flag value won't matter environment var set
static int DEBUG_WAIT_BEFORE_TROLLING = 1; 

static int DEBUG_NO_LONGJMP = 0;



//****************************************************************************
// forward declarations 
//****************************************************************************

#define MYDBG 0


static void 
update_cursor_with_troll(hpcrun_unw_cursor_t* cursor, int offset);

static step_state 
unw_step_sp(hpcrun_unw_cursor_t* cursor, unwind_interval *uw);

static step_state
unw_step_bp(hpcrun_unw_cursor_t* cursor, unwind_interval *uw);

static step_state
unw_step_std(hpcrun_unw_cursor_t* cursor, unwind_interval *uw);

static step_state
t1_dbg_unw_step(hpcrun_unw_cursor_t* cursor);

static step_state (*dbg_unw_step)(hpcrun_unw_cursor_t* cursor) = t1_dbg_unw_step;

//************************************************
// private functions
//************************************************

static void
save_registers(hpcrun_unw_cursor_t* cursor, void *pc, void *bp, void *sp,
	       void **ra_loc)
{
  cursor->pc_unnorm = pc;
  cursor->bp        = bp;
  cursor->sp        = sp;
  cursor->ra_loc    = ra_loc;
}

static void
compute_normalized_ips(hpcrun_unw_cursor_t* cursor, unwindr_info_t unwr_info)
{

  void *func_start_pc =  (void*) unwr_info.interval.start;
  load_module_t* lm = unwr_info.lm;

  cursor->unwr_info = unwr_info;
  cursor->pc_norm = hpcrun_normalize_ip(cursor->pc_unnorm, lm);
  cursor->the_function = hpcrun_normalize_ip(func_start_pc, lm);
}



//************************************************
// interface functions
//************************************************

void
hpcrun_unw_init(void)
{
  x86_family_decoder_init();
  uw_recipe_map_init();
}

typedef unw_frame_regnum_t unw_reg_code_t;

static int
hpcrun_unw_get_unnorm_reg(hpcrun_unw_cursor_t* cursor, unw_reg_code_t reg_id, 
		   void** reg_value)
{
  //
  // only implement 1 reg for the moment.
  //  add more if necessary
  //
  switch (reg_id) {
    case UNW_REG_IP:
      *reg_value = cursor->pc_unnorm;
      break;
    default:
      return ~0;
  }
  return 0;
}

static int
hpcrun_unw_get_norm_reg(hpcrun_unw_cursor_t* cursor, unw_reg_code_t reg_id, 
			ip_normalized_t* reg_value)
{
  //
  // only implement 1 reg for the moment.
  //  add more if necessary
  //
  switch (reg_id) {
    case UNW_REG_IP:
      *reg_value = cursor->pc_norm;
      break;
    default:
      return ~0;
  }
  return 0;
}

int
hpcrun_unw_get_ip_norm_reg(hpcrun_unw_cursor_t* c, ip_normalized_t* reg_value)
{
  return hpcrun_unw_get_norm_reg(c, UNW_REG_IP, reg_value);
}

int
hpcrun_unw_get_ip_unnorm_reg(hpcrun_unw_cursor_t* c, void** reg_value)
{
  return hpcrun_unw_get_unnorm_reg(c, UNW_REG_IP, reg_value);
}

<<<<<<< HEAD

#if USE_LIBUNWIND
int 
hpcrun_unw_set_cursor(hpcrun_unw_cursor_t* cursor, void **sp, void **bp, void *ip)
{
  cursor->pc_unnorm = ip;
  cursor->bp 	    = bp;
  cursor->sp 	    = sp;
  cursor->ra_loc    = NULL;

  TMSG(UNW, "unw_set_cursor: pc=%p, ra_loc=%p, sp=%p, bp=%p", 
       cursor->pc_unnorm, cursor->ra_loc, cursor->sp, cursor->bp);

  load_module_t *lm;
  bool found = uw_recipe_map_lookup(cursor->pc_unnorm, NATIVE_UNWINDER, &(cursor->unwr_info));

  compute_normalized_ips(cursor);

  return found;
}
#endif


=======
>>>>>>> d85b58e4
void 
hpcrun_unw_init_cursor(hpcrun_unw_cursor_t* cursor, void* context)
{
  mcontext_t *mc = GET_MCONTEXT(context);
  void *pc, *bp, *sp, **ra_loc;

  pc        = MCONTEXT_PC(mc); 
  bp 	    = MCONTEXT_BP(mc);
  sp 	    = MCONTEXT_SP(mc);
  ra_loc    = NULL;
  save_registers(cursor, pc, bp, sp, ra_loc);

  TMSG(UNW, "unw_init: pc=%p, ra_loc=%p, sp=%p, bp=%p", 
       pc, ra_loc, sp, bp);

<<<<<<< HEAD
  bool found = uw_recipe_map_lookup(cursor->pc_unnorm, NATIVE_UNWINDER, &(cursor->unwr_info));
=======
  unwindr_info_t unwr_info;
  bool found = uw_recipe_map_lookup(pc, &unwr_info);
>>>>>>> d85b58e4

  if (!found) {
    EMSG("unw_init: cursor could NOT build an interval for initial pc = %p",
	 cursor->pc_unnorm);
  }

  compute_normalized_ips(cursor, unwr_info);

  if (MYDBG) { dump_ui(unwr_info.btuwi, 0); }
}

//
// Unwinder support for trampolines augments the
// cursor with 'ra_loc' field.
//
// This is NOT part of libunwind interface, so
// it does not use the unw_get_reg.
//
// Instead, we use the following procedure to abstractly
// fetch the ra_loc
//

void*
hpcrun_unw_get_ra_loc(hpcrun_unw_cursor_t* cursor)
{
  return cursor->ra_loc;
}

static step_state
hpcrun_unw_step_real(hpcrun_unw_cursor_t* cursor)
{
  void *pc = cursor->pc_unnorm;
  cursor->fence = (monitor_unwind_process_bottom_frame(pc) ? FENCE_MAIN :
		   monitor_unwind_thread_bottom_frame(pc)? FENCE_THREAD : FENCE_NONE);
		   
  if (cursor->fence != FENCE_NONE) {
    if (ENABLED(FENCE_UNW))
      TMSG(FENCE_UNW, "%s", fence_enum_name(cursor->fence));

    //-----------------------------------------------------------
    // check if we have reached the end of our unwind, which is
    // demarcated with a fence. 
    //-----------------------------------------------------------
    TMSG(UNW,"unw_step: STEP_STOP, current pc in monitor fence pc=%p\n", pc);
    return STEP_STOP;
  }

  // current frame  
  void** bp = cursor->bp;
  void*  sp = cursor->sp;
  unwind_interval* uw = cursor->unwr_info.btuwi;

  if (!uw){
    TMSG(UNW, "unw_step: invalid unw interval for cursor, trolling ...");
    TMSG(TROLL, "Troll due to Invalid interval for pc %p", pc);
    update_cursor_with_troll(cursor, 0);
    return STEP_TROLL;
  }

  step_state unw_res;
  switch (UWI_RECIPE(uw)->ra_status){
  case RA_SP_RELATIVE:
    unw_res = unw_step_sp(cursor, uw);
    break;
    
  case RA_BP_FRAME:
    unw_res = unw_step_bp(cursor, uw);
    break;
    
  case RA_STD_FRAME:
    unw_res = unw_step_std(cursor, uw);
    break;

  default:
    EMSG("unw_step: ILLEGAL UNWIND INTERVAL");
    dump_ui(uw, 0);
    assert(0);
  }
  if (unw_res == STEP_STOP_WEAK) unw_res = STEP_STOP; 

  if (unw_res != STEP_ERROR) {
    return unw_res;
  }
  
  TMSG(TROLL,"unw_step: STEP_ERROR, pc=%p, bp=%p, sp=%p", pc, bp, sp);
  dump_ui_troll(uw);

  if (ENABLED(TROLL_WAIT)) {
    fprintf(stderr,"Hit troll point: attach w gdb to %d\n"
            "Maybe call dbg_set_flag(DBG_TROLL_WAIT,0) after attached\n",
	    getpid());
    
    // spin wait for developer to attach a debugger and clear the flag 
    while(DEBUG_WAIT_BEFORE_TROLLING);  
  }
  
  update_cursor_with_troll(cursor, 1);

  return STEP_TROLL;
}

size_t hpcrun_validation_counts[] = {
#define _MM(a) [UNW_ADDR_ ## a] = 0,
VSTAT_ENUMS
#undef _MM
};

void
hpcrun_validation_summary(void)
{
  AMSG("VALIDATION: Confirmed: %ld, Probable: %ld (indirect: %ld, tail: %ld, etc: %ld), Wrong: %ld",
       hpcrun_validation_counts[UNW_ADDR_CONFIRMED],
       hpcrun_validation_counts[UNW_ADDR_PROBABLE_INDIRECT] +
       hpcrun_validation_counts[UNW_ADDR_PROBABLE_TAIL] +
       hpcrun_validation_counts[UNW_ADDR_PROBABLE],
       hpcrun_validation_counts[UNW_ADDR_PROBABLE_INDIRECT],
       hpcrun_validation_counts[UNW_ADDR_PROBABLE_TAIL],
       hpcrun_validation_counts[UNW_ADDR_PROBABLE],
       hpcrun_validation_counts[UNW_ADDR_WRONG]);
}


static void
vrecord(void *from, void *to, validation_status vstat)
{
  hpcrun_validation_counts[vstat]++;

  if ( ENABLED(VALID_RECORD_ALL) || (vstat == UNW_ADDR_WRONG) ){
    TMSG(UNW_VALID,"%p->%p (%s)", from, to, vstat2s(vstat));
  }
}


step_state
hpcrun_unw_step(hpcrun_unw_cursor_t *cursor)
{
  if ( ENABLED(DBG_UNW_STEP) ){
    return dbg_unw_step(cursor);
  }
  
  hpcrun_unw_cursor_t saved = *cursor;
  step_state rv = hpcrun_unw_step_real(cursor);
  if ( ENABLED(UNW_VALID) ) {
    if (rv == STEP_OK) {
      // try to validate all calls, except the one at the base of the call stack from libmonitor.
      // rather than recording that as a valid call, it is preferable to ignore it.
      if (!monitor_in_start_func_wide(cursor->pc_unnorm)) {
	validation_status vstat = deep_validate_return_addr(cursor->pc_unnorm,
							    (void *) &saved);
	vrecord(saved.pc_unnorm,cursor->pc_unnorm,vstat);
      }
    }
  }
  return rv;
}

//****************************************************************************
// hpcrun_unw_step helpers
//****************************************************************************

static step_state
unw_step_sp(hpcrun_unw_cursor_t* cursor, unwind_interval *uw)
{
  TMSG(UNW_STRATEGY,"Using SP step");

  // void *stack_bottom = monitor_stack_bottom();

  // current frame
  void** bp = cursor->bp;
  void*  sp = cursor->sp;
  void*  pc = cursor->pc_unnorm;
  x86recipe_t *xr = UWI_RECIPE(uw);
  
  TMSG(UNW,"step_sp: cursor { bp=%p, sp=%p, pc=%p }", bp, sp, pc);
  if (MYDBG) { dump_ui(uw, 0); }

  void** next_bp = NULL;
  void** next_sp = (void **)(sp + xr->reg.sp_ra_pos);
  void*  ra_loc  = (void*) next_sp;
  void*  next_pc  = *next_sp;

  TMSG(UNW,"  step_sp: potential next cursor next_sp=%p ==> next_pc = %p",
       next_sp, next_pc);

  if (xr->reg.bp_status == BP_UNCHANGED){
    next_bp = bp;
    TMSG(UNW,"  step_sp: unwind step has BP_UNCHANGED ==> next_bp=%p", next_bp);
  }
  else {
    //-----------------------------------------------------------
    // reload the candidate value for the caller's BP from the 
    // save area in the activation frame according to the unwind 
    // information produced by binary analysis
    //-----------------------------------------------------------
    next_bp = (void **)(sp + xr->reg.sp_bp_pos);
    TMSG(UNW,"  step_sp: unwind next_bp loc = %p", next_bp);
    next_bp  = *next_bp; 
    TMSG(UNW,"  step_sp: sp unwind next_bp val = %p", next_bp);

  }
  next_sp += 1;

<<<<<<< HEAD
 unwindr_info_t unwr_info;
  bool found = uw_recipe_map_lookup(((char *)next_pc) - 1, NATIVE_UNWINDER, &unwr_info);
=======
  unwindr_info_t unwr_info;
  bool found = uw_recipe_map_lookup(((char *)next_pc) - 1, &unwr_info);
>>>>>>> d85b58e4
  if (!found){
    if (((void *)next_sp) >= monitor_stack_bottom()){
      TMSG(UNW,"  step_sp: STEP_STOP_WEAK, no next interval and next_sp >= stack bottom,"
	   " so stop unwind ...");
      return STEP_STOP_WEAK;
    }
    else {
      TMSG(UNW,"  sp STEP_ERROR: no next interval, step fails");
      return STEP_ERROR;
    }
  }
  // sanity check to avoid infinite unwind loop
  if (next_sp <= cursor->sp){
    TMSG(INTV_ERR,"@ pc = %p. sp unwind does not advance stack." 
	 " New sp = %p, old sp = %p", cursor->pc_unnorm, next_sp,
	 cursor->sp);
      
    return STEP_ERROR;
  }
  if ((RA_BP_FRAME == xr->ra_status) ||
      (RA_STD_FRAME == xr->ra_status)) { // Makes sense to sanity check BP, do it
    //-----------------------------------------------------------
    // if value of BP reloaded from the save area does not point 
    // into the stack, then it cannot possibly be useful as a frame 
    // pointer in the caller or any of its ancesters.
    //
    // if the value in the BP register points into the stack, then 
    // it might be useful as a frame pointer. in this case, we have 
    // nothing to lose by assuming that our binary analysis for 
    // unwinding might have been mistaken and that the value in 
    // the register is the one we might want. 
    //
    // 19 December 2007 - John Mellor-Crummey
    //-----------------------------------------------------------
    
    if (((unsigned long) next_bp < (unsigned long) sp) && 
	((unsigned long) bp > (unsigned long) sp)){
      next_bp = bp;
      TMSG(UNW,"  step_sp: unwind bp sanity check fails."
	   " Resetting next_bp to current bp = %p", next_bp);
    }
  }
  save_registers(cursor, next_pc, next_bp, next_sp, ra_loc);
  compute_normalized_ips(cursor, unwr_info);

  TMSG(UNW,"  step_sp: STEP_OK, has_intvl=%d, bp=%p, sp=%p, pc=%p",
       unwr_info.btuwi != NULL, next_bp, next_sp, next_pc);
  return STEP_OK;
}


static step_state
unw_step_bp(hpcrun_unw_cursor_t* cursor, unwind_interval *uw)
{
  void **next_sp, **next_bp, *next_pc;

  TMSG(UNW_STRATEGY,"Using BP step");
  // current frame
  void **bp = cursor->bp;
  void *sp = cursor->sp;
  void *pc = cursor->pc_unnorm;
  x86recipe_t *xr = UWI_RECIPE(uw);
  

  TMSG(UNW,"step_bp: cursor { bp=%p, sp=%p, pc=%p }", bp, sp, pc);
  if (MYDBG) { dump_ui(uw, 0); }

  if (!(sp <= (void*) bp)) {
    TMSG(UNW,"  step_bp: STEP_ERROR, unwind attempted, but incoming bp(%p) was not"
	 " >= sp(%p)", bp, sp);
    return STEP_ERROR;
  }
  if (DISABLED(OMP_SKIP_MSB)) {
    if (!((void *)bp < monitor_stack_bottom())) {
      TMSG(UNW,"  step_bp: STEP_ERROR, unwind attempted, but incoming bp(%p) was not"
	   " between sp (%p) and monitor stack bottom (%p)", 
	   bp, sp, monitor_stack_bottom());
      return STEP_ERROR;
    }
  }
  // bp relative
  next_sp  = (void **)((void *)bp + xr->reg.bp_bp_pos);
  next_bp  = *next_sp;
  next_sp  = (void **)((void *)bp + xr->reg.bp_ra_pos);
  void* ra_loc = (void*) next_sp;
  next_pc  = *next_sp;
  next_sp += 1;
<<<<<<< HEAD
  if ((void *)next_sp > sp) {
    // this condition is a weak correctness check. only
    // try building an interval for the return address again if it succeeds

//    load_module_t *lm;
//    bool found = uw_recipe_map_lookup(((char *)next_pc) - 1, &lm, NATIVE_UNWINDER, &uw);

	unwindr_info_t unwr_info;
    bool found = uw_recipe_map_lookup(((char *)next_pc) - 1, NATIVE_UNWINDER, &unwr_info);
    if (!found){
      if (((void *)next_sp) >= monitor_stack_bottom()) {
        TMSG(UNW,"  step_bp: STEP_STOP_WEAK, next_sp >= monitor_stack_bottom,"
	     " next_sp = %p", next_sp);
        return STEP_STOP_WEAK;
      }
      TMSG(UNW,"  step_bp: STEP_ERROR, cannot build interval for next_pc(%p)", next_pc);
      return STEP_ERROR;
    }
    else {
      cursor->pc_unnorm = next_pc;
      cursor->bp        = next_bp;
      cursor->sp        = next_sp;
      cursor->ra_loc    = ra_loc;
      cursor->unwr_info = unwr_info;

      compute_normalized_ips(cursor);

      TMSG(UNW,"  step_bp: STEP_OK, has_intvl=%d, bp=%p, sp=%p, pc=%p",
    	  cursor->unwr_info.btuwi != NULL, next_bp, next_sp, next_pc);
      return STEP_OK;
    }
  }
  else {
=======
  if ((void *)next_sp <= sp) {
>>>>>>> d85b58e4
    TMSG(UNW_STRATEGY,"BP unwind fails: bp (%p) < sp (%p)", bp, sp);
    return STEP_ERROR;
  }
  // this condition is a weak correctness check. only
  // try building an interval for the return address again if it succeeds
  unwindr_info_t unwr_info;
  bool found = uw_recipe_map_lookup(((char *)next_pc) - 1, &unwr_info);
  if (!found){
    if (((void *)next_sp) >= monitor_stack_bottom()) {
      TMSG(UNW,"  step_bp: STEP_STOP_WEAK, next_sp >= monitor_stack_bottom,"
	   " next_sp = %p", next_sp);
      return STEP_STOP_WEAK;
    }
    TMSG(UNW,"  step_bp: STEP_ERROR, cannot build interval for next_pc(%p)", next_pc);
    return STEP_ERROR;
  }
  save_registers(cursor, next_pc, next_bp, next_sp, ra_loc);
  compute_normalized_ips(cursor, unwr_info);

  TMSG(UNW,"  step_bp: STEP_OK, has_intvl=%d, bp=%p, sp=%p, pc=%p",
       unwr_info.btuwi != NULL, next_bp, next_sp, next_pc);
  return STEP_OK;
}

static step_state
unw_step_std(hpcrun_unw_cursor_t* cursor, unwind_interval *uw)
{
  int unw_res;

  if (ENABLED(PREFER_SP)) {
    TMSG(UNW_STRATEGY,"--STD_FRAME: STARTing with SP");
    unw_res = unw_step_sp(cursor, uw);
    if (unw_res == STEP_ERROR || unw_res == STEP_STOP_WEAK) {
      TMSG(UNW_STRATEGY,"--STD_FRAME: SP failed, RETRY w BP");
      unw_res = unw_step_bp(cursor, uw);
      if (unw_res == STEP_STOP_WEAK) unw_res = STEP_STOP; 
    }
  }
  else {
    TMSG(UNW_STRATEGY,"--STD_FRAME: STARTing with BP");
    unw_res = unw_step_bp(cursor, uw);
    if (unw_res == STEP_ERROR || unw_res == STEP_STOP_WEAK) {
      TMSG(UNW_STRATEGY,"--STD_FRAME: BP failed, RETRY w SP");
      unw_res = unw_step_sp(cursor, uw);
    }
  }
  return unw_res;
}



// special steppers to artificially introduce error conditions
static step_state
t1_dbg_unw_step(hpcrun_unw_cursor_t* cursor)
{
  if (!DEBUG_NO_LONGJMP) {

    if (hpcrun_below_pmsg_threshold()) {
      hpcrun_bt_dump(TD_GET(btbuf_cur), "DROP");
    }

    hpcrun_up_pmsg_count();

    sigjmp_buf_t *it = &(TD_GET(bad_unwind));
    (*hpcrun_get_real_siglongjmp())(it->jb, 9);
  }

  return STEP_ERROR;
}


static step_state GCC_ATTR_UNUSED
t2_dbg_unw_step(hpcrun_unw_cursor_t* cursor)
{
  static int s = 0;
  step_state rv;
  if (s == 0){
    update_cursor_with_troll(cursor, 1);
    rv = STEP_TROLL;
  }
  else {
    rv = STEP_STOP;
  }
  s =(s+1) %2;
  return rv;
}


//****************************************************************************
// private operations
//****************************************************************************

static void
update_cursor_with_troll(hpcrun_unw_cursor_t* cursor, int offset)
{
  if (ENABLED(NO_TROLLING)){
    TMSG(TROLL, "Trolling disabled");
    hpcrun_unw_throw();
  }

  unsigned int tmp_ra_offset;

  int ret = stack_troll(cursor->sp, &tmp_ra_offset, &deep_validate_return_addr,
			(void *)cursor);

  if (ret != TROLL_INVALID) {
    void  **next_sp = ((void **)((unsigned long) cursor->sp + tmp_ra_offset));
    void *next_pc   = *next_sp;
    void *ra_loc    = (void*) next_sp;

    // the current base pointer is a good assumption for the caller's BP
    void **next_bp = (void **) cursor->bp; 

    next_sp += 1;
    if ( next_sp <= cursor->sp){
      TMSG(TROLL,"Something weird happened! trolling from %p"
	   " resulted in sp not advancing", cursor->pc_unnorm);
      hpcrun_unw_throw();
    }

<<<<<<< HEAD
    bool found = uw_recipe_map_lookup(((char *)next_pc) + offset, NATIVE_UNWINDER, &(cursor->unwr_info));
=======
    unwindr_info_t unwr_info;
    bool found = uw_recipe_map_lookup(((char *)next_pc) + offset, &unwr_info);
>>>>>>> d85b58e4
    if (found) {
      TMSG(TROLL,"Trolling advances cursor to pc = %p, sp = %p", 
	   next_pc, next_sp);
      TMSG(TROLL,"TROLL SUCCESS pc = %p", cursor->pc_unnorm);

      save_registers(cursor, next_pc, next_bp, next_sp, ra_loc);
      compute_normalized_ips(cursor, unwr_info);
      return; // success!
    }
    TMSG(TROLL, "No interval found for trolled pc, dropping sample,"
	 " cursor pc = %p", cursor->pc_unnorm);
    // fall through for error handling
  }
  else {
    TMSG(TROLL, "Troll failed: dropping sample, cursor pc = %p", 
	 cursor->pc_unnorm);
    TMSG(TROLL,"TROLL FAILURE pc = %p", cursor->pc_unnorm);
    // fall through for error handling
  }
  // assert(0);
  hpcrun_unw_throw();
}<|MERGE_RESOLUTION|>--- conflicted
+++ resolved
@@ -232,32 +232,6 @@
   return hpcrun_unw_get_unnorm_reg(c, UNW_REG_IP, reg_value);
 }
 
-<<<<<<< HEAD
-
-#if USE_LIBUNWIND
-int 
-hpcrun_unw_set_cursor(hpcrun_unw_cursor_t* cursor, void **sp, void **bp, void *ip)
-{
-  cursor->pc_unnorm = ip;
-  cursor->bp 	    = bp;
-  cursor->sp 	    = sp;
-  cursor->ra_loc    = NULL;
-
-  TMSG(UNW, "unw_set_cursor: pc=%p, ra_loc=%p, sp=%p, bp=%p", 
-       cursor->pc_unnorm, cursor->ra_loc, cursor->sp, cursor->bp);
-
-  load_module_t *lm;
-  bool found = uw_recipe_map_lookup(cursor->pc_unnorm, NATIVE_UNWINDER, &(cursor->unwr_info));
-
-  compute_normalized_ips(cursor);
-
-  return found;
-}
-#endif
-
-
-=======
->>>>>>> d85b58e4
 void 
 hpcrun_unw_init_cursor(hpcrun_unw_cursor_t* cursor, void* context)
 {
@@ -272,22 +246,7 @@
 
   TMSG(UNW, "unw_init: pc=%p, ra_loc=%p, sp=%p, bp=%p", 
        pc, ra_loc, sp, bp);
-
-<<<<<<< HEAD
-  bool found = uw_recipe_map_lookup(cursor->pc_unnorm, NATIVE_UNWINDER, &(cursor->unwr_info));
-=======
-  unwindr_info_t unwr_info;
-  bool found = uw_recipe_map_lookup(pc, &unwr_info);
->>>>>>> d85b58e4
-
-  if (!found) {
-    EMSG("unw_init: cursor could NOT build an interval for initial pc = %p",
-	 cursor->pc_unnorm);
-  }
-
-  compute_normalized_ips(cursor, unwr_info);
-
-  if (MYDBG) { dump_ui(unwr_info.btuwi, 0); }
+  cursor->unwr_info.btuwi = NULL;
 }
 
 //
@@ -332,6 +291,19 @@
   unwind_interval* uw = cursor->unwr_info.btuwi;
 
   if (!uw){
+    unwindr_info_t unwr_info;
+    bool found = uw_recipe_map_lookup(pc, NATIVE_UNWINDER, &unwr_info);
+
+    if (!found) {
+      EMSG("unw_init: cursor could NOT build an interval for initial pc = %p",
+	   cursor->pc_unnorm);
+    }
+
+    compute_normalized_ips(cursor, unwr_info);
+    uw = unwr_info.btuwi;
+    if (MYDBG) { dump_ui(unwr_info.btuwi, 0); }
+  }
+  if (!uw) {
     TMSG(UNW, "unw_step: invalid unw interval for cursor, trolling ...");
     TMSG(TROLL, "Troll due to Invalid interval for pc %p", pc);
     update_cursor_with_troll(cursor, 0);
@@ -481,13 +453,8 @@
   }
   next_sp += 1;
 
-<<<<<<< HEAD
- unwindr_info_t unwr_info;
+  unwindr_info_t unwr_info;
   bool found = uw_recipe_map_lookup(((char *)next_pc) - 1, NATIVE_UNWINDER, &unwr_info);
-=======
-  unwindr_info_t unwr_info;
-  bool found = uw_recipe_map_lookup(((char *)next_pc) - 1, &unwr_info);
->>>>>>> d85b58e4
   if (!found){
     if (((void *)next_sp) >= monitor_stack_bottom()){
       TMSG(UNW,"  step_sp: STEP_STOP_WEAK, no next interval and next_sp >= stack bottom,"
@@ -575,50 +542,14 @@
   void* ra_loc = (void*) next_sp;
   next_pc  = *next_sp;
   next_sp += 1;
-<<<<<<< HEAD
-  if ((void *)next_sp > sp) {
-    // this condition is a weak correctness check. only
-    // try building an interval for the return address again if it succeeds
-
-//    load_module_t *lm;
-//    bool found = uw_recipe_map_lookup(((char *)next_pc) - 1, &lm, NATIVE_UNWINDER, &uw);
-
-	unwindr_info_t unwr_info;
-    bool found = uw_recipe_map_lookup(((char *)next_pc) - 1, NATIVE_UNWINDER, &unwr_info);
-    if (!found){
-      if (((void *)next_sp) >= monitor_stack_bottom()) {
-        TMSG(UNW,"  step_bp: STEP_STOP_WEAK, next_sp >= monitor_stack_bottom,"
-	     " next_sp = %p", next_sp);
-        return STEP_STOP_WEAK;
-      }
-      TMSG(UNW,"  step_bp: STEP_ERROR, cannot build interval for next_pc(%p)", next_pc);
-      return STEP_ERROR;
-    }
-    else {
-      cursor->pc_unnorm = next_pc;
-      cursor->bp        = next_bp;
-      cursor->sp        = next_sp;
-      cursor->ra_loc    = ra_loc;
-      cursor->unwr_info = unwr_info;
-
-      compute_normalized_ips(cursor);
-
-      TMSG(UNW,"  step_bp: STEP_OK, has_intvl=%d, bp=%p, sp=%p, pc=%p",
-    	  cursor->unwr_info.btuwi != NULL, next_bp, next_sp, next_pc);
-      return STEP_OK;
-    }
-  }
-  else {
-=======
   if ((void *)next_sp <= sp) {
->>>>>>> d85b58e4
     TMSG(UNW_STRATEGY,"BP unwind fails: bp (%p) < sp (%p)", bp, sp);
     return STEP_ERROR;
   }
   // this condition is a weak correctness check. only
   // try building an interval for the return address again if it succeeds
   unwindr_info_t unwr_info;
-  bool found = uw_recipe_map_lookup(((char *)next_pc) - 1, &unwr_info);
+  bool found = uw_recipe_map_lookup(((char *)next_pc) - 1, NATIVE_UNWINDER, &unwr_info);
   if (!found){
     if (((void *)next_sp) >= monitor_stack_bottom()) {
       TMSG(UNW,"  step_bp: STEP_STOP_WEAK, next_sp >= monitor_stack_bottom,"
@@ -732,12 +663,8 @@
       hpcrun_unw_throw();
     }
 
-<<<<<<< HEAD
-    bool found = uw_recipe_map_lookup(((char *)next_pc) + offset, NATIVE_UNWINDER, &(cursor->unwr_info));
-=======
     unwindr_info_t unwr_info;
-    bool found = uw_recipe_map_lookup(((char *)next_pc) + offset, &unwr_info);
->>>>>>> d85b58e4
+    bool found = uw_recipe_map_lookup(((char *)next_pc) + offset, NATIVE_UNWINDER, &unwr_info);
     if (found) {
       TMSG(TROLL,"Trolling advances cursor to pc = %p, sp = %p", 
 	   next_pc, next_sp);
