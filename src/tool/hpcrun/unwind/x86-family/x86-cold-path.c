--- conflicted
+++ resolved
@@ -121,60 +121,37 @@
   void *ins     = iarg->ins;
   char *ins_end = ins + xed_decoded_inst_get_length(xptr);
   if (ins_end == iarg->end) {
-<<<<<<< HEAD
-	void *branch_target = x86_get_branch_target(ins,xptr);
-	// branch target is outside bounds of current routine
-	if (branch_target < iarg->beg || iarg->end <= branch_target) {
-	  // this is a possible cold code routine
-	  TMSG(COLD_CODE,"potential cold code jmp detected in routine starting @"
-		  " %p (location in routine = %p)",iarg->beg,ins);
-
-	  ildmod_stat_t *ilmstat = uw_recipe_map_get_fnbounds_ldmod(branch_target);
-	  if (!ilmstat) {
-		EMSG("Weird result! jmp @ %p branch_target %p has no function bounds",
-			ins, branch_target);
-		return false;
-	  }
-
-	  void* beg = (void*)ildmod_stat_interval(ilmstat)->start;
-	  if (branch_target == beg) {
-		TMSG(COLD_CODE,"  --jump is a regular tail call,"
-			" NOT a cold code return");
-		return false;
-	  }
-	  // store the address of the branch, in case this turns out to be a
-	  // cold path routine.
-	  iarg->return_addr = branch_target;
-
-	  return confirm_cold_path_call(branch_target,iarg);
-	}
-=======
     void *branch_target = x86_get_branch_target(ins,xptr);
+
     // branch is indirect. this is not cold path code
     if (branch_target == NULL) return false;
+
     // branch target is outside bounds of current routine
     if (branch_target < iarg->beg || iarg->end <= branch_target) {
       // this is a possible cold code routine
       TMSG(COLD_CODE,"potential cold code jmp detected in routine starting @"
 	   " %p (location in routine = %p)",iarg->beg,ins);
-      void *beg, *end;
-      if (! fnbounds_enclosing_addr(branch_target, &beg, &end, NULL)) {
-	EMSG("Weird result! jmp @ %p branch_target %p has no function bounds",
-	      ins, branch_target);
-	return false;
+
+      ildmod_stat_t *ilmstat = uw_recipe_map_get_fnbounds_ldmod(branch_target);
+      if (!ilmstat) {
+        EMSG("Weird result! jmp @ %p branch_target %p has no function bounds",
+              ins, branch_target);
+        return false;
       }
+
+      beg = (void*)ildmod_stat_interval(ilmstat)->start;
       if (branch_target == beg) {
 	TMSG(COLD_CODE,"  --jump is a regular tail call,"
 	     " NOT a cold code return");
 	return false;
       }
+
       // store the address of the branch, in case this turns out to be a
       // cold path routine.
       iarg->return_addr = branch_target; 
 
       return confirm_cold_path_call(branch_target,iarg);
     }
->>>>>>> 92540d91
   }
   return false;
 }
