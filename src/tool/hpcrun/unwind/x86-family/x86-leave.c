// -*-Mode: C++;-*- // technically C99

// * BeginRiceCopyright *****************************************************
//
// $HeadURL$
// $Id$
//
// --------------------------------------------------------------------------
// Part of HPCToolkit (hpctoolkit.org)
//
// Information about sources of support for research and development of
// HPCToolkit is at 'hpctoolkit.org' and in 'README.Acknowledgments'.
// --------------------------------------------------------------------------
//
// Copyright ((c)) 2002-2017, Rice University
// All rights reserved.
//
// Redistribution and use in source and binary forms, with or without
// modification, are permitted provided that the following conditions are
// met:
//
// * Redistributions of source code must retain the above copyright
//   notice, this list of conditions and the following disclaimer.
//
// * Redistributions in binary form must reproduce the above copyright
//   notice, this list of conditions and the following disclaimer in the
//   documentation and/or other materials provided with the distribution.
//
// * Neither the name of Rice University (RICE) nor the names of its
//   contributors may be used to endorse or promote products derived from
//   this software without specific prior written permission.
//
// This software is provided by RICE and contributors "as is" and any
// express or implied warranties, including, but not limited to, the
// implied warranties of merchantability and fitness for a particular
// purpose are disclaimed. In no event shall RICE or contributors be
// liable for any direct, indirect, incidental, special, exemplary, or
// consequential damages (including, but not limited to, procurement of
// substitute goods or services; loss of use, data, or profits; or
// business interruption) however caused and on any theory of liability,
// whether in contract, strict liability, or tort (including negligence
// or otherwise) arising in any way out of the use of this software, even
// if advised of the possibility of such damage.
//
// ******************************************************* EndRiceCopyright *

#include "x86-interval-highwatermark.h"
#include "x86-interval-arg.h"

/******************************************************************************
 * interface operations 
 *****************************************************************************/

unwind_interval *
process_leave(xed_decoded_inst_t *xptr, const xed_inst_t *xi, interval_arg_t *iarg,
	mem_alloc m_alloc)
{
  x86registers_t reg = { 0, 0, BP_UNCHANGED, 0, 0};
  unwind_interval *next;
<<<<<<< HEAD
  next = new_ui(nextInsn(iarg, xptr), RA_SP_RELATIVE, &reg, iarg->current, m_alloc);
=======
  next = new_ui(iarg->ins + xed_decoded_inst_get_length(xptr), 
		RA_SP_RELATIVE, 0, 0, BP_UNCHANGED, 0, 0, m_alloc);
>>>>>>> 8bb3061c
  return next;
}
<|MERGE_RESOLUTION|>--- conflicted
+++ resolved
@@ -57,11 +57,6 @@
 {
   x86registers_t reg = { 0, 0, BP_UNCHANGED, 0, 0};
   unwind_interval *next;
-<<<<<<< HEAD
-  next = new_ui(nextInsn(iarg, xptr), RA_SP_RELATIVE, &reg, iarg->current, m_alloc);
-=======
-  next = new_ui(iarg->ins + xed_decoded_inst_get_length(xptr), 
-		RA_SP_RELATIVE, 0, 0, BP_UNCHANGED, 0, 0, m_alloc);
->>>>>>> 8bb3061c
+  next = new_ui(nextInsn(iarg, xptr), RA_SP_RELATIVE, &reg, m_alloc);
   return next;
 }
