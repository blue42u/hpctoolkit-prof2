--- conflicted
+++ resolved
@@ -94,12 +94,8 @@
 	    xed_int64_t disp = 
 	      xed_decoded_inst_get_memory_displacement(xptr, mem_op_index);
 	    reg.sp_ra_pos -= disp;
-<<<<<<< HEAD
+	    reg.sp_bp_pos -= disp;
 	    next = new_ui(next_ins, xr->ra_status, &reg);
-=======
-	    reg.sp_bp_pos -= disp;
-	    next = new_ui(next_ins, xr->ra_status, &reg, m_alloc);
->>>>>>> 8b81906b
 
 	    if (disp < 0) {
 	      if (HW_TEST_STATE(hw_tmp->state, 0, HW_SP_DECREMENTED)) {
