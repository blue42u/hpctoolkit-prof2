--- conflicted
+++ resolved
@@ -392,7 +392,6 @@
   return ilmstat_btuwi;
 }
 
-<<<<<<< HEAD
 /*
  * Remove intervals in the range [start, end) from the unwind interval
  * tree.
@@ -405,18 +404,6 @@
   a2r_map_inrange_del_bulk_unsynch(addr2recipe_map, (uintptr_t)start, (uintptr_t)end - 1);
 }
 
-=======
-ildmod_stat_t*
-uw_recipe_map_get_fnbounds_ldmod(void *addr)
-{
-  // check if addr is already in the range of an interval key in the map
-  ilmstat_btuwi_pair_t* ilmstat_btuwi =
-	  uw_recipe_map_lookup_ilmstat_btuwi_pair_helper(addr);
-  if (!ilmstat_btuwi)
-	return NULL;
-  return ilmstat_btuwi_pair_ilmstat(ilmstat_btuwi);
-}
->>>>>>> 2a1ad90d
 //---------------------------------------------------------------------
 // debug operations
 //---------------------------------------------------------------------
