// -*-Mode: C++;-*- // technically C99

// * BeginRiceCopyright *****************************************************
//
// $HeadURL$
// $Id$
//
// --------------------------------------------------------------------------
// Part of HPCToolkit (hpctoolkit.org)
//
// Information about sources of support for research and development of
// HPCToolkit is at 'hpctoolkit.org' and in 'README.Acknowledgments'.
// --------------------------------------------------------------------------
//
// Copyright ((c)) 2002-2017, Rice University
// All rights reserved.
//
// Redistribution and use in source and binary forms, with or without
// modification, are permitted provided that the following conditions are
// met:
//
// * Redistributions of source code must retain the above copyright
//   notice, this list of conditions and the following disclaimer.
//
// * Redistributions in binary form must reproduce the above copyright
//   notice, this list of conditions and the following disclaimer in the
//   documentation and/or other materials provided with the distribution.
//
// * Neither the name of Rice University (RICE) nor the names of its
//   contributors may be used to endorse or promote products derived from
//   this software without specific prior written permission.
//
// This software is provided by RICE and contributors "as is" and any
// express or implied warranties, including, but not limited to, the
// implied warranties of merchantability and fitness for a particular
// purpose are disclaimed. In no event shall RICE or contributors be
// liable for any direct, indirect, incidental, special, exemplary, or
// consequential damages (including, but not limited to, procurement of
// substitute goods or services; loss of use, data, or profits; or
// business interruption) however caused and on any theory of liability,
// whether in contract, strict liability, or tort (including negligence
// or otherwise) arising in any way out of the use of this software, even
// if advised of the possibility of such damage.
//
// ******************************************************* EndRiceCopyright *

/*
 * Maintain a map from address Intervals to unwind intervals.
 *
 * Note: the caller need not acquire/release locks as part
 * of using the map.
 *
 * $Id$
 */

//---------------------------------------------------------------------
// debugging support
//---------------------------------------------------------------------

#define UW_RECIPE_MAP_DEBUG 0

#define UW_RECIPE_MAP_DEBUG_VERBOSE 0

#if UW_RECIPE_MAP_DEBUG_VERBOSE
#undef UW_RECIPE_MAP_DEBUG
#define UW_RECIPE_MAP_DEBUG 1
#endif


#if UW_RECIPE_MAP_DEBUG
#include <assert.h>
#include <stdlib.h>
#include <stdio.h>
#endif



//---------------------------------------------------------------------
// local include files
//---------------------------------------------------------------------
#include <memory/hpcrun-malloc.h>
#include "uw_recipe_map.h"
#include "unwind-interval.h"
#include <fnbounds/fnbounds_interface.h>
#include <lib/prof-lean/cskiplist.h>
#include <lib/prof-lean/mcs-lock.h>
#include <lib/prof-lean/binarytree.h>
#include "ildmod_stat.h"
#include "binarytree_uwi.h"
#include "segv_handler.h"
#include <messages/messages.h>

// libmonitor functions
#include <monitor.h>

/*
 * ilmstat_btuwi_pair.c
 *
 *      Author: dxnguyen
 */

//******************************************************************************
// global include files
//******************************************************************************

#include <stdio.h>
#include <stdlib.h>
#include <string.h>

//---------------------------------------------------------------------
// macros
//---------------------------------------------------------------------

#define SKIPLIST_HEIGHT 8

#define NUM_NODES 10

/*
 * A <key, value> pair, whose key is a ildmod_stat_t* and whose value is a bitree_uwi_t.
 *   ildmod_stat_t (interval-load_module/stat) is a struct whose first component is
 *     an interval_ldmod_pair_t* and whose second component is a tree_stat_t (tree status)
 *   bitree_uwi_t (binary tree of unwind intervals) is binary search tree of unwind
 *     intervals uwi_t*.
 *     uwi_t is a <key, value> pair whose key is an interval interval_t, and whose
 *     value is an unwind recipe, recipe_t, as specified in uw_recipe.h.
 *
 *      Author: dxnguyen
 */

//******************************************************************************
// type
//******************************************************************************

typedef struct ilmstat_btuwi_pair_s {
  struct ilmstat_btuwi_pair_s *next;
  ildmod_stat_t *ilmstat;
  bitree_uwi_t *btuwi;
} ilmstat_btuwi_pair_t;

//******************************************************************************
// Comparators
//******************************************************************************

/*
 * pre-condition: lhs, rhs are ilmstat_btuwi_pair_t*
 */
int
ilmstat_btuwi_pair_cmp(void *lhs, void *rhs)
{
  ilmstat_btuwi_pair_t *l = (ilmstat_btuwi_pair_t*)lhs;
  ilmstat_btuwi_pair_t *r = (ilmstat_btuwi_pair_t*)rhs;
  return interval_t_cmp(
	 l->ilmstat->interval,
	 r->ilmstat->interval);
}

/*
 * pre-condition: itp is a ilmstat_btuwi_pair_t*, address is a uintptr_t
 * return interval_ldmod_pair_inrange(itp->first, address)
 */
extern int
ilmstat_btuwi_pair_inrange(void *itp, void *address)
{
  ilmstat_btuwi_pair_t *p = (ilmstat_btuwi_pair_t*)itp;
  return interval_t_inrange(p->ilmstat->interval, address);
}

static ilmstat_btuwi_pair_t *GF_ilmstat_btuwi = NULL; // global free list of ilmstat_btuwi_pair_t*
static mcs_lock_t GFL_lock;  // lock for GF_ilmstat_btuwi
static __thread  ilmstat_btuwi_pair_t *_lf_ilmstat_btuwi = NULL;  // thread local free list of ilmstat_btuwi_pair_t*
// for storing the current btuwi in case of segv
static  __thread  ilmstat_btuwi_pair_t *current_btuwi = NULL;

//******************************************************************************
// Constructors
//******************************************************************************

static inline ilmstat_btuwi_pair_t*
ilmstat_btuwi_pair_build(uintptr_t start, uintptr_t end, load_module_t *ldmod,
	tree_stat_t treestat, bitree_uwi_t *tree,	mem_alloc m_alloc)
{
  ilmstat_btuwi_pair_t* node = m_alloc(sizeof(*node));
  node->next = NULL;
  ildmod_stat_t *ilmstat = m_alloc(sizeof(*ilmstat));
  ilmstat->interval = interval_t_new(start, end, m_alloc);
  ilmstat->loadmod = ldmod;
  atomic_store_explicit(&ilmstat->stat, treestat, memory_order_relaxed);
  node->ilmstat = ilmstat;
  node->btuwi = tree; 
  return node;
}

static ilmstat_btuwi_pair_t*
ilmstat_btuwi_pair_malloc(
	uintptr_t start,
	uintptr_t end,
	load_module_t *ldmod,
	tree_stat_t treestat,
	bitree_uwi_t *tree,
	mem_alloc m_alloc)
{
  if (!_lf_ilmstat_btuwi) {
    /*
     * Look for nodes in the global free list.
     * If the global free list is not empty,
     *   transfer a bunch of nodes to the local free list,
     * otherwise add a bunch of nodes to the local free list.
     */
    mcs_node_t me;
    bool acquired = mcs_trylock(&GFL_lock, &me);
    if (acquired) {
      if (GF_ilmstat_btuwi) {
	// transfer a bunch of nodes the global free list to the local free list
	int n = 0;
	while (GF_ilmstat_btuwi && n < NUM_NODES) {
	  ilmstat_btuwi_pair_t *head = GF_ilmstat_btuwi;
	  GF_ilmstat_btuwi = GF_ilmstat_btuwi->next;
	  head->next = _lf_ilmstat_btuwi;
	  _lf_ilmstat_btuwi = head;
	  n++;
	}
      }
      mcs_unlock(&GFL_lock, &me);
    }
    if (!_lf_ilmstat_btuwi) {
      /* add a bunch of nodes to _lf_ilmstat_btuwi */
      for (int i = 0; i < NUM_NODES; i++) {
	ilmstat_btuwi_pair_t *node =
	  ilmstat_btuwi_pair_build(0, 0, NULL, DEFERRED, NULL, m_alloc);
	node->next = _lf_ilmstat_btuwi;
	_lf_ilmstat_btuwi = node;
      }
    }
  }

#if UW_RECIPE_MAP_DEBUG
  assert (_lf_ilmstat_btuwi);
#endif

/*
 * remove the head node of the local free list
 * set its fields using the appropriate parameters
 * return the head node.
 */
  ilmstat_btuwi_pair_t *ans = _lf_ilmstat_btuwi;
  _lf_ilmstat_btuwi = _lf_ilmstat_btuwi->next;
  ans->next = NULL;
  ans->btuwi = tree;
  ildmod_stat_t *ilmstat = ans->ilmstat;
  atomic_store_explicit(&ilmstat->stat, treestat, memory_order_relaxed);
  ilmstat->loadmod = ldmod;
  interval_t *interval = ilmstat->interval;
  interval->start = start;
  interval->end = end;
  return ans;
}

//******************************************************************************
// Destructor
//******************************************************************************

static void
ilmstat_btuwi_pair_free(ilmstat_btuwi_pair_t* pair)
{
  if (!pair) return;

  bitree_uwi_t *btuwi = pair->btuwi;
  pair->btuwi = NULL;
  bitree_uwi_free(btuwi);

  // add pair to the front of the  global free list of ilmstat_btuwi_pair_t*:
  mcs_node_t me;
  mcs_lock(&GFL_lock, &me);
  pair->next = GF_ilmstat_btuwi;
  GF_ilmstat_btuwi = pair;
  mcs_unlock(&GFL_lock, &me);
}

//---------------------------------------------------------------------
// local data
//---------------------------------------------------------------------

// The concrete representation of the abstract data type unwind recipe map.
static cskiplist_t *addr2recipe_map = NULL;

// memory allocator for creating addr2recipe_map
// and inserting entries into addr2recipe_map:
static mem_alloc my_alloc = hpcrun_malloc;

//******************************************************************************
// String output
//******************************************************************************


#define MAX_STAT_STR 14
#define LDMOD_NAME_LEN 128
#define MAX_ILDMODSTAT_STR MAX_INTERVAL_STR+LDMOD_NAME_LEN+MAX_STAT_STR

static void
load_module_tostr(void* lm, char str[])
{
  load_module_t* ldmod = (load_module_t*)lm;
  if (ldmod) {
	snprintf(str, LDMOD_NAME_LEN, "%s%s%d", ldmod->name, " ", ldmod->id);
  }
  else {
	snprintf(str, LDMOD_NAME_LEN, "%s", "nil");
  }
}

static void
treestat_tostr(tree_stat_t stat, char str[])
{
  switch (stat) {
  case NEVER: strcpy(str, "      NEVER"); break;
  case DEFERRED: strcpy(str, "   DEFERRED"); break;
  case FORTHCOMING: strcpy(str, "FORTHCOMING"); break;
  case READY: strcpy(str, "      READY"); break;
  default: strcpy(str, "STAT_ERROR");
  }
}

static void
ildmod_stat_tostr(void* ilms, char str[])
{
  ildmod_stat_t* ildmod_stat = (ildmod_stat_t*)ilms;
  char intervalstr[MAX_INTERVAL_STR];
  interval_t_tostr(ildmod_stat->interval, intervalstr);
  char ldmodstr[LDMOD_NAME_LEN];
  load_module_tostr(ildmod_stat->loadmod, ldmodstr);
  char statstr[MAX_STAT_STR];
  treestat_tostr(atomic_load_explicit(&ildmod_stat->stat, memory_order_relaxed), statstr);
  sprintf(str, "(%s %s %s)", intervalstr, ldmodstr, statstr);
}

/*
 * Compute the string representation of ilmstat_btuwi_pair_t with appropriate
 * indentation of the second component which is a binary tree.
 * Return the result in the parameter str.
 */
static void
ilmstat_btuwi_pair_tostr_indent(void* itp, char* indents, char str[])
{
  ilmstat_btuwi_pair_t* it_pair = (ilmstat_btuwi_pair_t*)itp;
  ildmod_stat_t *ilms = it_pair->ilmstat;
  bitree_uwi_t *tree = it_pair->btuwi;
  char firststr[MAX_ILDMODSTAT_STR];
  char secondstr[MAX_TREE_STR];
  ildmod_stat_tostr(ilms, firststr);
  bitree_uwi_tostring_indent(tree, indents, secondstr);
  snprintf(str, strlen(firststr) + strlen(secondstr) + 6, "%s%s%s%s%s",
	  "(", firststr, ",  ", secondstr, ")");
}

static int
max_ilmstat_btuwi_pair_len()
{
  return MAX_ILDMODSTAT_STR + MAX_TREE_STR + 4;
}


static char
ILdMod_Stat_MaxSpaces[] = "                                                                              ";

/*
 * the max spaces occupied by "([start_address ... end_address), load module xx, status)
 */
static char*
ildmod_stat_maxspaces()
{
  return ILdMod_Stat_MaxSpaces;
}

//---------------------------------------------------------------------
// private operations
//---------------------------------------------------------------------

#if UW_RECIPE_MAP_DEBUG
static void
uw_recipe_map_report(const char *op, void *start, void *end)
{
  fprintf(stderr, "%s [start=%p, end=%p)\n", op, start, end);
}
#else
#define uw_recipe_map_report(op, start, end)
#endif

static void
uw_recipe_map_poison(uintptr_t start, uintptr_t end)
{
  uw_recipe_map_report("uw_recipe_map_poison", (void *) start, (void *) end);

  ilmstat_btuwi_pair_t* itpair =
	  ilmstat_btuwi_pair_build(start, end, NULL, NEVER, NULL, my_alloc);
  csklnode_t *node = cskl_insert(addr2recipe_map, itpair, my_alloc);
  if (itpair != (ilmstat_btuwi_pair_t*)node->val)
    ilmstat_btuwi_pair_free(itpair);
}


/*
 * if the given address, value, is in the range of a node in the cskiplist,
 * return that node, otherwise return NULL.
 */
static ilmstat_btuwi_pair_t*
uw_recipe_map_inrange_find(uintptr_t addr)
{
  return (ilmstat_btuwi_pair_t*)cskl_inrange_find(addr2recipe_map, (void*)addr);
}

static void
cskl_ilmstat_btuwi_free(void *anode)
{
#if CSKL_ILS_BTU
//  printf("DXN_DBG cskl_ilmstat_btuwi_free(%p)...\n", anode);
#endif

  csklnode_t *node = (csklnode_t*) anode;
  ilmstat_btuwi_pair_t *ilmstat_btuwi = (ilmstat_btuwi_pair_t*)node->val;
  ilmstat_btuwi_pair_free(ilmstat_btuwi);
  node->val = NULL;
  cskl_free(node);
}

static bool
uw_recipe_map_cmp_del_bulk_unsynch(
	ilmstat_btuwi_pair_t* lo,
	ilmstat_btuwi_pair_t* hi)
{
  return cskl_cmp_del_bulk_unsynch(addr2recipe_map, lo, hi, cskl_ilmstat_btuwi_free);
}

static void
uw_recipe_map_unpoison(uintptr_t start, uintptr_t end)
{
  ilmstat_btuwi_pair_t* ilmstat_btuwi =	uw_recipe_map_inrange_find(start);

  uw_recipe_map_report("uw_recipe_map_unpoison", (void *) start, (void *) end);

#if UW_RECIPE_MAP_DEBUG
  assert(ilmstat_btuwi != NULL); // start should be in range of some poisoned interval

  ildmod_stat_t* ilmstat = ilmstat_btuwi->ilmstat;
  assert(ilmstat != NULL); 
  assert(atomic_load_explicit(&ilmstat->stat, memory_order_relaxed) == NEVER);  // should be a poisoned node
#endif

  interval_t* interval = ilmstat_btuwi->ilmstat->interval;
  uintptr_t s0 = interval->start;
  uintptr_t e0 = interval->end;
  uw_recipe_map_cmp_del_bulk_unsynch(ilmstat_btuwi, ilmstat_btuwi);
  uw_recipe_map_poison(s0, start);
  uw_recipe_map_poison(end, e0);
}


static void
uw_recipe_map_repoison(uintptr_t start, uintptr_t end)
{
  if (start > 0) {
    ilmstat_btuwi_pair_t* ileft = uw_recipe_map_inrange_find(start - 1);
    if (ileft) { 
      ildmod_stat_t* ilmstat = ileft->ilmstat;
      if ((ilmstat->interval->end == start) &&
          (NEVER == atomic_load_explicit(&ilmstat->stat, memory_order_acquire))) {
        // poisoned interval adjacent on the left
        start = ilmstat->interval->start;
        uw_recipe_map_cmp_del_bulk_unsynch(ileft, ileft);
      }
    }
  }
  if (end < UINTPTR_MAX) {
    ilmstat_btuwi_pair_t* iright = uw_recipe_map_inrange_find(end+1);
    if (iright) { 
      ildmod_stat_t* ilmstat = iright->ilmstat;
      if ((ilmstat->interval->start == end) &&
          (NEVER == atomic_load_explicit(&ilmstat->stat, memory_order_acquire))) {
        // poisoned interval adjacent on the right
        end = ilmstat->interval->end;
        uw_recipe_map_cmp_del_bulk_unsynch(iright, iright);
      }
    }
  }
  uw_recipe_map_poison(start, end);
<<<<<<< HEAD
=======
}


#if UW_RECIPE_MAP_DEBUG_VERBOSE 
static void
uw_recipe_map_report_and_dump(const char *op, void *start, void *end)
{
  uw_recipe_map_report(op, start, end);
  uw_recipe_map_print();
>>>>>>> d10d959e
}
#else 
#define uw_recipe_map_report_and_dump(op, start, end)
#endif


#if UW_RECIPE_MAP_DEBUG_VERBOSE 
static void
uw_recipe_map_report_and_dump(const char *op, void *start, void *end)
{
  uw_recipe_map_report(op, start, end);
  uw_recipe_map_print();
}
#else 
#define uw_recipe_map_report_and_dump(op, start, end)
#endif


static void
uw_recipe_map_notify_map(void *start, void *end)
{
  uw_recipe_map_report_and_dump("*** map: before unpoisoning", start, end);

  uw_recipe_map_unpoison((uintptr_t)start, (uintptr_t)end);

  uw_recipe_map_report_and_dump("*** map: after unpoisoning", start, end);
}


static void
uw_recipe_map_notify_unmap(void *start, void *end)
{
  uw_recipe_map_report_and_dump("*** unmap: before poisoning", start, end);

  // Remove intervals in the range [start, end) from the unwind interval tree.
  TMSG(UW_RECIPE_MAP, "uw_recipe_map_delete_range from %p to %p", start, end);
  cskl_inrange_del_bulk_unsynch(addr2recipe_map, start, ((void*)((char *) end) - 1), cskl_ilmstat_btuwi_free);

  // join poisoned intervals here.
  uw_recipe_map_repoison((uintptr_t)start, (uintptr_t)end);

  uw_recipe_map_report_and_dump("*** unmap: after poisoning", start, end);
}

static void
uw_recipe_map_notify_init()
{
   static loadmap_notify_t uw_recipe_map_notifiers;

   uw_recipe_map_notifiers.map = uw_recipe_map_notify_map;
   uw_recipe_map_notifiers.unmap = uw_recipe_map_notify_unmap;
   hpcrun_loadmap_notify_register(&uw_recipe_map_notifiers);
}


/*
 * clean-up the state in case of emergency such as SEGV
 */
static void
uw_cleanup(void)
{
  ildmod_stat_t *ilmstat = current_btuwi->ilmstat;
  atomic_store_explicit(&ilmstat->stat, NEVER, memory_order_release);
}

//---------------------------------------------------------------------
// interface operations
//---------------------------------------------------------------------

void
uw_recipe_map_init(void)
{

#if UW_RECIPE_MAP_DEBUG
  fprintf(stderr, "uw_recipe_map_init: call a2r_map_init(my_alloc) ... \n");
#endif

  cskl_init();
#if UW_RECIPE_MAP_DEBUG
  fprintf(stderr, "%s: mcs_init(&GFL_lock), call bitree_uwi_init() \n", __func__);
#endif
  mcs_init(&GFL_lock);
  bitree_uwi_init();

  TMSG(UW_RECIPE_MAP, "init address-to-recipe map");
  ilmstat_btuwi_pair_t* lsentinel =
	  ilmstat_btuwi_pair_build(0, 0, NULL, NEVER, NULL, my_alloc );
  ilmstat_btuwi_pair_t* rsentinel =
	  ilmstat_btuwi_pair_build(UINTPTR_MAX, UINTPTR_MAX, NULL, NEVER, NULL, my_alloc );
  addr2recipe_map =
	  cskl_new(lsentinel, rsentinel, SKIPLIST_HEIGHT,
		  ilmstat_btuwi_pair_cmp, ilmstat_btuwi_pair_inrange, my_alloc);

  uw_recipe_map_notify_init();

  // register to segv signal handler to call this function 
  hpcrun_segv_register_cb(uw_cleanup);

  // initialize the map with a POISONED node ({([0, UINTPTR_MAX), NULL), NEVER}, NULL)
  uw_recipe_map_poison(0, UINTPTR_MAX);
}


/*
 *
 */
bool
uw_recipe_map_lookup(void *addr, unwindr_info_t *unwr_info)
{
  // fill unwr_info with appropriate values to indicate that the lookup fails and the unwind recipe
  // information is invalid, in case of failure.
  // known use case:
  // hpcrun_generate_backtrace_no_trampoline calls
  //   1. hpcrun_unw_init_cursor(&cursor, context), which calls
  //        uw_recipe_map_lookup,
  //   2. hpcrun_unw_step(&cursor), which calls
  //        hpcrun_unw_step_real(cursor), which looks at cursor->unwr_info

  unwr_info->btuwi    = NULL;
  unwr_info->treestat = NEVER;
  unwr_info->lm       = NULL;
  unwr_info->interval.start = 0;
  unwr_info->interval.end   = 0;

  // check if addr is already in the range of an interval key in the map
  ilmstat_btuwi_pair_t* ilm_btui =
	  uw_recipe_map_inrange_find((uintptr_t)addr);

  if (!ilm_btui) {
	load_module_t *lm;
	void *fcn_start, *fcn_end;
	if (!fnbounds_enclosing_addr(addr, &fcn_start, &fcn_end, &lm)) {
	  TMSG(UW_RECIPE_MAP, "BAD fnbounds_enclosing_addr failed: addr %p", addr);
	  return false;
	}
	if (addr < fcn_start || fcn_end <= addr) {
	  TMSG(UW_RECIPE_MAP, "BAD fnbounds_enclosing_addr failed: addr %p "
		  "not within fcn range %p to %p", addr, fcn_start, fcn_end);
	  return false;
	}

	// bounding addresses found; set DEFERRED state and pair it with
	// (bitree_uwi_t*)NULL and try to insert into map:
	ilm_btui =
		ilmstat_btuwi_pair_malloc((uintptr_t)fcn_start, (uintptr_t)fcn_end, lm,
			DEFERRED, NULL, my_alloc);

	
	csklnode_t *node = cskl_insert(addr2recipe_map, ilm_btui, my_alloc);
	if (ilm_btui !=  (ilmstat_btuwi_pair_t*)node->val) {
	  // interval_ldmod_pair ([fcn_start, fcn_end), lm) is already in the map,
	  // so free the unused copy and use the mapped one
	  ilmstat_btuwi_pair_free(ilm_btui);
	  ilm_btui = (ilmstat_btuwi_pair_t*)node->val;
	}
	// ilm_btui is now in the map.
  }
#if UW_RECIPE_MAP_DEBUG
  assert(ilm_btui != NULL);
#endif

  ildmod_stat_t *ilmstat = ilm_btui->ilmstat;
  tree_stat_t oldstat = DEFERRED;
  if (atomic_compare_exchange_strong_explicit(&ilmstat->stat, &oldstat, FORTHCOMING,
					      memory_order_release, memory_order_relaxed)) {
    // it is my responsibility to build the tree of intervals for the function
    interval_t *interval = ilmstat->interval;
    void *fcn_start = (void*)interval->start;
    void *fcn_end   = (void*)interval->end;

    // potentially crash in this statement. need to save the state 
    current_btuwi = ilm_btui;

    btuwi_status_t btuwi_stat = build_intervals(fcn_start, fcn_end - fcn_start, my_alloc);
    if (btuwi_stat.first == NULL) {
      TMSG(UW_RECIPE_MAP, "BAD build_intervals failed: fcn range %p to %p",
	   fcn_start, fcn_end);
      return false;
    }
    ilm_btui->btuwi = bitree_uwi_rebalance(btuwi_stat.first);
    atomic_store_explicit(&ilmstat->stat, READY, memory_order_release);
  }
  else switch (oldstat) {
    case NEVER:
      // addr is in the range of some poisoned load module
      return false;
  case FORTHCOMING:
	// invariant: ilm_btui is non-null
        while (READY != atomic_load_explicit(&ilmstat->stat, memory_order_acquire));
	break;
    default:
	break;
  }

  TMSG(UW_RECIPE_MAP_LOOKUP, "found in unwind tree: addr %p", addr);

  bitree_uwi_t *btuwi = ilm_btui->btuwi;
  unwr_info->btuwi    = bitree_uwi_inrange(btuwi, (uintptr_t)addr);
  unwr_info->treestat = READY;
  unwr_info->lm         = ilmstat->loadmod;
  interval_t *interval  = ilmstat->interval;
  unwr_info->interval   = *interval;

  return true;
}

//---------------------------------------------------------------------
// debug operations
//---------------------------------------------------------------------

/*
 * Compute a string representation of map and store result in str.
 */
/*
 * pre-condition: *nodeval is an ilmstat_btuwi_pair_t.
 */

static void
cskl_ilmstat_btuwi_node_tostr(void* nodeval, int node_height, int max_height,
	char str[], int max_cskl_str_len)
{
  cskl_levels_tostr(node_height, max_height, str, max_cskl_str_len);

  // build needed indentation to print the binary tree inside the skiplist:
  char cskl_itpair_treeIndent[MAX_CSKIPLIST_STR];
  cskl_itpair_treeIndent[0] = '\0';
  int indentlen= strlen(cskl_itpair_treeIndent);
  strncat(cskl_itpair_treeIndent, str, MAX_CSKIPLIST_STR - indentlen -1);
  indentlen= strlen(cskl_itpair_treeIndent);
  strncat(cskl_itpair_treeIndent, ildmod_stat_maxspaces(), MAX_CSKIPLIST_STR - indentlen -1);

  // print the binary tree with the proper indentation:
  char itpairstr[max_ilmstat_btuwi_pair_len()];
  ilmstat_btuwi_pair_t* node_val = (ilmstat_btuwi_pair_t*)nodeval;
  ilmstat_btuwi_pair_tostr_indent(node_val, cskl_itpair_treeIndent, itpairstr);

  // add new line:
  cskl_append_node_str(itpairstr, str, max_cskl_str_len);
}

void
uw_recipe_map_print(void)
{
  char buf[MAX_CSKIPLIST_STR];
  cskl_tostr(addr2recipe_map, cskl_ilmstat_btuwi_node_tostr, buf, MAX_CSKIPLIST_STR);
  fprintf(stderr, "%s", buf);
}<|MERGE_RESOLUTION|>--- conflicted
+++ resolved
@@ -482,8 +482,6 @@
     }
   }
   uw_recipe_map_poison(start, end);
-<<<<<<< HEAD
-=======
 }
 
 
@@ -493,7 +491,6 @@
 {
   uw_recipe_map_report(op, start, end);
   uw_recipe_map_print();
->>>>>>> d10d959e
 }
 #else 
 #define uw_recipe_map_report_and_dump(op, start, end)
