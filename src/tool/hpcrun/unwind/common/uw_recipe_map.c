--- conflicted
+++ resolved
@@ -677,12 +677,8 @@
 	   fcn_start, fcn_end);
       return false;
     }
-<<<<<<< HEAD
     ilm_btui->btuwi = bitree_uwi_rebalance(btuwi_stat.first, btuwi_stat.count);
-=======
-    ilm_btui->btuwi = bitree_uwi_rebalance(btuwi_stat.first);
     current_btuwi = NULL;
->>>>>>> 54a34c97
     atomic_store_explicit(&ilmstat->stat, READY, memory_order_release);
   }
   else {
