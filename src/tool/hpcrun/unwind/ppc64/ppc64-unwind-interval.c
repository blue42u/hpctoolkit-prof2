
// -*-Mode: C++;-*- // technically C99

// * BeginRiceCopyright *****************************************************
//
// $HeadURL$
// $Id$
//
// --------------------------------------------------------------------------
// Part of HPCToolkit (hpctoolkit.org)
//
// Information about sources of support for research and development of
// HPCToolkit is at 'hpctoolkit.org' and in 'README.Acknowledgments'.
// --------------------------------------------------------------------------
//
// Copyright ((c)) 2002-2017, Rice University
// All rights reserved.
//
// Redistribution and use in source and binary forms, with or without
// modification, are permitted provided that the following conditions are
// met:
//
// * Redistributions of source code must retain the above copyright
//   notice, this list of conditions and the following disclaimer.
//
// * Redistributions in binary form must reproduce the above copyright
//   notice, this list of conditions and the following disclaimer in the
//   documentation and/or other materials provided with the distribution.
//
// * Neither the name of Rice University (RICE) nor the names of its
//   contributors may be used to endorse or promote products derived from
//   this software without specific prior written permission.
//
// This software is provided by RICE and contributors "as is" and any
// express or implied warranties, including, but not limited to, the
// implied warranties of merchantability and fitness for a particular
// purpose are disclaimed. In no event shall RICE or contributors be
// liable for any direct, indirect, incidental, special, exemplary, or
// consequential damages (including, but not limited to, procurement of
// substitute goods or services; loss of use, data, or profits; or
// business interruption) however caused and on any theory of liability,
// whether in contract, strict liability, or tort (including negligence
// or otherwise) arising in any way out of the use of this software, even
// if advised of the possibility of such damage.
//
// ******************************************************* EndRiceCopyright *

//***************************************************************************
//
// HPCToolkit's PPC64 Unwinder
//
//***************************************************************************

//************************* System Include Files ****************************

#include <string.h>
#include <stdio.h>
#include <inttypes.h>
#include <assert.h>


//*************************** User Include Files ****************************

#include <include/gcc-attr.h>
#include <include/uint.h>
#include <include/min-max.h>
#include "ppc64-unwind-interval.h"
#include "hpcrun-malloc.h"
#include "uw_recipe_map.h"
#include "fnbounds_interface.h"
#include <hpcrun/hpcrun_stats.h>
#include <messages/messages.h>
#include <lib/isa-lean/power/instruction-set.h>


//*************************** Forward Declarations **************************

#define MYDBG 0

static btuwi_status_t
ppc64_build_intervals(char *ins, unsigned int len);

static void
ppc64_print_interval_set(unwind_interval *first);

static const char *
ra_ty_string(ra_ty_t ty); 

static const char *
sp_ty_string(sp_ty_t ty);


//***************************************************************************
// interface operations
//***************************************************************************

btuwi_status_t
<<<<<<< HEAD
build_intervals(char  *ins, unsigned int len)
=======
build_intervals(char  *ins, unsigned int len, unwinder_t uw)
>>>>>>> 6c0a167a
{
  btuwi_status_t stat = ppc64_build_intervals(ins, len);
  if (MYDBG) {
    ppc64_print_interval_set(stat.first);
  }
  return stat;
}


//***************************************************************************
// unwind_interval interface
//***************************************************************************

// --------------------------------------------------------------------------
// Function: new_ui 
// Purpose:  
//   Allocate and initialize an unwind recipe for a new code address range.
// --------------------------------------------------------------------------
unwind_interval *
new_ui(char *startaddr,
       sp_ty_t sp_ty,
       ra_ty_t ra_ty,
       int sp_arg,
       int ra_arg)
{
  bitree_uwi_t *u = bitree_uwi_malloc(NATIVE_UNWINDER, sizeof(ppc64recipe_t));
  uwi_t *uwi =  bitree_uwi_rootval(u);

  // ----------------------------------------------------------------
  // Initialize the address range (referred to as an interval) to 
  // which this recipe applies. The interval begins at startaddr. 
  // for now, use 0 as the end address. The end address will be 
  // filled in when a successor recipe is linked behind this one or
  // when the end of the enclosing routine is reached 
  // ----------------------------------------------------------------
  uwi->interval.start = (uintptr_t)startaddr;
  uwi->interval.end = 0; 

  // ----------------------------------------------------------------
  // initialize the unwind recipe for the given interval as specified
  // ----------------------------------------------------------------
  ppc64recipe_t *ppc64recipe = (ppc64recipe_t*) uwi->recipe;
  ppc64recipe->sp_ty = sp_ty;
  ppc64recipe->ra_ty = ra_ty;
  ppc64recipe->sp_arg = sp_arg;
  ppc64recipe->ra_arg = ra_arg;

  return u;
}


void 
link_ui(unwind_interval* current, unwind_interval* next)
{
  UWI_END_ADDR(current) = UWI_START_ADDR(next);
  bitree_uwi_set_rightsubtree(current, next);
}


/*
 * Concrete implementation of the abstract val_tostr function of the
 * generic_val class.
 * pre-condition: recipe is of type ppc64recipe_t*
 */
void
ppc64recipe_tostr(void* recipe, char str[])
{
  // TODO
  ppc64recipe_t *ppc64recipe = (ppc64recipe_t*)recipe;
  snprintf(str, MAX_RECIPE_STR, "%s%d",
	  "ppc64recipe sp_ty = ", ppc64recipe->sp_ty);
}

void
ppc64recipe_print(void* recipe)
{
  char str[MAX_RECIPE_STR];
  ppc64recipe_tostr(recipe, str);
  printf("%s", str);
}


/*
 * concrete implementation of the abstract function for printing an abstract
 * unwind recipe specified in uw_recipe.h
 */
void
uw_recipe_tostr(void* recipe, char str[])
{
  ppc64recipe_tostr(recipe, str);
}


void
uw_recipe_print(void* recipe)
{
  ppc64recipe_print(recipe);
}

void 
ui_dump(unwind_interval* u)
{
  if (!u) {
    return;
  }

  printf("  [%p, %p) ty=%-10s,%-10s sp_arg=%5d ra_arg=%5d\n",
      (void*)UWI_START_ADDR(u),  (void*)UWI_END_ADDR(u),
       sp_ty_string(UWI_RECIPE(u)->sp_ty),
       ra_ty_string(UWI_RECIPE(u)->ra_ty),
       UWI_RECIPE(u)->sp_arg, UWI_RECIPE(u)->ra_arg);
}


//***************************************************************************

void
suspicious_interval(void *pc) 
{
  EMSG("suspicous interval for pc = %p", pc);
  hpcrun_stats_num_unwind_intervals_suspicious_inc();
}



//***************************************************************************
// private operations 
//***************************************************************************

#define STR(s) case s: return #s

static const char *
ra_ty_string(ra_ty_t ty) 
{
  switch (ty) {
    STR(RATy_NULL);
    STR(RATy_Reg);
    STR(RATy_SPRel);
  default:
    assert(0);
  }
  return NULL;
}


static const char *
sp_ty_string(sp_ty_t ty)
{
  switch (ty) {
    STR(SPTy_NULL);
    STR(SPTy_Reg);
    STR(SPTy_SPRel);
  default:
    assert(0);
  }
}


#if 0
static const char *
register_name(int reg)
{
   switch(reg) {
   case PPC_REG_LR: return "lr";
   case PPC_REG_R0: return "r0";
   default:          assert(0);
   }
   return NULL;
}
#endif


//***************************************************************************
// build_intervals: helpers
//***************************************************************************

static inline bool 
isInsn_MFLR(uint32_t insn, int* Rt)
{
  if ((insn & PPC_OP_XFX_SPR_MASK) == PPC_OP_MFLR) {
    *Rt = PPC_OPND_REG_T(insn);
    return true;
  }
  return false;
}


static inline bool 
isInsn_MTLR(uint32_t insn, int* Rt)
{
  if ((insn & PPC_OP_XFX_SPR_MASK) == PPC_OP_MTLR) {
    *Rt = PPC_OPND_REG_T(insn);
    return true;
  }
  return false;
}


static inline bool 
isInsn_STW(uint32_t insn, int Rs, int Ra)
{
  const int D = 0x0;  
  return (insn & PPC_INSN_D_MASK) == PPC_INSN_D(PPC_OP_STW, Rs, Ra, D);
}


static inline bool 
isInsn_STD(uint32_t insn, int Rs, int Ra)
{
  // std Rs Ra: store Rs at (Ra + D); set Ra to (Ra + D)
  const int D = 0x0;
  return (insn & (PPC_INSN_DS_MASK)) == PPC_INSN_DS(PPC_OP_STD, Rs, Ra, D);
}


static inline bool 
isInsn_LWZ(uint32_t insn, int Rt, int Ra)
{
  const int D = 0x0;
  return (insn & PPC_INSN_D_MASK) == PPC_INSN_D(PPC_OP_LWZ, Rt, Ra, D);
}


static inline bool 
isInsn_STWU(uint32_t insn, int Rs, int Ra)
{
  // stwu Rs Ra: store Rs at (Ra + D); set Ra to (Ra + D)
  const int D = 0x0;
  return (insn & PPC_INSN_D_MASK) == PPC_INSN_D(PPC_OP_STWU, Rs, Ra, D);
}


static inline bool 
isInsn_STDU(uint32_t insn, int Rs, int Ra)
{
  // stdu Rs Ra: store Rs at (Ra + D); set Ra to (Ra + D)
  const int D = 0x0;
  return (insn & (PPC_INSN_DS_MASK)) == PPC_INSN_DS(PPC_OP_STDU, Rs, Ra, D);
}


static inline bool 
isInsn_STWUX(uint32_t insn, int Ra)
{   
  // stwux Rs Ra Rb: store Rs at (Ra + Rb); set Ra to (Ra + Rb)
  const int Rs = 0, Rb = 0, Rc = 0x0;
  return ((insn & (PPC_OP_X_MASK | PPC_OPND_REG_A_MASK))
	  == PPC_INSN_X(PPC_OP_STWUX, Rs, Ra, Rb, Rc));
}

static inline bool 
isInsn_STDUX(uint32_t insn, int Ra)
{   
  // stdux Rs Ra Rb: store Rs at (Ra + Rb); set Ra to (Ra + Rb)
  const int Rs = 0, Rb = 0, Rc = 0x0;
  return ((insn & (PPC_OP_X_MASK | PPC_OPND_REG_A_MASK))
	  == PPC_INSN_X(PPC_OP_STDUX, Rs, Ra, Rb, Rc));
}


static inline bool 
isInsn_ADDI(uint32_t insn, int Rt, int Ra)
{
  const int SI = 0x0;
  return ((insn & PPC_INSN_D_MASK) == PPC_INSN_D(PPC_OP_ADDI, Rt, Ra, SI));
}


static inline bool 
isInsn_MR(uint32_t insn, int Ra)
{
  // mr Ra Rs = or Ra Rs Rb where Rs = Rb
  const int Rs = 0, Rc = 0x0;
  bool isMoveToRa = ((insn & (PPC_OP_X_MASK | PPC_OPND_REG_A_MASK))
		     == PPC_INSN_X(PPC_OP_MR, Rs, Ra, Rs, Rc));
  bool isRsEqRb = (PPC_OPND_REG_S(insn) == PPC_OPND_REG_B(insn));
  return (isMoveToRa && isRsEqRb);
}


static inline bool 
isInsn_BLR(uint32_t insn)
{ 
  return (insn == PPC_OP_BLR); 
}


//***************************************************************************

static inline int 
getRADispFromSPDisp(int sp_disp) 
{ 
#ifdef __PPC64__
  int disp = sp_disp + 2 * (sizeof(void*)); 
#else
  int disp = sp_disp + (sizeof(void*)); 
#endif
  return disp;
}


static inline int
getSPDispFromUI(unwind_interval* ui)
{ 
  // if sp_ty != SPTy_SPRel, then frame size is 0
  return (UWI_RECIPE(ui)->sp_ty == SPTy_SPRel) ? UWI_RECIPE(ui)->sp_arg : 0;
}


#define INSN(insn) ((char*)(insn))
static inline char*
nextInsn(uint32_t* insn) 
{ 
  return INSN(insn + 1); 
}


//***************************************************************************
// build_intervals:
//***************************************************************************

// R1 (almost) invariably remains the stack pointer, even for dynamically
// sized frames or very large frames.  Moreover, every non-leaf procedure
// stores the SP using stwu/stwux, creating a linked list of SPs.
//
// Exception: sometimes R1 appears to be updated non-atomically (i.e., without
// a variant of stwu):
//   lwz  r0,0(r1)  [load parent-SP, located at SP/r1]
//   mr   r1,r3     [clobber SP]
//   stw  r0,0(r3)  [save parent-SP at r3, making SP valid!] <-- sample!
//
// PPC frame layout:
//
//  bottom (outermost frame)
//  |-------------|
// A|             |
//  | RA          | <- stored by caller
//  | CR          |    (64-bit ABI only) 
//  | SP <---     | <- stored w/ stwu
//  |--------/----|
// B|       /     |                          Typical frame
//  | RA   /      | <- (by C)
//  | CR  /       |    (64-bit ABI only) 
//  | SP / <- <-  | <- (stwu)
//  |-------/--|--|
// C|      /   |  |                          Possible nasty frame
//  | []  /    |  | <- 
//  | SP /    /   | <- (stwu)
//  |- - - - / - -|  
//  |       /     | (xtra frame)
//  |      /      |
//  |     /       |
//  | SP /        | <- stwux
//  |-------------|


// Typical PPC frames (constant frame size <= 16 bits)
//   stwu r1, -32(r1)   ! store with update: store SP (r1) at -32(r1)
//                        and *then* set SP (r1) to -32(r1)
//   mflr r0            ! move from LR: (and store into RA/r0)
//   stw  r0, 36(r1)    ! store word: store RA (r0) in *parent* frame
//
//   ... compute ...
//
//   lwz r0, 36(r1)     ! load LR
//   mtlr r0            ! mtlr: move to LR (from r0)
//   blr                ! blr: return!
//
// States:
//   1. RA is in register (LR/r0); SP (r1) points to parent's frame
//   2. RA is in register (LR/r0); SP (r1) has been stored & updated
//   3. RA is SP-relative        ; SP (r1) has been stored & updated


// Nasty PPC frames have few common characteristics between compilers
// (frame size > 16 bit displacement field)
//   mflr    r0
//   mr      r12,r1       ! 
//   stw     r0,4(r1)     ! save RA in parent frame (note frame size is 0)
//   lis     r0,-1        ! r0 <- 0xffff0000 (-65536)
//   addic   r0,r0,-1664  ! r0 <- 67200 = -65536 + -1664
//   stwux   r1,r1,r0     ! store r1 at (r1 + r0); set r1 to (r1 + r0)
//
//   ... compute: cobber r12, of course! ...
// 
//   addis   r11,r1,1     ! r11 <- r1 + [0x10000 (65536)]
//   addi    r11,r11,1664 ! r11 <- r11 + 1664
//   lwz     r0,4(r11)    ! restore RA (r0)
//   mr      r1,r11       ! restore SP (r1)
//   mtlr    r0
//   blr

// flash: runtimeparameters_read (above)
// flash: <_ZN4DCMF7MappingC2ERNS_11PersonalityERNS_13MemoryManagerERNS_3Log3LogE>:
//   lis     r0,-3
//   mr      r12,r1
//   ori     r0,r0,49040
//   stwux   r1,r1,r0
//   mflr    r0
//   stw     r0,4(r12)
//   ...
//   lwz     r11,0(r1)
//   lwz     r0,4(r11)
//   mtlr    r0
//   mr      r1,r11

// Another nasty frame now in t1:


static btuwi_status_t
ppc64_build_intervals(char *beg_insn, unsigned int len)
{
  unwind_interval* beg_ui = 
    new_ui(beg_insn, SPTy_Reg, RATy_Reg, PPC_REG_SP, PPC_REG_LR);
  unwind_interval* ui = beg_ui;
  unwind_interval* canon_ui = beg_ui;
  int count = 1;

  uint32_t* cur_insn = (uint32_t*) beg_insn;
  uint32_t* end_insn = (uint32_t*) (beg_insn + len);

  int reg;

  while (cur_insn < end_insn) {
    unwind_interval* prev_ui = ui;
    unwind_interval* nxt_ui = NULL;

    //TMSG(INTV, "insn: 0x%x [%p,%p)", *cur_insn, cur_insn, end_insn);

    //--------------------------------------------------
    // move return address from LR (to 'reg')
    //--------------------------------------------------
    if (UWI_RECIPE(ui)->ra_ty == RATy_Reg &&
	UWI_RECIPE(ui)->ra_arg == PPC_REG_LR &&
	isInsn_MFLR(*cur_insn, &reg)) {
      nxt_ui =
    	  new_ui(nextInsn(cur_insn), UWI_RECIPE(ui)->sp_ty, RATy_Reg,
    		  UWI_RECIPE(ui)->sp_arg, reg);
      ui = nxt_ui;
    }
    //--------------------------------------------------
    // move return address to LR (from 'reg')
    //--------------------------------------------------
    else if (isInsn_MTLR(*cur_insn, &reg)) {
      // TODO: could scan backwards based on 'reg' (e.g., isInsn_LWZ)
      nxt_ui =
    	  new_ui(nextInsn(cur_insn), UWI_RECIPE(ui)->sp_ty, RATy_Reg,
    		  UWI_RECIPE(ui)->sp_arg, PPC_REG_LR);
      ui = nxt_ui;
    }
    //--------------------------------------------------
    // store return address into parent's frame
    //   (may come before or after frame allocation)
    //--------------------------------------------------
    else if (UWI_RECIPE(ui)->ra_ty == RATy_Reg &&
	     UWI_RECIPE(ui)->ra_arg >= PPC_REG_R0 &&
	     isInsn_STW(*cur_insn, UWI_RECIPE(ui)->ra_arg, PPC_REG_SP)) {
      int sp_disp = getSPDispFromUI(ui);
      int ra_disp = PPC_OPND_DISP(*cur_insn);
      if (getRADispFromSPDisp(sp_disp) == ra_disp) {
        nxt_ui =
        	new_ui(nextInsn(cur_insn), UWI_RECIPE(ui)->sp_ty, RATy_SPRel,
        		UWI_RECIPE(ui)->sp_arg, ra_disp);
        ui = nxt_ui;

	canon_ui = nxt_ui;
      }
    }
    //--------------------------------------------------
    // store return address into parent's frame
    //   (may come before or after frame allocation)
    //--------------------------------------------------
    else if (UWI_RECIPE(ui)->ra_ty == RATy_Reg &&
	     UWI_RECIPE(ui)->ra_arg >= PPC_REG_R0 &&
	     isInsn_STD(*cur_insn, UWI_RECIPE(ui)->ra_arg, PPC_REG_SP)) {
      int sp_disp = getSPDispFromUI(ui);
      int ra_disp = PPC_OPND_DISP_DS(*cur_insn);
      if (getRADispFromSPDisp(sp_disp) == ra_disp) {
        nxt_ui =
        	new_ui(nextInsn(cur_insn), UWI_RECIPE(ui)->sp_ty, RATy_SPRel,
        		UWI_RECIPE(ui)->sp_arg, ra_disp);
        ui = nxt_ui;

	canon_ui = nxt_ui;
      }
    }
    //--------------------------------------------------
    // load return address from caller's frame (into R0)
    //--------------------------------------------------
    else if (isInsn_LWZ(*cur_insn, PPC_REG_RA, PPC_REG_SP)) {
      int sp_disp = getSPDispFromUI(ui);
      int ra_disp = PPC_OPND_DISP(*cur_insn);
      if (getRADispFromSPDisp(sp_disp) == ra_disp) {
	nxt_ui =
		new_ui(nextInsn(cur_insn), UWI_RECIPE(ui)->sp_ty, RATy_Reg,
			UWI_RECIPE(ui)->sp_arg, PPC_REG_R0);
	ui = nxt_ui;
      }
    }
    //--------------------------------------------------
    // allocate frame: adjust SP and store parent's SP
    //   (may come before or after storing of RA)
    //--------------------------------------------------
    else if (isInsn_STWU(*cur_insn, PPC_REG_SP, PPC_REG_SP)) {
      int sp_disp = - PPC_OPND_DISP(*cur_insn);
      int ra_arg = ((UWI_RECIPE(ui)->ra_ty == RATy_SPRel) ?
		    UWI_RECIPE(ui)->ra_arg + sp_disp : UWI_RECIPE(ui)->ra_arg);
      nxt_ui =
    	  new_ui(nextInsn(cur_insn), SPTy_SPRel, UWI_RECIPE(ui)->ra_ty,
    		  sp_disp, ra_arg);
      ui = nxt_ui;

      canon_ui = nxt_ui;
    }
    //--------------------------------------------------
    // allocate frame: adjust SP and store parent's SP
    //   (may come before or after storing of RA)
    //--------------------------------------------------
    else if (isInsn_STDU(*cur_insn, PPC_REG_SP, PPC_REG_SP)) {
      int sp_disp = - PPC_OPND_DISP_DS(*cur_insn);  
      int ra_arg = ((UWI_RECIPE(ui)->ra_ty == RATy_SPRel) ?
		    UWI_RECIPE(ui)->ra_arg + sp_disp : UWI_RECIPE(ui)->ra_arg);
      nxt_ui =
    	  new_ui(nextInsn(cur_insn), SPTy_SPRel, UWI_RECIPE(ui)->ra_ty,
    		  sp_disp, ra_arg);
      ui = nxt_ui;

      canon_ui = nxt_ui;
    }
    else if (isInsn_STWUX(*cur_insn, PPC_REG_SP)) {
      int sp_disp = -1; // N.B. currently we do not track this
      nxt_ui =
    	  new_ui(nextInsn(cur_insn),SPTy_SPRel, UWI_RECIPE(ui)->ra_ty,
    		  sp_disp, UWI_RECIPE(ui)->ra_arg);
      ui = nxt_ui;

      canon_ui = nxt_ui;
    }
    else if (isInsn_STDUX(*cur_insn, PPC_REG_SP)) {
      int sp_disp = -1; // N.B. currently we do not track this
      nxt_ui =
    	  new_ui(nextInsn(cur_insn), SPTy_SPRel, UWI_RECIPE(ui)->ra_ty,
    		  sp_disp, UWI_RECIPE(ui)->ra_arg);
      ui = nxt_ui;

      canon_ui = nxt_ui;
    }
    //--------------------------------------------------
    // deallocate frame: reset SP to parents's SP
    //--------------------------------------------------
    else if (isInsn_ADDI(*cur_insn, PPC_REG_SP, PPC_REG_SP)
	     && (PPC_OPND_DISP(*cur_insn) == getSPDispFromUI(ui))) {
      int sp_disp = - PPC_OPND_DISP(*cur_insn);  
      int ra_arg = ((UWI_RECIPE(ui)->ra_ty == RATy_SPRel) ?
		    UWI_RECIPE(ui)->ra_arg + sp_disp : UWI_RECIPE(ui)->ra_arg);
      nxt_ui =
    	  new_ui(nextInsn(cur_insn), SPTy_Reg, UWI_RECIPE(ui)->ra_ty,
    		  PPC_REG_SP, ra_arg);
      ui = nxt_ui;
    }
    else if (isInsn_MR(*cur_insn, PPC_REG_SP)) {
      // N.B. To be sure the MR restores SP, we would have to track
      // registers.  As a sanity check, test for a non-zero frame size
      if (getSPDispFromUI(ui) != 0) {
	nxt_ui =
		new_ui(nextInsn(cur_insn), SPTy_Reg, UWI_RECIPE(ui)->ra_ty,
			PPC_REG_SP, UWI_RECIPE(ui)->ra_arg);
	ui = nxt_ui;
      }
    }
    //--------------------------------------------------
    // interior returns/epilogues
    //--------------------------------------------------
    else if (isInsn_BLR(*cur_insn) && (cur_insn + 1 < end_insn)) {
      // TODO: ensure that frame has been deallocated and mtlr issued
      // and adjust intervals if necessary.

      // An interior return.  Restore the canonical interval if necessary.
      if (!ui_cmp(ui, canon_ui)) {
    	nxt_ui =
    		new_ui(nextInsn(cur_insn), UWI_RECIPE(canon_ui)->sp_ty, UWI_RECIPE(canon_ui)->ra_ty,
    		UWI_RECIPE(canon_ui)->sp_arg, UWI_RECIPE(canon_ui)->ra_arg);
    	ui = nxt_ui;
      }
    }

    if (prev_ui != ui) {
      link_ui(prev_ui, ui);
      count++;
    }
    
    cur_insn++;
  }

  UWI_END_ADDR(ui) = end_insn;

  btuwi_status_t stat;
  stat.first_undecoded_ins = NULL;
  stat.count = count;
  stat.errcode = 0;
  stat.first = beg_ui;

  return stat; 
}


static void 
ppc64_print_interval_set(unwind_interval *beg_ui) 
{
  TMSG(INTV, "");
  for (unwind_interval* u = beg_ui; u; u = UWI_NEXT(u)) {
    ui_dump(u);
  }
  TMSG(INTV, "");
}


void 
ppc64_dump_intervals(void* addr)
{
  void *s, *e;
  btuwi_status_t intervals;

  fnbounds_enclosing_addr(addr, &s, &e, NULL);

  uintptr_t llen = ((uintptr_t)e) - (uintptr_t)s;

  printf("build intervals from %p to %p (%"PRIuPTR")\n", s, e, llen);
  intervals = ppc64_build_intervals(s, (unsigned int) llen);  // TODO: shelf hcprun_ui_malloc for now, as in x86_dump_intervals

  ppc64_print_interval_set((unwind_interval *) intervals.first);
}


void
hpcrun_dump_intervals(void* addr)
{
  ppc64_dump_intervals(addr);
}<|MERGE_RESOLUTION|>--- conflicted
+++ resolved
@@ -95,11 +95,7 @@
 //***************************************************************************
 
 btuwi_status_t
-<<<<<<< HEAD
-build_intervals(char  *ins, unsigned int len)
-=======
 build_intervals(char  *ins, unsigned int len, unwinder_t uw)
->>>>>>> 6c0a167a
 {
   btuwi_status_t stat = ppc64_build_intervals(ins, len);
   if (MYDBG) {
