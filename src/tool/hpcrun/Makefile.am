--- conflicted
+++ resolved
@@ -336,7 +336,6 @@
 	utilities/tokenize.h utilities/tokenize.c \
 	utilities/unlink.h utilities/unlink.c
 
-<<<<<<< HEAD
 if HOST_CPU_PPC
 MY_BASE_FILES +=			\
         trampoline/common/trampoline_eager.c
@@ -345,17 +344,6 @@
         trampoline/common/trampoline_lazy.c
 endif
 
-if OPT_PERFMON
-MY_BASE_FILES +=  			\
-	sample-sources/perf/perfmon-util.c	
-endif
-## if OPT_ENABLE_MPI_WRAP
-## MY_BASE_FILES +=  			\
-## 	sample-sources/mpi.c
-## endif
-
-=======
->>>>>>> 87500e49
 if OPT_ENABLE_PERF_EVENT
 MY_BASE_FILES +=  \
 	sample-sources/perf/event_custom.c  \
