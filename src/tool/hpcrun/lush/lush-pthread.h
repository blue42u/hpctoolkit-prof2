// -*-Mode: C++;-*- // technically C99

// * BeginRiceCopyright *****************************************************
//
// $HeadURL$
// $Id$
//
// --------------------------------------------------------------------------
// Part of HPCToolkit (hpctoolkit.org)
//
// Information about sources of support for research and development of
// HPCToolkit is at 'hpctoolkit.org' and in 'README.Acknowledgments'.
// --------------------------------------------------------------------------
//
// Copyright ((c)) 2002-2019, Rice University
// All rights reserved.
//
// Redistribution and use in source and binary forms, with or without
// modification, are permitted provided that the following conditions are
// met:
//
// * Redistributions of source code must retain the above copyright
//   notice, this list of conditions and the following disclaimer.
//
// * Redistributions in binary form must reproduce the above copyright
//   notice, this list of conditions and the following disclaimer in the
//   documentation and/or other materials provided with the distribution.
//
// * Neither the name of Rice University (RICE) nor the names of its
//   contributors may be used to endorse or promote products derived from
//   this software without specific prior written permission.
//
// This software is provided by RICE and contributors "as is" and any
// express or implied warranties, including, but not limited to, the
// implied warranties of merchantability and fitness for a particular
// purpose are disclaimed. In no event shall RICE or contributors be
// liable for any direct, indirect, incidental, special, exemplary, or
// consequential damages (including, but not limited to, procurement of
// substitute goods or services; loss of use, data, or profits; or
// business interruption) however caused and on any theory of liability,
// whether in contract, strict liability, or tort (including negligence
// or otherwise) arising in any way out of the use of this software, even
// if advised of the possibility of such damage.
//
// ******************************************************* EndRiceCopyright *

//***************************************************************************
//
// File: 
//   $HeadURL$
//
// Purpose:
//   LUSH: Logical Unwind Support for HPCToolkit
//
// Description:
//   [The set of functions, macros, etc. defined in the file]
//
// Author:
//   Nathan Tallent, Rice University.
//
//***************************************************************************

#ifndef lush_pthreads_h
#define lush_pthreads_h

//************************* System Include Files ****************************

#include <stdlib.h>
#include <stdbool.h>

#include <assert.h>

//*************************** User Include Files ****************************

#include <include/gcc-attr.h>
#include <include/min-max.h>

#include "lush-pthread.i"
#include "lush-backtrace.h" // for 'lush_agents'

#include <safe-sampling.h>
#include <sample_event.h>
#include <cct/cct.h>

#include <metrics.h>

#include <lib/prof-lean/BalancedTree.h>

#include <lib/support-lean/timer.h>


//*************************** Forward Declarations **************************

#define LUSH_PTHR_FN_TY 1

#define LUSH_PTHR_DBG 0


//*************************** Forward Declarations **************************

#if defined(__cplusplus)
extern "C" {
#endif

//***************************************************************************
// 
//***************************************************************************

void 
lushPthr_processInit();

void
lushPthr_init(lushPthr_t* x);

void
lushPthr_dump(lushPthr_t* x, const char* nm, void* lock);


#define LUSH_PTHR_FN_REAL0(FN, TY) FN ## _ty ## TY
#define LUSH_PTHR_FN_REAL1(FN, TY) LUSH_PTHR_FN_REAL0(FN, TY)
#define LUSH_PTHR_FN(FN)           LUSH_PTHR_FN_REAL1(FN, LUSH_PTHR_FN_TY)

//***************************************************************************
// 1. Attribute a thread's idleness to victim (itself)
//***************************************************************************

#define LUSH_PTHR_SYNC_SMPL_PERIOD 33 /* if !0, sample synchronously */

static inline void
lushPthr_begSmplIdleness(lushPthr_t* x)
{
#if (LUSH_PTHR_SYNC_SMPL_PERIOD)
  x->doIdlenessCnt++;
  if (x->doIdlenessCnt == LUSH_PTHR_SYNC_SMPL_PERIOD) {
    uint64_t time = UINT64_MAX;
    time_getTimeReal(&time);
    x->begIdleness = time;
  }
#endif
}


static inline void
lushPthr_endSmplIdleness(lushPthr_t* x)
{
#if (LUSH_PTHR_SYNC_SMPL_PERIOD)
  if (x->doIdlenessCnt == LUSH_PTHR_SYNC_SMPL_PERIOD) {
    uint64_t time = 0;
    time_getTimeReal(&time);
    x->idleness += LUSH_PTHR_SYNC_SMPL_PERIOD * MAX(0, time - x->begIdleness);
    x->doIdlenessCnt = 0;
  }
#endif
}


static inline cct_node_t*
lushPthr_attribToCallPath(uint64_t idlenessIncr)
{
  sample_val_t smpl;

  hpcrun_safe_enter();

  ucontext_t context;
  getcontext(&context); // FIXME: check for errors
  smpl = hpcrun_sample_callpath(&context, lush_agents->metric_time,
                                (hpcrun_metricVal_t) {.i=0}, 
				1/*skipInner*/, 1/*isSync*/, NULL);
  hpcrun_safe_exit();

  return smpl.sample_node;
}


//***************************************************************************

static inline void
lushPthr_thread_init_ty1(lushPthr_t* x)
{
  x->is_working = true;
}


static inline void
lushPthr_thread_fini_ty1(lushPthr_t* x)
{
  x->is_working = false;
}


static inline void
lushPthr_mutexLock_pre_ty1(lushPthr_t* restrict x, 
			   pthread_mutex_t* restrict lock)
{
  // N.B.: There is a small window where we could be sampled.  Rather
  // than setting an 'ignore-sample' flag, we currently depend upon
  // this happening infrequently.
  x->is_working = false;
  lushPthr_begSmplIdleness(x);
}


static inline void
lushPthr_mutexLock_post_ty1(lushPthr_t* restrict x, 
			    pthread_mutex_t* restrict lock)
{
  lushPthr_endSmplIdleness(x);
  x->is_working = true;
  if (x->idleness > 0) {
    lushPthr_attribToCallPath(x->idleness);
  }
}


static inline void
lushPthr_mutexTrylock_post_ty1(lushPthr_t* restrict x, 
			       pthread_mutex_t* restrict lock)
{
  x->is_working = true; // same
}


static inline void
lushPthr_mutexUnlock_post_ty1(lushPthr_t* restrict x, 
			      pthread_mutex_t* restrict lock)
{
  x->is_working = true; // same
}


static inline atomic_pthread_spinlock_t*
lushPthr_spinLock_pre_ty1(lushPthr_t* restrict x,
			  atomic_pthread_spinlock_t* restrict lock)
{
  x->is_working = false;
  return lock;
}


static inline void
lushPthr_spinLock_post_ty1(lushPthr_t* restrict x,
			   atomic_pthread_spinlock_t* restrict lock)
{
  x->is_working = true;
}


static inline atomic_pthread_spinlock_t*
lushPthr_spinTrylock_pre_ty1(lushPthr_t* restrict x, 
			     atomic_pthread_spinlock_t* restrict lock)
{
  return lock;
}


static inline void
lushPthr_spinTrylock_post_ty1(lushPthr_t* restrict x, 
			      atomic_pthread_spinlock_t* restrict lock)
{
  x->is_working = true; // same
}


static inline atomic_pthread_spinlock_t*
lushPthr_spinUnlock_pre_ty1(lushPthr_t* restrict x, 
			    atomic_pthread_spinlock_t* restrict lock)
{
  return lock;
}


static inline void
lushPthr_spinUnlock_post_ty1(lushPthr_t* restrict x, 
			     atomic_pthread_spinlock_t* restrict lock)
{
  x->is_working = true; // same
}


static inline atomic_pthread_spinlock_t*
lushPthr_spinDestroy_pre_ty1(lushPthr_t* restrict x, 
			     atomic_pthread_spinlock_t* restrict lock)
{
  return lock;
}


static inline void
lushPthr_spinDestroy_post_ty1(lushPthr_t* restrict x, 
			      atomic_pthread_spinlock_t* restrict lock)
{
}


static inline void
lushPthr_condwait_pre_ty1(lushPthr_t* x)
{
  x->is_working = false;
  lushPthr_begSmplIdleness(x);
}


static inline void
lushPthr_condwait_post_ty1(lushPthr_t* x)
{
  lushPthr_endSmplIdleness(x);
  x->is_working = true;
  if (x->idleness > 0) {
    lushPthr_attribToCallPath(x->idleness);
  }
}


//***************************************************************************
// 2. Attribute idleness to suspects (threads holding locks)
//***************************************************************************

static inline bool
lushPthr_isDirectlyInCond(lushPthr_t* x)
{
  return (x->cond_lock != 0 && x->cond_lock == x->num_locks);
}


static inline bool
lushPthr_isWorking_lock(lushPthr_t* x)
{
  return (x->is_working && x->num_locks > 0 && !lushPthr_isDirectlyInCond(x));
}


static inline bool
lushPthr_isWorking_cond(lushPthr_t* x)
{
  return (x->is_working && lushPthr_isDirectlyInCond(x));
}

//***************************************************************************

static inline void
lushPthr_thread_init_ty2(lushPthr_t* x)
{
  x->is_working = true;
  x->num_locks  = 0;
  x->cond_lock  = 0;

  atomic_fetch_add_explicit(x->ps_num_threads, 1, memory_order_relaxed);

  atomic_fetch_add_explicit(x->ps_num_working, 1, memory_order_relaxed);
  // x->ps_num_working_lock: same

  // x->ps_num_idle_cond: same
}


static inline void
lushPthr_thread_fini_ty2(lushPthr_t* x)
{
  x->is_working = false;
  x->num_locks  = 0;
  x->cond_lock  = 0;

  atomic_fetch_add_explicit(x->ps_num_threads, -1, memory_order_relaxed);
  
  atomic_fetch_add_explicit(x->ps_num_working, -1, memory_order_relaxed);
  // x->ps_num_working_lock: same

  // x->ps_num_idle_cond: same
}


static inline void
lushPthr_lock_pre_ty2(lushPthr_t* x)
{
  atomic_fetch_add_explicit(x->ps_num_working, -1, memory_order_relaxed);
  // x->ps_num_working_lock: same

  // x->ps_num_idle_cond: same

  x->is_working = false;
  // x->num_locks: same
  // x->cond_lock: same
}


static inline void
lushPthr_lock_post_ty2(lushPthr_t* x)
{
  // (1) moving to lock; (2) moving from cond to lock
  bool do_addLock = (x->num_locks == 0 || lushPthr_isDirectlyInCond(x));

  x->is_working = true;
  x->num_locks++;
  // x->cond_lock: same

  atomic_fetch_add_explicit(x->ps_num_working, 1, memory_order_relaxed);
  if (do_addLock) {
    atomic_fetch_add_explicit(x->ps_num_working_lock, 1, memory_order_relaxed);
  }

  // x->ps_num_idle_cond: same
}


static inline void
lushPthr_trylock_ty2(lushPthr_t* x)
{
  // (1) moving to lock; (2) moving from cond to lock
  bool do_addLock = (x->num_locks == 0 || lushPthr_isDirectlyInCond(x));

  x->is_working = true; // same
  x->num_locks++;
  // x->cond_lock: same

  // x->ps_num_working: // same
  if (do_addLock) {
    atomic_fetch_add_explicit(x->ps_num_working_lock, 1, memory_order_relaxed);
  }

  // x->ps_num_idle_cond: same
}


static inline void
lushPthr_unlock_ty2(lushPthr_t* x)
{
  bool wasDirectlyInCond = lushPthr_isDirectlyInCond(x);

  x->is_working = true; // same
  x->num_locks--;
  if (wasDirectlyInCond) {
    x->cond_lock = 0;
  }
  
  // x->ps_num_working: same
  if ((x->num_locks == 0 && !wasDirectlyInCond) 
      || lushPthr_isDirectlyInCond(x)) {
    atomic_fetch_add_explicit(x->ps_num_working_lock, -1, memory_order_relaxed);
  }

  // x->ps_num_idle_cond: same
}


static inline void
lushPthr_mutexLock_pre_ty2(lushPthr_t* restrict x, 
			   pthread_mutex_t* restrict lock)
{
  lushPthr_lock_pre_ty2(x);
}


static inline void
lushPthr_mutexLock_post_ty2(lushPthr_t* restrict x, 
			    pthread_mutex_t* restrict lock)
{
  lushPthr_lock_post_ty2(x);
}


static inline void
lushPthr_mutexTrylock_post_ty2(lushPthr_t* restrict x, 
			       pthread_mutex_t* restrict lock)
{
  lushPthr_trylock_ty2(x);
}


static inline void
lushPthr_mutexUnlock_post_ty2(lushPthr_t* restrict x, 
			      pthread_mutex_t* restrict lock)
{
  lushPthr_unlock_ty2(x);
}


static inline atomic_pthread_spinlock_t*
lushPthr_spinLock_pre_ty2(lushPthr_t* restrict x, 
			  atomic_pthread_spinlock_t* restrict lock)
{
  lushPthr_lock_pre_ty2(x);
  return lock;
}


static inline void
lushPthr_spinLock_post_ty2(lushPthr_t* restrict x, 
			   atomic_pthread_spinlock_t* restrict lock)
{
  lushPthr_lock_post_ty2(x);
}


static inline atomic_pthread_spinlock_t*
lushPthr_spinTrylock_pre_ty2(lushPthr_t* restrict x, 
			     atomic_pthread_spinlock_t* restrict lock)
{
  return lock;
}


static inline void
lushPthr_spinTrylock_post_ty2(lushPthr_t* restrict x, 
			      atomic_pthread_spinlock_t* restrict lock)
{
  lushPthr_trylock_ty2(x);
}


static inline atomic_pthread_spinlock_t*
lushPthr_spinUnlock_pre_ty2(lushPthr_t* restrict x, 
			    atomic_pthread_spinlock_t* restrict lock)
{
  return lock;
}


static inline void
lushPthr_spinUnlock_post_ty2(lushPthr_t* restrict x, 
			     atomic_pthread_spinlock_t* restrict lock)
{
  lushPthr_unlock_ty2(x);
}


static inline atomic_pthread_spinlock_t*
lushPthr_spinDestroy_pre_ty2(lushPthr_t* restrict x, 
			     atomic_pthread_spinlock_t* restrict lock)
{
  return lock;
}


static inline void
lushPthr_spinDestroy_post_ty2(lushPthr_t* restrict x, 
			      atomic_pthread_spinlock_t* restrict lock)
{
}


static inline void
lushPthr_condwait_pre_ty2(lushPthr_t* x)
{
  bool wasDirectlyInCond = lushPthr_isDirectlyInCond(x);
  int new_num_locks = (x->num_locks - 1);
  
  // N.B. this order ensures that (num_working - num_working_lock) >= 0
  if (new_num_locks == 0 && !wasDirectlyInCond) {
    atomic_fetch_add_explicit(x->ps_num_working_lock, -1, memory_order_relaxed);
  }
  atomic_fetch_add_explicit(x->ps_num_working, -1, memory_order_relaxed);

  atomic_fetch_add_explicit(x->ps_num_idle_cond, 1, memory_order_relaxed);

  x->is_working = false;
  x->num_locks = new_num_locks;
  //x->cond_lock: same
}


static inline void
lushPthr_condwait_post_ty2(lushPthr_t* x)
{
  x->is_working = true;
  x->num_locks++;
  x->cond_lock = x->num_locks;

  atomic_fetch_add_explicit(x->ps_num_working, 1, memory_order_relaxed);
  // x->ps_num_working_lock: same, b/c thread is part of 'num_working_cond'

  atomic_fetch_add_explicit(x->ps_num_idle_cond, -1, memory_order_relaxed);
}


//***************************************************************************
// 3. Attribute lock-wait time to the perpetrator.
//***************************************************************************

// N.B. consistent with the pthreads implementation
#define lushPthr_LockValMax (0x0) // locked values: [INT_MIN, 0]
#define lushPthr_UnlckVal   (0x1)
#define lushPthr_DestroyVal (-1)

#define lushPthr_maxValueOfLock (1)

//***************************************************************************

static inline bool
lushPthr_isSyncDataPointer(pthread_spinlock_t lockval)
{
  return (lockval > lushPthr_maxValueOfLock);
}


static inline lushPtr_SyncObjData_t*
lushPthr_getSyncDataPointer(atomic_pthread_spinlock_t lockval)
{
  return (lushPtr_SyncObjData_t*)(lushPthr_mem_beg + atomic_load_explicit(&lockval, memory_order_relaxed));
}


static inline int32_t
lushPthr_makeSyncDataPointer(lushPtr_SyncObjData_t* data)
{
  return (intptr_t)((void*)data - lushPthr_mem_beg);
}


static inline void
lushPthr_destroySyncDataPointer(atomic_pthread_spinlock_t* lock)
{
  atomic_store_explicit(lock, lushPthr_DestroyVal, memory_order_relaxed);
}


// lushPthr_freelstEnq: push x on the tail
static inline void
lushPthr_freelstEnq(lushPthr_t* restrict pthr, 
		    lushPtr_SyncObjData_t* restrict x)
{
  x->next = NULL;
  if (!pthr->freelstTail) {
    // Case 1: empty
    pthr->freelstHead = x;
    pthr->freelstTail = x;
  }
  else {
    // Case 2: non-empty
    pthr->freelstTail->next = x;
    pthr->freelstTail = x;
  }
#if (LUSH_DBG_STATS)
  atomic_fetch_add_explicit(&DBG_numLockFreelistCur, 1, memory_order_relaxed);
#endif
}


// lushPthr_freelstDeq: pop from the head, if possible
static inline lushPtr_SyncObjData_t*
lushPthr_freelstDeq(lushPthr_t* pthr)
{
  if (!pthr->freelstHead) {
    // Case 1: empty
    return NULL;
  }
<<<<<<< HEAD
  // Case 2: non-empty
  lushPtr_SyncObjData_t* x = pthr->freelstHead;
  pthr->freelstHead = x->next;
  x->next = NULL;
=======
  else {
    // Case 2: non-empty
    lushPtr_SyncObjData_t* x = pthr->freelstHead;
    pthr->freelstHead = x->next;
    x->next = NULL;
>>>>>>> ee4f0a82

  if (!pthr->freelstHead) {
    // Special case: one element
    pthr->freelstTail = NULL;
  }
#if (LUSH_DBG_STATS)
  atomic_fetch_add_explicit(&DBG_numLockFreelistCur, -1, memory_order_relaxed);
#endif
    
  return x;
}


static inline lushPtr_SyncObjData_t*
lushPthr_makeSyncObjData_spin(lushPthr_t* restrict pthr, 
			      atomic_pthread_spinlock_t* restrict lock)
{
  lushPtr_SyncObjData_t* x = lushPthr_freelstDeq(pthr);
  if (!x) {
    x = lushPthr_malloc(sizeof(lushPtr_SyncObjData_t));
  }
  if (!x) {
    assert(0 && "LUSH/Pthreads: exhausted lock memory");
  }
  lushPtr_SyncObjData_init(x); 
#if (LUSH_DBG_STATS)
  atomic_fetch_add_explicit(&DBG_numLockAlloc, 1, memory_order_relaxed);
  long lockAllocCur = (((atomic_load_explicit(&lushPthr_mem_ptr, memory_order_relaxed) - lushPthr_mem_beg)
			/ sizeof(lushPtr_SyncObjData_t))
		       - 1 - DBG_numLockFreelistCur);
  atomic_store_explicit(&DBG_maxLockAllocCur, MAX(DBG_maxLockAllocCur, lockAllocCur), memory_order_relaxed);
#endif
  return x;
}


static inline lushPtr_SyncObjData_t*
lushPthr_demandSyncObjData_spin(lushPthr_t* restrict pthr,
				atomic_pthread_spinlock_t* restrict lock)
{
  // test-and-test-and-set
  if (!lushPthr_isSyncDataPointer(atomic_load_explicit(lock, memory_order_relaxed))) {
    lushPtr_SyncObjData_t* data = lushPthr_makeSyncObjData_spin(pthr, lock);
    int32_t newval = lushPthr_makeSyncDataPointer(data);

    bool isWinner = false;
    while (true) {
      // CAS returns *old* value iff successful
      int32_t oldval = atomic_load_explicit(lock, memory_order_relaxed);
      if (lushPthr_isSyncDataPointer(oldval)) {
	break;
      }
      
      atomic_store_explicit(&data->lock.spin, oldval, memory_order_relaxed);
      isWinner = (atomic_exchange_explicit(lock, newval, memory_order_relaxed) == oldval);
      if (isWinner) {
	break;
      }
    }
    
    if (!isWinner) {
      lushPthr_freelstEnq(pthr, data); // enqueue onto free list          
    }
  }
  // INVARIANT: lushPthr_isSyncDataPointer(*lock) is true

  return lushPthr_getSyncDataPointer(*lock);
}


static inline lushPtr_SyncObjData_t*
lushPthr_demandCachedSyncObjData_spin(lushPthr_t* restrict pthr, 
				      atomic_pthread_spinlock_t* restrict lock)
{
  if ((void*)lock != pthr->cache_syncObj) {
    pthr->cache_syncObj = (void*)lock;
    pthr->cache_syncObjData = lushPthr_demandSyncObjData_spin(pthr, lock);
  }
  return pthr->cache_syncObjData;
}


static inline lushPtr_SyncObjData_t*
lushPthr_demandSyncObjData_ps(lushPthr_t* restrict x, void* restrict syncObj)
{
  //hpcrun_safe_enter(); // inherited

  BalancedTreeNode_t* fnd = 
    BalancedTree_find(x->ps_syncObjToData, syncObj);
  if (!fnd) {
    fnd = BalancedTree_insert(x->ps_syncObjToData, syncObj);
    lushPtr_SyncObjData_init(fnd->data);
#if (LUSH_DBG_STATS)
    atomic_fetch_add_explicit(&DBG_numLockAlloc, 1, memory_order_relaxed);
#endif
  }

  //hpcrun_safe_exit(); // inherited

  return fnd->data;
}


static inline lushPtr_SyncObjData_t*
lushPthr_demandSyncObjData(lushPthr_t* restrict x, void* restrict syncObj)
{
  hpcrun_safe_enter();

  BalancedTreeNode_t* fnd = 
    BalancedTree_find(&x->syncObjToData, syncObj);
  if (!fnd) {
    fnd = BalancedTree_insert(&x->syncObjToData, syncObj);
    fnd->data = lushPthr_demandSyncObjData_ps(x, syncObj);
  }

  hpcrun_safe_exit();

  return fnd->data;
}


static inline lushPtr_SyncObjData_t*
lushPthr_demandCachedSyncObjData(lushPthr_t* restrict pthr, 
				 void* restrict syncObj)
{
  if (syncObj != pthr->cache_syncObj) {
    pthr->cache_syncObj = syncObj;
    pthr->cache_syncObjData = lushPthr_demandSyncObjData(pthr, (void*)syncObj);
  }
  return pthr->cache_syncObjData;
}


//***************************************************************************

static inline int
lushPthr_spin_lock(atomic_pthread_spinlock_t* lock)
{
  while (true) {
    if (lushPthr_isSyncDataPointer(atomic_load_explicit(lock, memory_order_relaxed))) {
      // ------------------------------------------------------------
      // acquire an indirect lock
      // ------------------------------------------------------------
      lushPtr_SyncObjData_t* data = lushPthr_getSyncDataPointer(*lock);
      lock = &data->lock.spin;
      while (true) {
	while (atomic_load_explicit(lock, memory_order_relaxed) <= lushPthr_LockValMax) {;}
	if (atomic_exchange_explicit(lock, lushPthr_LockValMax, memory_order_relaxed)
	    == lushPthr_UnlckVal) {
	  return 0; // success
	}
      }
    }
    // ------------------------------------------------------------
    // acquire a direct lock 
    // ------------------------------------------------------------
    while (atomic_load_explicit(lock, memory_order_relaxed) <= lushPthr_LockValMax) {;}
    if (atomic_exchange_explicit(lock, lushPthr_LockValMax, memory_order_relaxed) 
	== lushPthr_UnlckVal) {
      return 0; // success
    }
  }
  return 1;
}


static inline int
lushPthr_spin_trylock(atomic_pthread_spinlock_t* lock)
{
  while (true) {
    if (lushPthr_isSyncDataPointer(atomic_load_explicit(lock, memory_order_relaxed))) {
      // ------------------------------------------------------------
      // acquire an indirect lock
      // ------------------------------------------------------------
      lushPtr_SyncObjData_t* data = lushPthr_getSyncDataPointer(*lock);
      lock = &data->lock.spin;
      int prev = atomic_exchange_explicit(lock, lushPthr_LockValMax, memory_order_relaxed);
      return ((prev == lushPthr_UnlckVal) ? 0 /*success*/ : 1);
    }
    // ------------------------------------------------------------
    // acquire a direct lock 
    // ------------------------------------------------------------
    int prev = atomic_exchange_explicit(lock, lushPthr_LockValMax, memory_order_relaxed);
    if (prev == lushPthr_UnlckVal) {
      return 0; // success
    }
    else if (prev <= lushPthr_LockValMax) { 
      return 1;
    }
  }
   
}


static inline int
lushPthr_spin_unlock(atomic_pthread_spinlock_t* lock)
{
  while (true) {
    int lockval = atomic_load_explicit(lock, memory_order_relaxed);
    if (lushPthr_isSyncDataPointer(lockval)) {
      lushPtr_SyncObjData_t* data = lushPthr_getSyncDataPointer(*lock);
      atomic_store_explicit(&data->lock.spin, lushPthr_UnlckVal, memory_order_relaxed);
      return 0; // success
    }
    
    if (atomic_exchange_explicit(lock, lushPthr_UnlckVal, memory_order_relaxed) == lockval) {
      return 0; // success
    }
  }
  return 1;
}


//***************************************************************************

static inline void
lushPthr_thread_init_ty3(lushPthr_t* x)
{
  x->is_working = true;
}


static inline void
lushPthr_thread_fini_ty3(lushPthr_t* x)
{
  x->is_working = false;
}


static inline void
lushPthr_mutexLock_pre_ty3(lushPthr_t* restrict x, 
			   pthread_mutex_t* restrict lock)
{
  lushPtr_SyncObjData_t* syncData = 
    lushPthr_demandCachedSyncObjData(x, (void*)lock);
  syncData->isBlockingWork = (syncData->isLocked);

#if (LUSH_DBG_STATS)
  atomic_fetch_add_explicit(&DBG_numLockAcq, 1, memory_order_relaxed);
#endif

  lushPthr_begSmplIdleness(x);
  x->syncObjData = NULL; // drop samples
  x->is_working = false;
}


static inline void
lushPthr_mutexLock_post_ty3(lushPthr_t* restrict x, 
			    pthread_mutex_t* restrict lock)
{
  x->is_working = true;
  lushPthr_endSmplIdleness(x);

  lushPtr_SyncObjData_t* syncData = 
    lushPthr_demandCachedSyncObjData(x, (void*)lock);
  syncData->isLocked = true;

  if (x->idleness > 0 && syncData->cct_node) {
    cct_node_t* node = (cct_node_t*)syncData->cct_node;
    int mid = lush_agents->metric_idleness;
    double idleness = x->idleness;
    cct_metric_data_increment(mid,
			      node,
			      (cct_metric_data_t){.r = idleness});
  }
}


static inline void
lushPthr_mutexTrylock_post_ty3(lushPthr_t* restrict x, 
			       pthread_mutex_t* restrict lock)
{
  x->is_working = true; // same
}


static inline void
lushPthr_mutexUnlock_post_ty3(lushPthr_t* restrict x, 
			      pthread_mutex_t* restrict lock)
{
  x->is_working = true; // same
  
  lushPtr_SyncObjData_t* syncData = 
    lushPthr_demandCachedSyncObjData(x, (void*)lock);
  syncData->isLocked = false;

  if (syncData->isBlockingWork) {
    // FIXME3: may not be blocking and may do more work than necessary
    syncData->cct_node = lushPthr_attribToCallPath(0);
  }
}


static inline atomic_pthread_spinlock_t*
lushPthr_spinLock_pre_ty3(lushPthr_t* restrict x, 
			  atomic_pthread_spinlock_t* restrict lock)
{
  lushPtr_SyncObjData_t* syncData = 
    lushPthr_demandCachedSyncObjData_spin(x, lock);

#if (LUSH_DBG_STATS)
  atomic_fetch_add_explicit(&DBG_numLockAcq, 1, memory_order_relaxed);
#endif

  x->syncObjData = syncData;
  x->is_working = false;
  return &syncData->lock.spin;
}


static inline void
lushPthr_spinLock_post_ty3(lushPthr_t* restrict x, 
			   atomic_pthread_spinlock_t* restrict lock)
{
  x->is_working = true;
  x->syncObjData = NULL;
}


static inline atomic_pthread_spinlock_t*
lushPthr_spinTrylock_pre_ty3(lushPthr_t* restrict x, 
			     atomic_pthread_spinlock_t* restrict lock)
{
  lushPtr_SyncObjData_t* syncData = 
    lushPthr_demandCachedSyncObjData_spin(x, lock);
  return &syncData->lock.spin;
}


static inline void
lushPthr_spinTrylock_post_ty3(lushPthr_t* restrict x, 
			      atomic_pthread_spinlock_t* restrict lock)
{
  x->is_working = true; // same
}


static inline atomic_pthread_spinlock_t*
lushPthr_spinUnlock_pre_ty3(lushPthr_t* restrict x, 
			    atomic_pthread_spinlock_t* restrict lock)
{
  lushPtr_SyncObjData_t* syncData = 
    lushPthr_demandCachedSyncObjData_spin(x, lock);
  return &syncData->lock.spin;
}


static inline void
lushPthr_spinUnlock_post_ty3(lushPthr_t* restrict x, 
			     atomic_pthread_spinlock_t* restrict lock)
{
  x->is_working = true; // same
  
  lushPtr_SyncObjData_t* syncData = 
    lushPthr_demandCachedSyncObjData_spin(x, lock);
  if (syncData && atomic_load_explicit(&syncData->idleness, memory_order_relaxed) > 0) {
    x->idleness = atomic_exchange_explicit(&syncData->idleness, 0, memory_order_relaxed);
    lushPthr_attribToCallPath(x->idleness);
  }
}


static inline atomic_pthread_spinlock_t*
lushPthr_spinDestroy_pre_ty3(lushPthr_t* restrict x, 
			     atomic_pthread_spinlock_t* restrict lock)
{
  atomic_pthread_spinlock_t* real_lock = lock;
  int lockval = atomic_load_explicit(real_lock, memory_order_relaxed);
  if (lushPthr_isSyncDataPointer(lockval)) {
    lushPtr_SyncObjData_t* syncData = lushPthr_getSyncDataPointer(*lock);
    real_lock = &syncData->lock.spin;
  }
  return real_lock;
}


static inline void
lushPthr_spinDestroy_post_ty3(lushPthr_t* restrict x, 
			      atomic_pthread_spinlock_t* restrict lock)
{
  if (lushPthr_isSyncDataPointer(atomic_load_explicit(lock, memory_order_relaxed))) {
    lushPtr_SyncObjData_t* syncData = lushPthr_getSyncDataPointer(*lock);
    lushPthr_freelstEnq(x, syncData); // enqueue onto free list
    lushPthr_destroySyncDataPointer(lock);
  }
}


static inline void
lushPthr_condwait_pre_ty3(lushPthr_t* x)
{
  x->is_working = false;
  //FIXME3: lushPthr_begSmplIdleness(x);
}


static inline void
lushPthr_condwait_post_ty3(lushPthr_t* x)
{
  //FIXME3: lushPthr_endSmplIdleness(x);
  x->is_working = true;
}


//***************************************************************************
// 
//***************************************************************************

// create (thread): 
static inline void
lushPthr_thread_init(lushPthr_t* x)
{
  if (LUSH_PTHR_DBG) { lushPthr_dump(x, "thrInit", NULL); }

  LUSH_PTHR_FN(lushPthr_thread_init)(x);
}


// destroy (thread): 
static inline void
lushPthr_thread_fini(lushPthr_t* x)
{
  if (LUSH_PTHR_DBG) { lushPthr_dump(x, "thrFini", NULL); }

  LUSH_PTHR_FN(lushPthr_thread_fini)(x);
}


// ---------------------------------------------------------
// mutex_lock
// ---------------------------------------------------------

// lock_pre: thread blocks/sleeps
static inline void
lushPthr_mutexLock_pre(lushPthr_t* restrict x, pthread_mutex_t* restrict lock)
{
  if (LUSH_PTHR_DBG) { lushPthr_dump(x, "mLock[", NULL); }

  LUSH_PTHR_FN(lushPthr_mutexLock_pre)(x, lock);
}


// lock_post: thread acquires lock and continues
static inline void
lushPthr_mutexLock_post(lushPthr_t* restrict x, pthread_mutex_t* restrict lock)
{
  if (LUSH_PTHR_DBG) { lushPthr_dump(x, "mLock]", NULL); }

  LUSH_PTHR_FN(lushPthr_mutexLock_post)(x, lock);
}


// trylock: thread may acquire lock, but always continues (never blocks)
static inline void
lushPthr_mutexTrylock_post(lushPthr_t* restrict x, 
			   pthread_mutex_t* restrict lock,
			   int result)
{
  if (result != 0) {
    return; // lock was not acquired -- epoch remains the same
  }

  if (LUSH_PTHR_DBG) { lushPthr_dump(x, "mTrylock", NULL); }

  LUSH_PTHR_FN(lushPthr_mutexTrylock_post)(x, lock);
}


// unlock: thread releases lock and continues
static inline void
lushPthr_mutexUnlock_post(lushPthr_t* restrict x, 
			  pthread_mutex_t* restrict lock)
{
  if (LUSH_PTHR_DBG) { lushPthr_dump(x, "mUnlock", NULL); }

  LUSH_PTHR_FN(lushPthr_mutexUnlock_post)(x, lock);
}


// ---------------------------------------------------------
// spin_wait
// ---------------------------------------------------------

// lock_pre: thread blocks/sleeps
static inline atomic_pthread_spinlock_t*
lushPthr_spinLock_pre(lushPthr_t* restrict x, 
		      atomic_pthread_spinlock_t* lock)
{
  if (LUSH_PTHR_DBG) { lushPthr_dump(x, "sLock[", (void*)lock); }

  return LUSH_PTHR_FN(lushPthr_spinLock_pre)(x, lock);
}


// lock_post: thread acquires lock and continues
static inline void
lushPthr_spinLock_post(lushPthr_t* restrict x, 
		       atomic_pthread_spinlock_t* restrict lock)
{
  if (LUSH_PTHR_DBG) { lushPthr_dump(x, "sLock]", (void*)lock); }

  LUSH_PTHR_FN(lushPthr_spinLock_post)(x, lock);
}


// trylock_pre: 
static inline atomic_pthread_spinlock_t*
lushPthr_spinTrylock_pre(lushPthr_t* restrict x, 
			 atomic_pthread_spinlock_t* restrict lock)
{
  if (LUSH_PTHR_DBG) { lushPthr_dump(x, "sTrylock[", (void*)lock); }

  return LUSH_PTHR_FN(lushPthr_spinTrylock_pre)(x, lock);
}


// trylock_post: thread may acquire lock, but always continues (never blocks)
static inline void
lushPthr_spinTrylock_post(lushPthr_t* restrict x, 
			  atomic_pthread_spinlock_t* restrict lock,
			  int result)
{
  if (result != 0) {
    return; // lock was not acquired -- epoch remains the same
  }

  if (LUSH_PTHR_DBG) { lushPthr_dump(x, "sTrylock]", (void*)lock); }

  LUSH_PTHR_FN(lushPthr_spinTrylock_post)(x, lock);
}


// unlock_pre: 
static inline atomic_pthread_spinlock_t*
lushPthr_spinUnlock_pre(lushPthr_t* restrict x, 
			atomic_pthread_spinlock_t* restrict lock)
{
  if (LUSH_PTHR_DBG) { lushPthr_dump(x, "sUnlock[", (void*)lock); }

  return LUSH_PTHR_FN(lushPthr_spinUnlock_pre)(x, lock);
}


// unlock_post: thread releases lock and continues
static inline void
lushPthr_spinUnlock_post(lushPthr_t* restrict x, 
			 atomic_pthread_spinlock_t* restrict lock)
{
  if (LUSH_PTHR_DBG) { lushPthr_dump(x, "sUnlock]", (void*)lock); }

  LUSH_PTHR_FN(lushPthr_spinUnlock_post)(x, lock);
}


static inline atomic_pthread_spinlock_t*
lushPthr_spinDestroy_pre(lushPthr_t* restrict x, 
			 atomic_pthread_spinlock_t* restrict lock)
{
  if (LUSH_PTHR_DBG) { lushPthr_dump(x, "sDstroy[", (void*)lock); }

  return LUSH_PTHR_FN(lushPthr_spinDestroy_pre)(x, lock);
}


static inline void
lushPthr_spinDestroy_post(lushPthr_t* restrict x, 
			  atomic_pthread_spinlock_t* restrict lock)
{
  if (LUSH_PTHR_DBG) { lushPthr_dump(x, "sDstroy]", (void*)lock); }

  LUSH_PTHR_FN(lushPthr_spinDestroy_post)(x, lock);
}


// ---------------------------------------------------------
// cond_wait
// ---------------------------------------------------------

// condwait_pre: associated lock is released and thread blocks
static inline void
lushPthr_condwait_pre(lushPthr_t* x)
{
  if (LUSH_PTHR_DBG) { lushPthr_dump(x, "cwait[", NULL); }

  LUSH_PTHR_FN(lushPthr_condwait_pre)(x);
}


// condwait_post: associated lock is acquired and thread continues
static inline void
lushPthr_condwait_post(lushPthr_t* x)
{
  if (LUSH_PTHR_DBG) { lushPthr_dump(x, "cwait]", NULL); }

  LUSH_PTHR_FN(lushPthr_condwait_post)(x);
}


// **************************************************************************

#if defined(__cplusplus)
} /* extern "C" */
#endif


#endif /* lush_pthreads_h */<|MERGE_RESOLUTION|>--- conflicted
+++ resolved
@@ -643,28 +643,22 @@
     // Case 1: empty
     return NULL;
   }
-<<<<<<< HEAD
-  // Case 2: non-empty
-  lushPtr_SyncObjData_t* x = pthr->freelstHead;
-  pthr->freelstHead = x->next;
-  x->next = NULL;
-=======
   else {
     // Case 2: non-empty
     lushPtr_SyncObjData_t* x = pthr->freelstHead;
     pthr->freelstHead = x->next;
     x->next = NULL;
->>>>>>> ee4f0a82
-
-  if (!pthr->freelstHead) {
-    // Special case: one element
-    pthr->freelstTail = NULL;
-  }
+
+    if (!pthr->freelstHead) {
+      // Special case: one element
+      pthr->freelstTail = NULL;
+    }
 #if (LUSH_DBG_STATS)
-  atomic_fetch_add_explicit(&DBG_numLockFreelistCur, -1, memory_order_relaxed);
+    atomic_fetch_add_explicit(&DBG_numLockFreelistCur, -1, memory_order_relaxed);
 #endif
     
-  return x;
+    return x;
+  }
 }
 
 
