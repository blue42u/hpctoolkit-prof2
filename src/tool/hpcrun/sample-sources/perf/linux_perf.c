// -*-Mode: C++;-*- // technically C99

// * BeginRiceCopyright *****************************************************
//
// --------------------------------------------------------------------------
// Part of HPCToolkit (hpctoolkit.org)
//
// Information about sources of support for research and development of
// HPCToolkit is at 'hpctoolkit.org' and in 'README.Acknowledgments'.
// --------------------------------------------------------------------------
//
// Copyright ((c)) 2002-2019, Rice University
// All rights reserved.
//
// Redistribution and use in source and binary forms, with or without
// modification, are permitted provided that the following conditions are
// met:
//
// * Redistributions of source code must retain the above copyright
//   notice, this list of conditions and the following disclaimer.
//
// * Redistributions in binary form must reproduce the above copyright
//   notice, this list of conditions and the following disclaimer in the
//   documentation and/or other materials provided with the distribution.
//
// * Neither the name of Rice University (RICE) nor the names of its
//   contributors may be used to endorse or promote products derived from
//   this software without specific prior written permission.
//
// This software is provided by RICE and contributors "as is" and any
// express or implied warranties, including, but not limited to, the
// implied warranties of merchantability and fitness for a particular
// purpose are disclaimed. In no event shall RICE or contributors be
// liable for any direct, indirect, incidental, special, exemplary, or
// consequential damages (including, but not limited to, procurement of
// substitute goods or services; loss of use, data, or profits; or
// business interruption) however caused and on any theory of liability,
// whether in contract, strict liability, or tort (including negligence
// or otherwise) arising in any way out of the use of this software, even
// if advised of the possibility of such damage.
//
// ******************************************************* EndRiceCopyright *

//
// Linux perf sample source interface
//


/******************************************************************************
 * system includes
 *****************************************************************************/

#include <assert.h>
#include <errno.h>
#include <fcntl.h>
#include <signal.h>
#include <stdio.h>
#include <stdint.h>
#include <stdlib.h>
#include <string.h>
#include <time.h>
#include <unistd.h>
#include <math.h>

#include <sys/syscall.h> 
#include <sys/stat.h>
#include <sys/ioctl.h>
#include <sys/wait.h>

/******************************************************************************
 * linux specific headers
 *****************************************************************************/
#include <linux/perf_event.h>
#include <linux/version.h>


/******************************************************************************
 * libmonitor
 *****************************************************************************/
#include <monitor.h>



/******************************************************************************
 * local includes
 *****************************************************************************/

#include "sample-sources/simple_oo.h"
#include "sample-sources/sample_source_obj.h"
#include "sample-sources/common.h"
#include "sample-sources/ss-errno.h"
 
#include <hpcrun/cct_insert_backtrace.h>
#include <hpcrun/files.h>
#include <hpcrun/hpcrun_stats.h>
#include <hpcrun/loadmap.h>
#include <hpcrun/messages/messages.h>
#include <hpcrun/metrics.h>
#include <hpcrun/safe-sampling.h>
#include <hpcrun/sample_event.h>
#include <hpcrun/sample_sources_registered.h>
#include <hpcrun/sample-sources/blame-shift/blame-shift.h>
#include <hpcrun/utilities/tokenize.h>
#include <hpcrun/utilities/arch/context-pc.h>

#include <evlist.h>
#include <limits.h>   // PATH_MAX
#include <lib/prof-lean/hpcrun-metric.h> // prefix for metric helper
#include <lib/support-lean/OSUtil.h>     // hostid

#include <include/linux_info.h> 

#include "perfmon-util.h"

#include "perf-util.h"        // u64, u32 and perf_mmap_data_t
#include "perf_mmap.h"        // api for parsing mmapped buffer
#include "perf_skid.h"
#include "perf_event_open.h"

#include "event_custom.h"     // api for pre-defined events

#include "sample-sources/display.h" // api to display available events

#include "kernel_blocking.h"  // api for predefined kernel blocking event

#include "lib/support-lean/compress.h"

//******************************************************************************
// macros
//******************************************************************************

#define LINUX_PERF_DEBUG 0

// default number of samples per second per thread
//
// linux perf has a default of 4000. this seems high, but the overhead for perf
// is still small.  however, for some processors (e.g., KNL), overhead 
// at such a high sampling rate is significant and as a result, the kernel
// will adjust the threshold to less than 100.
//
// 300 samples per sec with hpctoolkit has a similar overhead as perf
#define DEFAULT_THRESHOLD  HPCRUN_DEFAULT_SAMPLE_RATE

#ifndef sigev_notify_thread_id
#define sigev_notify_thread_id  _sigev_un._tid
#endif

// replace SIGIO with SIGRTMIN to support multiple events
// We know that:
// - realtime uses SIGRTMIN+3
// - PAPI uses SIGRTMIN+2
// so SIGRTMIN+4 is a safe bet (temporarily)
#define PERF_SIGNAL (SIGRTMIN+4)

#define PERF_EVENT_AVAILABLE_UNKNOWN 0
#define PERF_EVENT_AVAILABLE_NO      1
#define PERF_EVENT_AVAILABLE_YES     2

#define PERF_MULTIPLEX_RANGE 1.2

#define FILE_BUFFER_SIZE (1024*1024)

#define DEFAULT_COMPRESSION 5

#define PERF_FD_FINALIZED (-2)


//******************************************************************************
// type declarations
//******************************************************************************


enum threshold_e { PERIOD, FREQUENCY };
struct event_threshold_s {
  long             threshold_val;
  enum threshold_e threshold_type;
};

//******************************************************************************
// forward declarations 
//******************************************************************************

static bool 
perf_thread_init(event_info_t *event, event_thread_t *et);

static void 
perf_thread_fini(int nevents, event_thread_t *event_thread);

static int 
perf_event_handler( int sig, siginfo_t* siginfo, void* context);


//******************************************************************************
// constants
//******************************************************************************

static const struct timespec nowait = {0, 0};



//******************************************************************************
// local variables
//******************************************************************************


// a list of main description of events, shared between threads
// once initialize, this list doesn't change (but event description can change)
static event_info_t  *event_desc = NULL;

static struct event_threshold_s default_threshold = {DEFAULT_THRESHOLD, FREQUENCY};

static kind_info_t *lnux_kind;


/******************************************************************************
 * external thread-local variables
 *****************************************************************************/
extern __thread bool hpcrun_thread_suppress_sample;


//******************************************************************************
// private operations 
//******************************************************************************


/* 
 * determine whether the perf sample source has been finalized for this thread
 */ 
static int 
perf_was_finalized
(
 int nevents, 
 event_thread_t *event_thread
)
{
  return nevents >= 1 && event_thread[0].fd == PERF_FD_FINALIZED;
}


/*
 * Enable all the counters
 */ 
static void
perf_start_all(int nevents, event_thread_t *event_thread)
{
  int i, ret;

  for(i=0; i<nevents; i++) {
    int fd = event_thread[i].fd;
    if (fd<0) 
      continue; 
 
    ret = ioctl(fd, PERF_EVENT_IOC_ENABLE, 0);

    if (ret == -1) {
      EMSG("Can't enable event with fd: %d: %s", fd, strerror(errno));
    }
  }
}

/*
 * Disable all the counters
 */ 
static void
perf_stop_all(int nevents, event_thread_t *event_thread)
{
  int i, ret;

  for(i=0; i<nevents; i++) {
    int fd = event_thread[i].fd;
    if (fd<0) 
      continue; 
 
    ret = ioctl(fd, PERF_EVENT_IOC_DISABLE, 0);
    if (ret == -1) {
      EMSG("Can't disable event with fd: %d: %s", fd, strerror(errno));
    }
  }
}

static int
perf_get_pmu_support(const char *name, struct perf_event_attr *event_attr)
{
  return pfmu_getEventAttribute(name, event_attr);
}

/****
 * copy /proc/kallsyms file into hpctoolkit output directory
 * return
 *  1 if the copy is successful
 *  0 if the target file already exists
 *  -1 if something wrong happens
 */
static int
copy_kallsyms()
{
  char *source = LINUX_KERNEL_SYMBOL_FILE;

  FILE *infile = fopen(source, "r");
  if (infile == NULL)
    return -1;

  char  dest[PATH_MAX], kernel_name[PATH_MAX];
  char  dest_directory[PATH_MAX];
  const char *output_directory = hpcrun_files_output_directory();

  snprintf(dest_directory, PATH_MAX, "%s/%s", output_directory,
           KERNEL_SYMBOLS_DIRECTORY);

  OSUtil_setCustomKernelName(kernel_name, PATH_MAX);

  // we need to keep the host-id to be exactly the same template
  // as the hpcrun file. If the filename format changes in hpcun
  //  we need to adapt again here.

  snprintf(dest, PATH_MAX, "%s/%s", dest_directory, kernel_name);

  // test if the file already exist
  struct stat st = {0};
  if (stat(dest, &st) >= 0) {
    return 0; // file already exists
  }

  mkdir(dest_directory, S_IRWXU | S_IRGRP | S_IXGRP);

  FILE *outfile = fopen(dest, "wx");

  if (outfile == NULL)
    return -1;

  compress_deflate(infile, outfile, DEFAULT_COMPRESSION);

  fclose(infile);
  fclose(outfile);

  TMSG(LINUX_PERF, "copy %s into %s", source, dest);

  return 1;
}

//----------------------------------------------------------
// initialization
//----------------------------------------------------------

static void 
perf_init()
{
  // copy /proc/kallsyms file into hpctoolkit output directory
  // only if the value of kptr_restric is zero

  if (perf_util_is_ksym_available()) {
    //copy the kernel symbol table
    int ret = copy_kallsyms();
    TMSG(LINUX_PERF, "copy_kallsyms result: %d", ret);
  }

  perf_mmap_init();

  // initialize sigset to contain PERF_SIGNAL 
  sigset_t sig_mask;
  sigemptyset(&sig_mask);
  sigaddset(&sig_mask, PERF_SIGNAL);

  // arrange to block monitor shootdown signal while in perf_event_handler
  // FIXME: this assumes that monitor's shootdown signal is SIGRTMIN+8
  struct sigaction perf_sigaction;
  sigemptyset(&perf_sigaction.sa_mask);
  sigaddset(&perf_sigaction.sa_mask, SIGRTMIN+8);
  perf_sigaction.sa_flags = 0;

  monitor_sigaction(PERF_SIGNAL, &perf_event_handler, 0, &perf_sigaction);
  monitor_real_pthread_sigmask(SIG_UNBLOCK, &sig_mask, NULL);
}




//----------------------------------------------------------
// initialize an event
//  event_num: event number
//  name: name of event (has to be recognized by perf event)
//  threshold: sampling threshold 
//----------------------------------------------------------
static bool
perf_thread_init(event_info_t *event, event_thread_t *et)
{
  et->event = event;
  // ask sys to "create" the event
  // it returns -1 if it fails.
  et->fd = perf_event_open(&event->attr,
            THREAD_SELF, CPU_ANY, GROUP_FD, PERF_FLAGS);
  TMSG(LINUX_PERF, "event fd: %d, skid: %d, code: %d, type: %d, period: %d, freq: %d",
        et->fd, event->attr.precise_ip, event->attr.config,
        event->attr.type, event->attr.sample_freq, event->attr.freq);

  // check if perf_event_open is successful
  if (et->fd < 0) {
    EMSG("Linux perf event open failed"
         " id: %d, fd: %d, skid: %d,"
         " config: %d, type: %d, sample_freq: %d,"
         " freq: %d, error: %s",
         event->id, et->fd, event->attr.precise_ip, 
         event->attr.config, event->attr.type, event->attr.sample_freq, 
         event->attr.freq, strerror(errno));
    return false;
  }

  // create mmap buffer for this file 
  et->mmap = set_mmap(et->fd);

  // make sure the file I/O is asynchronous
  int flag = fcntl(et->fd, F_GETFL, 0);
  int ret  = fcntl(et->fd, F_SETFL, flag | O_ASYNC );
  if (ret == -1) {
    EMSG("Can't set notification for event %d, fd: %d: %s", 
      event->id, et->fd, strerror(errno));
  }

  // need to set PERF_SIGNAL to this file descriptor
  // to avoid POLL_HUP in the signal handler
  ret = fcntl(et->fd, F_SETSIG, PERF_SIGNAL);
  if (ret == -1) {
    EMSG("Can't set signal for event %d, fd: %d: %s",
      event->id, et->fd, strerror(errno));
  }

  // set file descriptor owner to this specific thread
  struct f_owner_ex owner;
  owner.type = F_OWNER_TID;
  owner.pid  = syscall(SYS_gettid);
  ret = fcntl(et->fd, F_SETOWN_EX, &owner);
  if (ret == -1) {
    EMSG("Can't set thread owner for event %d, fd: %d: %s", 
      event->id, et->fd, strerror(errno));
  }

  ret = ioctl(et->fd, PERF_EVENT_IOC_RESET, 0);
  if (ret == -1) {
    EMSG("Can't reset event %d, fd: %d: %s", 
      event->id, et->fd, strerror(errno));
  }
  return (ret >= 0);
}


//----------------------------------------------------------
// actions when the program terminates: 
//  - unmap the memory
//  - close file descriptors used by each event
//----------------------------------------------------------
static void
perf_thread_fini(int nevents, event_thread_t *event_thread)
{
  // suppress perf signal while we shut down perf monitoring
  sigset_t perf_sigset;
  sigemptyset(&perf_sigset);
  sigaddset(&perf_sigset, PERF_SIGNAL);
  monitor_real_pthread_sigmask(SIG_BLOCK, &perf_sigset, NULL);

  for(int i=0; i<nevents; i++) {
    if (!event_thread) {
       continue; // in some situations, it is possible a shutdown signal is delivered
       	         // while hpcrun is in the middle of abort.
		 // in this case, all information is null and we shouldn't
		 // start profiling.
    }
    if (event_thread[i].fd >= 0) {
      close(event_thread[i].fd);
      event_thread[i].fd = PERF_FD_FINALIZED;
    }

    if (event_thread[i].mmap) { 
      perf_unmmap(event_thread[i].mmap);
      event_thread[i].mmap = 0;
    }
  }

  // consume any pending PERF signals for this thread
  for (;;) {
    siginfo_t siginfo;
    // negative return value means no signals left pending
    if (sigtimedwait(&perf_sigset,  &siginfo, &nowait) < 0) break;
  }
}


// ---------------------------------------------
// get the index of the file descriptor
// ---------------------------------------------

static event_thread_t*
get_fd_index(int nevents, int fd, event_thread_t *event_thread)
{
  for(int i=0; i<nevents; i++) {
    if (event_thread[i].fd == fd)
      return &(event_thread[i]);
  }
  return NULL; 
}


static sample_val_t*
record_sample(event_thread_t *current, perf_mmap_data_t *mmap_data,
    void* context, sample_val_t* sv)
{
  if (current == NULL || current->event == NULL || current->event->metric < 0)
    return NULL;

  // ----------------------------------------------------------------------------
  // for event with frequency, we need to increase the counter by its period
  // sampling taken by perf event kernel
  // ----------------------------------------------------------------------------
  uint64_t metric_inc = 1;
  if (current->event->attr.freq==1 && mmap_data->period > 0)
    metric_inc = mmap_data->period;

  // ----------------------------------------------------------------------------
  // record time enabled and time running
  // if the time enabled is not the same as running time, then it's multiplexed
  // ----------------------------------------------------------------------------
  u64 time_enabled = current->mmap->time_enabled;
  u64 time_running = current->mmap->time_running;

  // ----------------------------------------------------------------------------
  // the estimate count = raw_count * scale_factor
  //              = metric_inc * time_enabled / time running
  // ----------------------------------------------------------------------------
  double scale_f = (double) time_enabled / time_running;

  // for period-based sampling with no multiplexing, there is no need to adjust
  // the scale. Also for software event. For them, the value of time_enabled
  //  and time_running are incorrect (the ratio is less than 1 which doesn't make sense)

  if (scale_f < 1.0)
    scale_f = 1.0;

  double counter = scale_f * metric_inc;

  // ----------------------------------------------------------------------------
  // set additional information for the metric description
  // ----------------------------------------------------------------------------
  thread_data_t *td = hpcrun_get_thread_data();
  metric_aux_info_t *info_aux = &(td->core_profile_trace_data.perf_event_info[current->event->metric]);

  // check if this event is multiplexed. we need to notify the user that a multiplexed
  //  event is not accurate at all.
  // Note: perf event can report the scale to be close to 1 (like 1.02 or 0.99).
  //       we need to use a range of value to see if it's multiplexed or not
  info_aux->is_multiplexed    |= (scale_f>PERF_MULTIPLEX_RANGE);

  // case of multiplexed or frequency-based sampling, we need to store the mean and
  // the standard deviation of the sampling period
  info_aux->num_samples++;
  const double delta    = counter - info_aux->threshold_mean;
  info_aux->threshold_mean += delta / info_aux->num_samples;

  // ----------------------------------------------------------------------------
  // update the cct and add callchain if necessary
  // ----------------------------------------------------------------------------
  sampling_info_t info = {.sample_clock = 0, .sample_data = mmap_data};

  *sv = hpcrun_sample_callpath(context, current->event->metric,
        (hpcrun_metricVal_t) {.r=counter},
        0/*skipInner*/, 0/*isSync*/, &info);

  blame_shift_apply(current->event->metric, sv->sample_node, 
                    counter /*metricIncr*/);

  return sv;
}

/***
 * (1) ensure that the default rate for frequency-based sampling is below the maximum.
 * (2) if the environment variable HPCRUN_PERF_COUNT is set, use it to set the threshold
 */
static void
set_default_threshold()
{
  static int initialized = 0;

  if (!initialized) {
    int max_rate_m1 = perf_util_get_max_sample_rate() - 1;
    if (default_threshold.threshold_val > max_rate_m1) {
      default_threshold.threshold_val = max_rate_m1;
    }
    const char *val_str = getenv("HPCRUN_PERF_COUNT");
    if (val_str != NULL) {
      TMSG(LINUX_PERF, "HPCRUN_PERF_COUNT = %s", val_str);
      int res = hpcrun_extract_threshold(val_str, &default_threshold.threshold_val, max_rate_m1);
      if (res == 1) {
        default_threshold.threshold_type = PERIOD;
      }
    }
    initialized = 1;
  }
  TMSG(LINUX_PERF, "default threshold = %d", default_threshold.threshold_val);
}

/******************************************************************************
 * method functions
 *****************************************************************************/

// --------------------------------------------------------------------------
// event occurs when the sample source is initialized
// this method is called first before others
// --------------------------------------------------------------------------
static void
METHOD_FN(init)
{
  TMSG(LINUX_PERF, "%d: init", self->sel_idx);

  pfmu_init();

  perf_util_init();

  // checking the option of multiplexing:
  // the env variable is set by hpcrun or by user (case for static exec)

  self->state = INIT;

  // init events
  kernel_blocking_init();

  TMSG(LINUX_PERF, "%d: init OK", self->sel_idx);
}


// --------------------------------------------------------------------------
// when a new thread is created and has been started
// this method is called after "start"
// --------------------------------------------------------------------------
static void
METHOD_FN(thread_init)
{
  TMSG(LINUX_PERF, "%d: thread init", self->sel_idx);

  TMSG(LINUX_PERF, "%d: thread init OK", self->sel_idx);
}


// --------------------------------------------------------------------------
// start of the thread
// --------------------------------------------------------------------------
static void
METHOD_FN(thread_init_action)
{
  TMSG(LINUX_PERF, "%d: thread init action", self->sel_idx);

  TMSG(LINUX_PERF, "%d: thread init action OK", self->sel_idx);
}


// --------------------------------------------------------------------------
// start of application thread
// --------------------------------------------------------------------------
static void
METHOD_FN(start)
{
  TMSG(LINUX_PERF, "%d: start", self->sel_idx);

  source_state_t my_state = TD_GET(ss_state)[self->sel_idx];

  // make LINUX_PERF start idempotent.  the application can turn on sampling
  // anywhere via the start-stop interface, so we can't control what
  // state LINUX_PERF is in.

  if (my_state == START) {
    TMSG(LINUX_PERF,"%d: *NOTE* LINUX_PERF start called when already in state START",
         self->sel_idx);
    return;
  }

  int nevents        = (self->evl).nevents;
  event_thread_t *et = (event_thread_t *)TD_GET(ss_info)[self->sel_idx].ptr;

  //  enable all perf_events
  perf_start_all(nevents, et);

  thread_data_t* td = hpcrun_get_thread_data();
  td->ss_state[self->sel_idx] = START;

  TMSG(LINUX_PERF, "%d: start OK", self->sel_idx);
}

// --------------------------------------------------------------------------
// end of thread
// --------------------------------------------------------------------------
static void
METHOD_FN(thread_fini_action)
{
  TMSG(LINUX_PERF, "%d: unregister thread", self->sel_idx);

  METHOD_CALL(self, stop); // stop the sample source 

  event_thread_t *event_thread = TD_GET(ss_info)[self->sel_idx].ptr;
  int nevents = (self->evl).nevents; 

  perf_thread_fini(nevents, event_thread);

  self->state = UNINIT;

  TMSG(LINUX_PERF, "%d: unregister thread OK", self->sel_idx);
}


// --------------------------------------------------------------------------
// end of the application
// --------------------------------------------------------------------------
static void
METHOD_FN(stop)
{
  TMSG(LINUX_PERF, "%d: stop", self->sel_idx);

  source_state_t my_state = TD_GET(ss_state)[self->sel_idx];
  if (my_state == STOP) {
    TMSG(LINUX_PERF,"%d: *NOTE* PERF stop called when already in state STOP",
         self->sel_idx);
    return;
  }

  if (my_state != START) {
    TMSG(LINUX_PERF,"%d: *WARNING* PERF stop called when not in state START",
         self->sel_idx);
    return;
  }

  event_thread_t *event_thread = TD_GET(ss_info)[self->sel_idx].ptr;
  int nevents  = (self->evl).nevents;

  perf_stop_all(nevents, event_thread);

  thread_data_t* td = hpcrun_get_thread_data();
  td->ss_state[self->sel_idx] = STOP;

  TMSG(LINUX_PERF, "%d: stop OK", self->sel_idx);
}

// --------------------------------------------------------------------------
// really end
// --------------------------------------------------------------------------
static void
METHOD_FN(shutdown)
{
  TMSG(LINUX_PERF, "shutdown");

  METHOD_CALL(self, stop); // stop the sample source 

  event_thread_t *event_thread = TD_GET(ss_info)[self->sel_idx].ptr;
  int nevents = (self->evl).nevents; 

  perf_thread_fini(nevents, event_thread);

  self->state = UNINIT;

  TMSG(LINUX_PERF, "shutdown OK");
}


// --------------------------------------------------------------------------
// Return true if Linux perf recognizes the name, whether supported or not.
// We'll handle unsupported events later.
// --------------------------------------------------------------------------
static bool
METHOD_FN(supports_event, const char *ev_str)
{
  TMSG(LINUX_PERF, "supports event %s", ev_str);

  if (self->state == UNINIT){
    METHOD_CALL(self, init);
  }

  // extract the event name and the threshold (unneeded in this phase)
  long thresh;
  char *ev_tmp;

  // check if the user specifies explicitly precise event
  perf_skid_parse_event(ev_str, &ev_tmp);

  hpcrun_extract_ev_thresh(ev_tmp, strlen(ev_tmp), ev_tmp, &thresh, 0) ;

  // check if the event is a predefined event
  if (event_custom_find(ev_tmp) != NULL) {
    free(ev_tmp);
    return true;
  }

  // this is not a predefined event, we need to consult to perfmon (if enabled)
  bool retval = pfmu_isSupported(ev_tmp) >= 0;
  free(ev_tmp);
  return retval;
}


 
// --------------------------------------------------------------------------
// handle a list of events
// --------------------------------------------------------------------------
static void
METHOD_FN(process_event_list, int lush_metrics)
{
  TMSG(LINUX_PERF, "process event list");

  metric_desc_properties_t prop = metric_property_none;
  char *event;

  char *evlist = METHOD_CALL(self, get_event_str);
  int num_events = 0;

  // TODO: stupid way to count the number of events

  for (event = start_tok(evlist); more_tok(); event = next_tok(), num_events++);
  
  // setup all requested events
  // if an event cannot be initialized, we still keep it in our list
  //  but there will be no samples

  size_t size = sizeof(event_info_t) * num_events;
  event_desc = (event_info_t*) hpcrun_malloc(size);
  if (event_desc == NULL) {
	  EMSG("Unable to allocate %d bytes", size);
	  return;
  }
  memset(event_desc, 0, size);

  lnux_kind = hpcrun_metrics_new_kind();
  int i=0;

  set_default_threshold();

  // ----------------------------------------------------------------------
  // for each perf's event, create the metric descriptor which will be used later
  // during thread initialization for perf event creation
  // ----------------------------------------------------------------------
  for (event = start_tok(evlist); more_tok(); event = next_tok(), i++) {
    char *name;
    long threshold = 1;

    TMSG(LINUX_PERF,"checking event spec = %s",event);

    perf_skid_parse_event(event, &name);
    int period_type = hpcrun_extract_ev_thresh(name, strlen(name), name, &threshold,
        default_threshold.threshold_val);

    // ------------------------------------------------------------
    // need a special case if we have our own customized  predefined  event
    // This "customized" event will use one or more perf events
    // ------------------------------------------------------------
    event_desc[i].metric_custom = event_custom_find(name);

    if (event_desc[i].metric_custom != NULL) {
      if (event_desc[i].metric_custom->register_fn != NULL) {
    	// special registration for customized event
        event_desc[i].metric_custom->register_fn( &event_desc[i] );
        METHOD_CALL(self, store_event, event_desc[i].attr.config, threshold);
        continue;
      }
    }

    struct perf_event_attr *event_attr = &(event_desc[i].attr);

    int isPMU = perf_get_pmu_support(name, event_attr);
    if (isPMU < 0)
      // case for unknown event
      // it is impossible to be here, unless the code is buggy
      continue;

    bool is_period = (period_type == 1);

    // ------------------------------------------------------------
    // initialize the generic perf event attributes for this event
    // all threads and file descriptor will reuse the same attributes.
    // ------------------------------------------------------------
    perf_util_attr_init(event, event_attr, is_period, threshold, 0);

    // ------------------------------------------------------------
    // initialize the property of the metric
    // if the metric's name has "CYCLES" it mostly a cycle metric 
    //  this assumption is not true, but it's quite closed
    // ------------------------------------------------------------

    if (strcasestr(name, "CYCLES") != NULL) {
      prop = metric_property_cycles;
      blame_shift_source_register(bs_type_cycles);
    } else {
      prop = metric_property_none;
    }

    char *name_dup = strdup(name); // we need to duplicate the name of the metric until the end
                                   // since the OS will free it, we don't have to do it in hpcrun
    // set the metric for this perf event
    event_desc[i].metric = hpcrun_set_new_metric_info_and_period(lnux_kind, name_dup,
            MetricFlags_ValFmt_Real, threshold, prop);
   
    // ------------------------------------------------------------
    // if we use frequency (event_type=1) then the period is not deterministic,
    // it can change dynamically. In this case, the period is 1
    // ------------------------------------------------------------
    if (!is_period) {
      // using frequency : the threshold is always 1, 
      //                   since the period is determine dynamically
      threshold = 1;
    }
    METHOD_CALL(self, store_event, event_attr->config, threshold);
  }
  while (i--) {
    metric_desc_t *m = hpcrun_id2metric(event_desc[i].metric);

    m->is_frequency_metric = (event_desc[i].attr.freq == 1);
    event_desc[i].metric_desc = m;
<<<<<<< HEAD

=======
    METHOD_CALL(self, store_event, event_attr->config, threshold);
    free(name);
>>>>>>> ee4f0a82
  }
  hpcrun_close_kind(lnux_kind);

  if (num_events > 0)
    perf_init();
}


// --------------------------------------------------------------------------
// --------------------------------------------------------------------------
static void
METHOD_FN(gen_event_set, int lush_metrics)
{
  TMSG(LINUX_PERF, "gen_event_set");

  int nevents 	  = (self->evl).nevents;
  int num_metrics = hpcrun_get_num_metrics(lnux_kind);

  // -------------------------------------------------------------------------
  // TODO: we need to fix this allocation.
  //       there is no need to allocate a memory if we are reusing thread data
  // -------------------------------------------------------------------------

  // a list of event information, private for each thread
  event_thread_t  *event_thread = (event_thread_t*) hpcrun_malloc(sizeof(event_thread_t) * nevents);

  // allocate and initialize perf_event additional metric info

  size_t mem_metrics_size = num_metrics * sizeof(metric_aux_info_t);
  metric_aux_info_t* aux_info = (metric_aux_info_t*) hpcrun_malloc(mem_metrics_size);
  memset(aux_info, 0, mem_metrics_size);

  thread_data_t* td = hpcrun_get_thread_data();

  td->core_profile_trace_data.perf_event_info = aux_info;
  td->ss_info[self->sel_idx].ptr = event_thread;

  // setup all requested events
  // if an event cannot be initialized, we still keep it in our list
  //  but there will be no samples

  for (int i=0; i<nevents; i++)
  {
    // initialize this event. If it's valid, we set the metric for the event
    if (!perf_thread_init( &(event_desc[i]), &(event_thread[i])) ) {
      EEMSG("Failed to initialize the %s event.: %s", event_desc[i].metric_desc->name,
             strerror(errno));
      exit(1);
    }
  }

  TMSG(LINUX_PERF, "gen_event_set OK");
}


// --------------------------------------------------------------------------
// list events
// --------------------------------------------------------------------------
static void
METHOD_FN(display_events)
{
  event_custom_display(stdout);

  display_header(stdout, "Available Linux perf events");

  pfmu_showEventList();
  printf("\n");
}


// --------------------------------------------------------------------------
// read a counter from the file descriptor,
//  and returns the value of the counter
// Note: this function is used for debugging purpose in gdb
// --------------------------------------------------------------------------
long
read_fd(int fd)
{
  char buffer[1024];
  if (fd <= 0)
    return 0;

  size_t t = read(fd, buffer, 1024);
  if (t>0) {
    return atoi(buffer);
  }
  return -1;
}



/***************************************************************************
 * object
 ***************************************************************************/

#define ss_name linux_perf
#define ss_cls SS_HARDWARE
#define ss_sort_order  60

#include "sample-sources/ss_obj.h"

// ---------------------------------------------
// signal handler
// ---------------------------------------------

static int
perf_event_handler(
  int sig, 
  siginfo_t* siginfo, 
  void* context
)
{
  HPCTOOLKIT_APPLICATION_ERRNO_SAVE();

  // ----------------------------------------------------------------------------
  // check #0:
  // if the interrupt came while inside our code, then drop the sample
  // and return and avoid the potential for deadlock.
  // ----------------------------------------------------------------------------

  void *pc = hpcrun_context_pc(context);

  if (! hpcrun_safe_enter_async(pc)) {
    hpcrun_stats_num_samples_blocked_async_inc();

    HPCTOOLKIT_APPLICATION_ERRNO_RESTORE();

    return 0; // tell monitor that the signal has been handled
  }

  // ----------------------------------------------------------------------------
  // disable all counters
  // ----------------------------------------------------------------------------

  sample_source_t *self = &obj_name();
  event_thread_t *event_thread = TD_GET(ss_info)[self->sel_idx].ptr;

  int nevents = self->evl.nevents;

  // if finalized already, refuse to handle any more samples
  if (perf_was_finalized(nevents, event_thread)) {
    HPCTOOLKIT_APPLICATION_ERRNO_RESTORE();

    return 0; // tell monitor that the signal has been handled
  }

  perf_stop_all(nevents, event_thread);

  // ----------------------------------------------------------------------------
  // check #1: check if signal generated by kernel for profiling
  // ----------------------------------------------------------------------------

  if (siginfo->si_code < 0) {
    TMSG(LINUX_PERF, "signal si_code %d < 0 indicates not from kernel", 
         siginfo->si_code);
    perf_start_all(nevents, event_thread);

    HPCTOOLKIT_APPLICATION_ERRNO_RESTORE();

    return 1; // tell monitor the signal has not been handled
  }

  // ----------------------------------------------------------------------------
  // check #2:
  // if sampling disabled explicitly for this thread, skip all processing
  // ----------------------------------------------------------------------------
  if (hpcrun_thread_suppress_sample) {
    HPCTOOLKIT_APPLICATION_ERRNO_RESTORE();

    return 0; // tell monitor that the signal has been handled
  }

  int fd = siginfo->si_fd;

  // ----------------------------------------------------------------------------
  // check #3: we expect only POLL_HUP, not POLL_IN
  // Sometimes we have signal code other than POll_HUP
  // and still has a valid information (x86 on les).
  // ----------------------------------------------------------------------------
#if 0
  if (siginfo->si_code != POLL_HUP) {
    TMSG(LINUX_PERF, "signal si_code %d (fd: %d) not generated by signal %d",
        siginfo->si_code, siginfo->si_fd, PERF_SIGNAL);

    restart_perf_event(fd);
    perf_start_all(nevents, event_thread);

    HPCTOOLKIT_APPLICATION_ERRNO_RESTORE();

    return 0; // tell monitor the signal has not been handled.
  }
#endif

  // ----------------------------------------------------------------------------
  // check #4:
  // check the index of the file descriptor (if we have multiple events)
  // if the file descriptor is not on the list, we shouldn't store the 
  // metrics. Perhaps we should throw away?
  // ----------------------------------------------------------------------------

  event_thread_t *current = get_fd_index(nevents, fd, event_thread);

  if (current == NULL) {
    // signal not from perf event
    TMSG(LINUX_PERF, "signal si_code %d with fd %d: unknown perf event",
       siginfo->si_code, fd);
    hpcrun_safe_exit();

    perf_start_all(nevents, event_thread);

    HPCTOOLKIT_APPLICATION_ERRNO_RESTORE();

    return 1; // tell monitor the signal has not been handled
  }

  // ----------------------------------------------------------------------------
  // parse the buffer until it finishes reading all buffers
  // ----------------------------------------------------------------------------

  int more_data = 0;
  do {
    perf_mmap_data_t mmap_data;
    memset(&mmap_data, 0, sizeof(perf_mmap_data_t));

    // reading info from mmapped buffer
    more_data = read_perf_buffer(current, &mmap_data);

    sample_val_t sv;
    memset(&sv, 0, sizeof(sample_val_t));

    if (mmap_data.header_type == PERF_RECORD_SAMPLE)
      record_sample(current, &mmap_data, context, &sv);

    kernel_block_handler(current, sv, &mmap_data);

  } while (more_data);

  perf_start_all(nevents, event_thread);

  hpcrun_safe_exit();

  HPCTOOLKIT_APPLICATION_ERRNO_RESTORE();

  return 0; // tell monitor that the signal has been handled
}
<|MERGE_RESOLUTION|>--- conflicted
+++ resolved
@@ -901,18 +901,13 @@
       threshold = 1;
     }
     METHOD_CALL(self, store_event, event_attr->config, threshold);
+    free(name);
   }
   while (i--) {
     metric_desc_t *m = hpcrun_id2metric(event_desc[i].metric);
 
     m->is_frequency_metric = (event_desc[i].attr.freq == 1);
     event_desc[i].metric_desc = m;
-<<<<<<< HEAD
-
-=======
-    METHOD_CALL(self, store_event, event_attr->config, threshold);
-    free(name);
->>>>>>> ee4f0a82
   }
   hpcrun_close_kind(lnux_kind);
 
