// -*-Mode: C++;-*- // technically C99

// * BeginRiceCopyright *****************************************************
//
// --------------------------------------------------------------------------
// Part of HPCToolkit (hpctoolkit.org)
//
// Information about sources of support for research and development of
// HPCToolkit is at 'hpctoolkit.org' and in 'README.Acknowledgments'.
// --------------------------------------------------------------------------
//
// Copyright ((c)) 2002-2018, Rice University
// All rights reserved.
//
// Redistribution and use in source and binary forms, with or without
// modification, are permitted provided that the following conditions are
// met:
//
// * Redistributions of source code must retain the above copyright
//   notice, this list of conditions and the following disclaimer.
//
// * Redistributions in binary form must reproduce the above copyright
//   notice, this list of conditions and the following disclaimer in the
//   documentation and/or other materials provided with the distribution.
//
// * Neither the name of Rice University (RICE) nor the names of its
//   contributors may be used to endorse or promote products derived from
//   this software without specific prior written permission.
//
// This software is provided by RICE and contributors "as is" and any
// express or implied warranties, including, but not limited to, the
// implied warranties of merchantability and fitness for a particular
// purpose are disclaimed. In no event shall RICE or contributors be
// liable for any direct, indirect, incidental, special, exemplary, or
// consequential damages (including, but not limited to, procurement of
// substitute goods or services; loss of use, data, or profits; or
// business interruption) however caused and on any theory of liability,
// whether in contract, strict liability, or tort (including negligence
// or otherwise) arising in any way out of the use of this software, even
// if advised of the possibility of such damage.
//
// ******************************************************* EndRiceCopyright *

//
// Linux perf sample source interface
//


/******************************************************************************
 * system includes
 *****************************************************************************/

#include <assert.h>
#include <errno.h>
#include <fcntl.h>
#include <signal.h>
#include <stdio.h>
#include <stdint.h>
#include <stdlib.h>
#include <string.h>
#include <time.h>
#include <unistd.h>
#include <math.h>

#include <sys/syscall.h> 
#include <sys/stat.h>
#include <sys/ioctl.h>
#include <sys/wait.h>

/******************************************************************************
 * linux specific headers
 *****************************************************************************/
#include <linux/perf_event.h>
#include <linux/version.h>


/******************************************************************************
 * libmonitor
 *****************************************************************************/
#include <monitor.h>



/******************************************************************************
 * local includes
 *****************************************************************************/

#include "sample-sources/simple_oo.h"
#include "sample-sources/sample_source_obj.h"
#include "sample-sources/common.h"

#include <hpcrun/cct_insert_backtrace.h>
#include <hpcrun/files.h>
#include <hpcrun/hpcrun_stats.h>
#include <hpcrun/loadmap.h>
#include <hpcrun/messages/messages.h>
#include <hpcrun/metrics.h>
#include <hpcrun/safe-sampling.h>
#include <hpcrun/sample_event.h>
#include <hpcrun/sample_sources_registered.h>
#include <hpcrun/sample-sources/blame-shift/blame-shift.h>
#include <hpcrun/utilities/tokenize.h>
#include <hpcrun/utilities/arch/context-pc.h>

#include <evlist.h>
#include <limits.h>   // PATH_MAX
#include <lib/prof-lean/hpcrun-metric.h> // prefix for metric helper
#include <lib/support-lean/OSUtil.h>     // hostid

#include <include/linux_info.h> 

#ifdef ENABLE_PERFMON
#include "perfmon-util.h"
#endif

#include "perf-util.h"        // u64, u32 and perf_mmap_data_t
#include "perf_mmap.h"        // api for parsing mmapped buffer
#include "event_custom.h"     // api for pre-defined events

#include "sample-sources/display.h" // api to display available events

#include "kernel_blocking.h"  // api for predefined kernel blocking event

#include "lib/support-lean/compress.h"

//******************************************************************************
// macros
//******************************************************************************

#define LINUX_PERF_DEBUG 0

// default the number of samples per second
// linux perf tool has default of 4000. It looks very high but
// visually the overhead is still small for them.
// however, for some machines, the overhead is significant, and
//  somehow it causes the kernel to adjust the period threshold to
//  less than 100.
// 300 samples per sec looks has relatively similar percentage
// with perf tool
#define DEFAULT_THRESHOLD  300

#ifndef sigev_notify_thread_id
#define sigev_notify_thread_id  _sigev_un._tid
#endif

// replace SIGIO with SIGRTMIN to support multiple events
// We know that:
// - realtime uses SIGRTMIN+3
// - PAPI uses SIGRTMIN+2
// so SIGRTMIN+4 is a safe bet (temporarily)
#define PERF_SIGNAL (SIGRTMIN+4)

#define PERF_EVENT_AVAILABLE_UNKNOWN 0
#define PERF_EVENT_AVAILABLE_NO      1
#define PERF_EVENT_AVAILABLE_YES     2

#define RAW_NONE        0
#define RAW_IBS_FETCH   1
#define RAW_IBS_OP      2

#define PERF_MULTIPLEX_RANGE 1.2

#define FILE_BUFFER_SIZE (1024*1024)

#define DEFAULT_COMPRESSION 5

//******************************************************************************
// type declarations
//******************************************************************************


enum threshold_e { PERIOD, FREQUENCY };
struct event_threshold_s {
  long             threshold_num;
  enum threshold_e threshold_type;
};

//******************************************************************************
// forward declarations 
//******************************************************************************

static int
restart_perf_event(int fd);

static bool 
perf_thread_init(event_info_t *event, event_thread_t *et);

static void 
perf_thread_fini(int nevents, event_thread_t *event_thread);

static int 
perf_event_handler( int sig, siginfo_t* siginfo, void* context);


//******************************************************************************
// constants
//******************************************************************************

#ifndef ENABLE_PERFMON
static const char *event_name    = "CPU_CYCLES";
static const uint64_t event_code = PERF_COUNT_HW_CPU_CYCLES;
static const uint64_t event_type = PERF_TYPE_HARDWARE;
#endif

//******************************************************************************
// local variables
//******************************************************************************

static sigset_t sig_mask;

// a list of main description of events, shared between threads
// once initialize, this list doesn't change (but event description can change)
static event_info_t  *event_desc = NULL;

static struct event_threshold_s default_threshold = {DEFAULT_THRESHOLD, FREQUENCY};


/******************************************************************************
 * external thread-local variables
 *****************************************************************************/
extern __thread bool hpcrun_thread_suppress_sample;


//******************************************************************************
// private operations 
//******************************************************************************


/*
 * Enable all the counters
 */ 
static void
perf_start_all(int nevents, event_thread_t *event_thread)
{
  int i, ret;

  for(i=0; i<nevents; i++) {
    int fd = event_thread[i].fd;
    if (fd<0) 
      continue; 
 
    ret = ioctl(fd, PERF_EVENT_IOC_ENABLE, 0);

    if (ret == -1) {
      EMSG("Can't enable event with fd: %d: %s", fd, strerror(errno));
    }
  }
}

/*
 * Disable all the counters
 */ 
static void
perf_stop_all(int nevents, event_thread_t *event_thread)
{
  int i, ret;

  for(i=0; i<nevents; i++) {
    int fd = event_thread[i].fd;
    if (fd<0) 
      continue; 
 
    ret = ioctl(fd, PERF_EVENT_IOC_DISABLE, 0);
    if (ret == -1) {
      EMSG("Can't disable event with fd: %d: %s", fd, strerror(errno));
    }
  }
}

static int
perf_get_pmu_support(const char *name, struct perf_event_attr *event_attr)
{
  int isPMU = 0;
#ifdef ENABLE_PERFMON
  isPMU = pfmu_getEventAttribute(name, event_attr);
#else
  memset(event_attr, 0, sizeof(struct perf_event_attr));
  event_attr->config = event_code;
  event_attr->type   = event_type;
#endif
  return isPMU;
}

/****
 * copy /proc/kallsyms file into hpctoolkit output directory
 * return
 *  1 if the copy is successful
 *  0 if the target file already exists
 *  -1 if something wrong happens
 */
static int
copy_kallsyms()
{
  char *source = LINUX_KERNEL_SYMBOL_FILE;

  FILE *infile = fopen(source, "r");
  if (infile == NULL)
    return -1;

  char  dest[PATH_MAX], kernel_name[PATH_MAX];
  char  dest_directory[PATH_MAX];
  const char *output_directory = hpcrun_files_output_directory();

  snprintf(dest_directory, PATH_MAX, "%s/%s", output_directory,
           KERNEL_SYMBOLS_DIRECTORY);

  OSUtil_setCustomKernelName(kernel_name, PATH_MAX);

  // we need to keep the host-id to be exactly the same template
  // as the hpcrun file. If the filename format changes in hpcun
  //  we need to adapt again here.

  snprintf(dest, PATH_MAX, "%s/%s", dest_directory, kernel_name);

  // test if the file already exist
  struct stat st = {0};
  if (stat(dest, &st) >= 0) {
    return 0; // file already exists
  }

  mkdir(dest_directory, S_IRWXU | S_IRGRP | S_IXGRP);

  FILE *outfile = fopen(dest, "wx");

  if (outfile == NULL)
    return -1;

  compress_deflate(infile, outfile, DEFAULT_COMPRESSION);

  fclose(infile);
  fclose(outfile);

  TMSG(LINUX_PERF, "copy %s into %s", source, dest);

  return 1;
}

//----------------------------------------------------------
// initialization
//----------------------------------------------------------

static void 
perf_init()
{
  // copy /proc/kallsyms file into hpctoolkit output directory
  // only if the value of kptr_restric is zero

  if (perf_util_get_kptr_restrict() == 0 && perf_util_get_paranoid_level()<2) {
    //copy the kernel symbol table
    int ret = copy_kallsyms();
    TMSG(LINUX_PERF, "copy_kallsyms result: %d", ret);
  }

  perf_mmap_init();

  // initialize mask to block PERF_SIGNAL 
  sigemptyset(&sig_mask);
  sigaddset(&sig_mask, PERF_SIGNAL);

  monitor_sigaction(PERF_SIGNAL, &perf_event_handler, 0, NULL);
  monitor_real_pthread_sigmask(SIG_UNBLOCK, &sig_mask, NULL);
}




//----------------------------------------------------------
// initialize an event
//  event_num: event number
//  name: name of event (has to be recognized by perf event)
//  threshold: sampling threshold 
//----------------------------------------------------------
static bool
perf_thread_init(event_info_t *event, event_thread_t *et)
{
  et->event = event;
  // ask sys to "create" the event
  // it returns -1 if it fails.
  et->fd = perf_util_event_open(&event->attr,
            THREAD_SELF, CPU_ANY, GROUP_FD, PERF_FLAGS);
  TMSG(LINUX_PERF, "dbg register event %d, fd: %d, skid: %d, c: %d, t: %d, period: %d, freq: %d",
    event->id, et->fd, event->attr.precise_ip, event->attr.config,
	event->attr.type, event->attr.sample_freq, event->attr.freq);

  // check if perf_event_open is successful
  if (et->fd < 0) {
    EMSG("Linux perf event open %d (%d) failed: %s",
          event->id, event->attr.config, strerror(errno));
    return false;
  }

  // create mmap buffer for this file 
  et->mmap = set_mmap(et->fd);

  // make sure the file I/O is asynchronous
  int flag = fcntl(et->fd, F_GETFL, 0);
  int ret  = fcntl(et->fd, F_SETFL, flag | O_ASYNC );
  if (ret == -1) {
    EMSG("Can't set notification for event %d, fd: %d: %s", 
      event->id, et->fd, strerror(errno));
  }

  // need to set PERF_SIGNAL to this file descriptor
  // to avoid POLL_HUP in the signal handler
  ret = fcntl(et->fd, F_SETSIG, PERF_SIGNAL);
  if (ret == -1) {
    EMSG("Can't set signal for event %d, fd: %d: %s",
      event->id, et->fd, strerror(errno));
  }

  // set file descriptor owner to this specific thread
  struct f_owner_ex owner;
  owner.type = F_OWNER_TID;
  owner.pid  = syscall(SYS_gettid);
  ret = fcntl(et->fd, F_SETOWN_EX, &owner);
  if (ret == -1) {
    EMSG("Can't set thread owner for event %d, fd: %d: %s", 
      event->id, et->fd, strerror(errno));
  }

  ret = ioctl(et->fd, PERF_EVENT_IOC_RESET, 0);
  if (ret == -1) {
    EMSG("Can't reset event %d, fd: %d: %s", 
      event->id, et->fd, strerror(errno));
  }
  return (ret >= 0);
}


//----------------------------------------------------------
// actions when the program terminates: 
//  - unmap the memory
//  - close file descriptors used by each event
//----------------------------------------------------------
static void
perf_thread_fini(int nevents, event_thread_t *event_thread)
{
  for(int i=0; i<nevents; i++) {
    if (event_thread[i].fd) 
      close(event_thread[i].fd);

    if (event_thread[i].mmap) 
      perf_unmmap(event_thread[i].mmap);
  }
}


// ---------------------------------------------
// get the index of the file descriptor
// ---------------------------------------------

static event_thread_t*
get_fd_index(int nevents, int fd, event_thread_t *event_thread)
{
  for(int i=0; i<nevents; i++) {
    if (event_thread[i].fd == fd)
      return &(event_thread[i]);
  }
  return NULL; 
}


static sample_val_t*
record_sample(event_thread_t *current, perf_mmap_data_t *mmap_data,
    void* context, sample_val_t* sv)
{
  if (current == NULL || current->event == NULL || current->event->metric < 0)
    return NULL;

  // ----------------------------------------------------------------------------
  // for event with frequency, we need to increase the counter by its period
  // sampling taken by perf event kernel
  // ----------------------------------------------------------------------------
  uint64_t metric_inc = 1;
  if (current->event->attr.freq==1 && mmap_data->period > 0)
    metric_inc = mmap_data->period;

  // ----------------------------------------------------------------------------
  // record time enabled and time running
  // if the time enabled is not the same as running time, then it's multiplexed
  // ----------------------------------------------------------------------------
  u64 time_enabled = current->mmap->time_enabled;
  u64 time_running = current->mmap->time_running;

  // ----------------------------------------------------------------------------
  // the estimate count = raw_count * scale_factor
  //              = metric_inc * time_enabled / time running
  // ----------------------------------------------------------------------------
  double scale_f = (double) time_enabled / time_running;

  // for period-based sampling with no multiplexing, there is no need to adjust
  // the scale. Also for software event. For them, the value of time_enabled
  //  and time_running are incorrect (the ratio is less than 1 which doesn't make sense)

  if (scale_f < 1.0)
    scale_f = 1.0;

  double counter = scale_f * metric_inc;

  // ----------------------------------------------------------------------------
  // set additional information for the metric description
  // ----------------------------------------------------------------------------
  thread_data_t *td = hpcrun_get_thread_data();
  metric_aux_info_t *info_aux = &(td->core_profile_trace_data.perf_event_info[current->event->metric]);

  // check if this event is multiplexed. we need to notify the user that a multiplexed
  //  event is not accurate at all.
  // Note: perf event can report the scale to be close to 1 (like 1.02 or 0.99).
  //       we need to use a range of value to see if it's multiplexed or not
  info_aux->is_multiplexed    |= (scale_f>PERF_MULTIPLEX_RANGE);

  // case of multiplexed or frequency-based sampling, we need to store the mean and
  // the standard deviation of the sampling period
  info_aux->num_samples++;
  const double delta    = counter - info_aux->threshold_mean;
  info_aux->threshold_mean += delta / info_aux->num_samples;

  // ----------------------------------------------------------------------------
  // update the cct and add callchain if necessary
  // ----------------------------------------------------------------------------
  sampling_info_t info = {.sample_clock = 0, .sample_data = mmap_data};

  *sv = hpcrun_sample_callpath(context, current->event->metric,
        (hpcrun_metricVal_t) {.r=counter},
        0/*skipInner*/, 0/*isSync*/, &info);

  return sv;
}


/***
 * get the default event count threshold by looking from the environment variable
 * (HPCRUN_PERF_COUNT) set by hpcrun when user specifies -c option
 */
static struct event_threshold_s
init_default_count()
{
  const char *str_val= getenv("HPCRUN_PERF_COUNT");
  if (str_val == NULL) {
    return default_threshold;
  }
  int res = hpcrun_extract_threshold(str_val, &default_threshold.threshold_num, DEFAULT_THRESHOLD);
  if (res == 1)
    default_threshold.threshold_type = PERIOD;

  return default_threshold;
}

/******************************************************************************
 * method functions
 *****************************************************************************/

// --------------------------------------------------------------------------
// event occurs when the sample source is initialized
// this method is called first before others
// --------------------------------------------------------------------------
static void
METHOD_FN(init)
{
  TMSG(LINUX_PERF, "%d: init", self->sel_idx);

<<<<<<< HEAD
#ifdef ENABLE_PERFMON
  // perfmon is smart enough to detect if pfmu has been initialized or not
  pfmu_init();
#endif
=======
  pfmu_init();
>>>>>>> a1d55ee2

  perf_util_init();

  // checking the option of multiplexing:
  // the env variable is set by hpcrun or by user (case for static exec)

  self->state = INIT;

  // init events
  kernel_blocking_init();

  TMSG(LINUX_PERF, "%d: init OK", self->sel_idx);
}


// --------------------------------------------------------------------------
// when a new thread is created and has been started
// this method is called after "start"
// --------------------------------------------------------------------------
static void
METHOD_FN(thread_init)
{
  TMSG(LINUX_PERF, "%d: thread init", self->sel_idx);

  TMSG(LINUX_PERF, "%d: thread init OK", self->sel_idx);
}


// --------------------------------------------------------------------------
// start of the thread
// --------------------------------------------------------------------------
static void
METHOD_FN(thread_init_action)
{
  TMSG(LINUX_PERF, "%d: thread init action", self->sel_idx);

  TMSG(LINUX_PERF, "%d: thread init action OK", self->sel_idx);
}


// --------------------------------------------------------------------------
// start of application thread
// --------------------------------------------------------------------------
static void
METHOD_FN(start)
{
  TMSG(LINUX_PERF, "%d: start", self->sel_idx);

  source_state_t my_state = TD_GET(ss_state)[self->sel_idx];

  // make LINUX_PERF start idempotent.  the application can turn on sampling
  // anywhere via the start-stop interface, so we can't control what
  // state LINUX_PERF is in.

  if (my_state == START) {
    TMSG(LINUX_PERF,"%d: *NOTE* LINUX_PERF start called when already in state START",
         self->sel_idx);
    return;
  }

  int nevents = (self->evl).nevents;
  //int ret     = 0;

  event_thread_t *event_thread = (event_thread_t *)TD_GET(ss_info)[self->sel_idx].ptr;

  for (int i=0; i<nevents; i++)
  {
    int fd = event_thread[i].fd;

    restart_perf_event( fd );
  }

  thread_data_t* td = hpcrun_get_thread_data();
  td->ss_state[self->sel_idx] = START;

  TMSG(LINUX_PERF, "%d: start OK", self->sel_idx);
}

// --------------------------------------------------------------------------
// end of thread
// --------------------------------------------------------------------------
static void
METHOD_FN(thread_fini_action)
{
  TMSG(LINUX_PERF, "%d: unregister thread", self->sel_idx);

  TMSG(LINUX_PERF, "%d: unregister thread OK", self->sel_idx);
}


// --------------------------------------------------------------------------
// end of the application
// --------------------------------------------------------------------------
static void
METHOD_FN(stop)
{
  TMSG(LINUX_PERF, "%d: stop", self->sel_idx);

  source_state_t my_state = TD_GET(ss_state)[self->sel_idx];
  if (my_state == STOP) {
    TMSG(LINUX_PERF,"%d: *NOTE* PERF stop called when already in state STOP",
         self->sel_idx);
    return;
  }

  if (my_state != START) {
    TMSG(LINUX_PERF,"%d: *WARNING* PERF stop called when not in state START",
         self->sel_idx);
    return;
  }

  event_thread_t *event_thread = TD_GET(ss_info)[self->sel_idx].ptr;
  int nevents  = (self->evl).nevents;

  perf_stop_all(nevents, event_thread);

  thread_data_t* td = hpcrun_get_thread_data();
  td->ss_state[self->sel_idx] = STOP;

  TMSG(LINUX_PERF, "%d: stop OK", self->sel_idx);
}

// --------------------------------------------------------------------------
// really end
// --------------------------------------------------------------------------
static void
METHOD_FN(shutdown)
{
  TMSG(LINUX_PERF, "shutdown");

  METHOD_CALL(self, stop); // make sure stop has been called
  // FIXME: add component shutdown code here

  event_thread_t *event_thread = TD_GET(ss_info)[self->sel_idx].ptr;
  int nevents = (self->evl).nevents; 

  perf_thread_fini(nevents, event_thread);

  self->state = UNINIT;
  TMSG(LINUX_PERF, "shutdown OK");
}


// --------------------------------------------------------------------------
// Return true if Linux perf recognizes the name, whether supported or not.
// We'll handle unsupported events later.
// --------------------------------------------------------------------------
static bool
METHOD_FN(supports_event, const char *ev_str)
{
  TMSG(LINUX_PERF, "supports event %s", ev_str);

  if (self->state == UNINIT){
    METHOD_CALL(self, init);
  }

  // extract the event name and the threshold (unneeded in this phase)
  long thresh;
  char ev_tmp[1024];
  hpcrun_extract_ev_thresh(ev_str, sizeof(ev_tmp), ev_tmp, &thresh, DEFAULT_THRESHOLD) ;

  // check if the event is a predefined event
  if (event_custom_find(ev_tmp) != NULL)
    return true;

  // this is not a predefined event, we need to consult to perfmon (if enabled)
#ifdef ENABLE_PERFMON
  return pfmu_isSupported(ev_tmp) >= 0;
#else
  return (strncmp(event_name, ev_str, strlen(event_name)) == 0);
#endif
}


 
// --------------------------------------------------------------------------
// handle a list of events
// --------------------------------------------------------------------------
static void
METHOD_FN(process_event_list, int lush_metrics)
{
  TMSG(LINUX_PERF, "process event list");

  metric_desc_properties_t prop = metric_property_none;
  char *event;

  char *evlist = METHOD_CALL(self, get_event_str);
  int num_events = 0;

  // TODO: stupid way to count the number of events
  // manually, setup the number of events. In theory, this is to be done
  //  automatically. But in practice, it didn't. Not sure why.

  for (event = start_tok(evlist); more_tok(); event = next_tok(), num_events++);
  
  // setup all requested events
  // if an event cannot be initialized, we still keep it in our list
  //  but there will be no samples

  size_t size = sizeof(event_info_t) * num_events;
  event_desc = (event_info_t*) hpcrun_malloc(size);
  if (event_desc == NULL) {
	  EMSG("Unable to allocate %d bytes", size);
	  return;
  }
  memset(event_desc, 0, size);

  int i=0;

  default_threshold = init_default_count();

  // ----------------------------------------------------------------------
  // for each perf's event, create the metric descriptor which will be used later
  // during thread initialization for perf event creation
  // ----------------------------------------------------------------------
  for (event = start_tok(evlist); more_tok(); event = next_tok(), i++) {
    char name[1024];
    long threshold = 1;

    TMSG(LINUX_PERF,"checking event spec = %s",event);

    int period_type = hpcrun_extract_ev_thresh(event, sizeof(name), name, &threshold,
        default_threshold.threshold_num);

    // ------------------------------------------------------------
    // need a special case if we have our own customized  predefined  event
    // This "customized" event will use one or more perf events
    // ------------------------------------------------------------
    event_desc[i].metric_custom = event_custom_find(name);

    if (event_desc[i].metric_custom != NULL) {
      if (event_desc[i].metric_custom->register_fn != NULL) {
    	// special registration for customized event
        event_desc[i].metric_custom->register_fn( &event_desc[i] );
        METHOD_CALL(self, store_event, event_desc[i].attr.config, threshold);
        continue;
      }
    }

    struct perf_event_attr *event_attr = &(event_desc[i].attr);

    int isPMU = perf_get_pmu_support(name, event_attr);
    if (isPMU < 0)
      // case for unknown event
      // it is impossible to be here, unless the code is buggy
      continue;

    bool is_period = (period_type == 1);

    // ------------------------------------------------------------
    // initialize the generic perf event attributes for this event
    // all threads and file descriptor will reuse the same attributes.
    // ------------------------------------------------------------
    perf_util_attr_init(event_attr, is_period, threshold, 0);

    // ------------------------------------------------------------
    // initialize the property of the metric
    // if the metric's name has "CYCLES" it mostly a cycle metric 
    //  this assumption is not true, but it's quite closed
    // ------------------------------------------------------------

    prop = (strstr(name, "CYCLES") != NULL) ? metric_property_cycles : metric_property_none;

    char *name_dup = strdup(name); // we need to duplicate the name of the metric until the end
                                   // since the OS will free it, we don't have to do it in hpcrun
    // set the metric for this perf event
    event_desc[i].metric = hpcrun_new_metric();
   
    // ------------------------------------------------------------
    // if we use frequency (event_type=1) then the period is not deterministic,
    // it can change dynamically. In this case, the period is 1
    // ------------------------------------------------------------
    if (!is_period) {
      // using frequency : the threshold is always 1, 
      //                   since the period is determine dynamically
      threshold = 1;
    }
    metric_desc_t *m = hpcrun_set_metric_info_and_period(event_desc[i].metric, name_dup,
            MetricFlags_ValFmt_Real, threshold, prop);

    if (m == NULL) {
      EMSG("Error: unable to create metric #%d: %s", index, name);
    } else {
      m->is_frequency_metric = (event_desc[i].attr.freq == 1);
    }
    event_desc[i].metric_desc = m;
    METHOD_CALL(self, store_event, event_attr->config, threshold);
  }

  if (num_events > 0)
    perf_init();
}


// --------------------------------------------------------------------------
// --------------------------------------------------------------------------
static void
METHOD_FN(gen_event_set, int lush_metrics)
{
  TMSG(LINUX_PERF, "gen_event_set");

  int nevents 	  = (self->evl).nevents;
  int num_metrics = hpcrun_get_num_metrics();

  // a list of event information, private for each thread
  event_thread_t  *event_thread = (event_thread_t*) hpcrun_malloc(sizeof(event_thread_t) * nevents);

  // allocate and initialize perf_event additional metric info

  size_t mem_metrics_size = num_metrics * sizeof(metric_aux_info_t);
  metric_aux_info_t* aux_info = (metric_aux_info_t*) hpcrun_malloc(mem_metrics_size);
  memset(aux_info, 0, mem_metrics_size);

  thread_data_t* td = hpcrun_get_thread_data();

  td->core_profile_trace_data.perf_event_info = aux_info;
  td->ss_info[self->sel_idx].ptr = event_thread;

  // setup all requested events
  // if an event cannot be initialized, we still keep it in our list
  //  but there will be no samples

  for (int i=0; i<nevents; i++)
  {
    // initialize this event. If it's valid, we set the metric for the event
    if (!perf_thread_init( &(event_desc[i]), &(event_thread[i])) ) {
      TMSG(LINUX_PERF, "FAIL to initialize %s", event_desc[i].metric_desc->name);
    }
  }

  TMSG(LINUX_PERF, "gen_event_set OK");
}


// --------------------------------------------------------------------------
// list events
// --------------------------------------------------------------------------
static void
METHOD_FN(display_events)
{
  event_custom_display(stdout);

  display_header(stdout, "Available Linux perf events");

#ifdef ENABLE_PERFMON
  pfmu_showEventList();
#else
  printf("Name\t\tDescription\n");
  display_line_single(stdout);

  printf("%s\tTotal cycles.\n",
   "PERF_COUNT_HW_CPU_CYCLES");
  printf("\n");
#endif
  printf("\n");
}


// --------------------------------------------------------------------------
// read a counter from the file descriptor,
//  and returns the value of the counter
// Note: this function is used for debugging purpose in gdb
// --------------------------------------------------------------------------
long
read_fd(int fd)
{
  char buffer[1024];
  if (fd <= 0)
    return 0;

  size_t t = read(fd, buffer, 1024);
  if (t>0) {
    return atoi(buffer);
  }
  return -1;
}


// ------------------------------------------------------------
// Refresh a disabled perf event
// returns -1 if error, non-negative is success (any returns from ioctl)
// ------------------------------------------------------------

static int
restart_perf_event(int fd)
{
  if (fd < 0) {
    TMSG(LINUX_PERF, "Unable to start event: fd is not valid");
    return -1;
  }

  int ret = ioctl(fd, PERF_EVENT_IOC_RESET, 0);
  if (ret == -1) {
    TMSG(LINUX_PERF, "error fd %d in PERF_EVENT_IOC_RESET: %s", fd, strerror(errno));
  }

  ret = ioctl(fd, PERF_EVENT_IOC_ENABLE, 1);
  if (ret == -1) {
    TMSG(LINUX_PERF, "error fd %d in IOC_ENABLE: %s", fd, strerror(errno));
  }
  return ret;
}
/***************************************************************************
 * object
 ***************************************************************************/

#define ss_name linux_perf
#define ss_cls SS_HARDWARE
#define ss_sort_order  70

#include "sample-sources/ss_obj.h"

// ---------------------------------------------
// signal handler
// ---------------------------------------------

static int
perf_event_handler(
  int sig, 
  siginfo_t* siginfo, 
  void* context
)
{
  // ----------------------------------------------------------------------------
  // check #0:
  // if the interrupt came while inside our code, then drop the sample
  // and return and avoid the potential for deadlock.
  // ----------------------------------------------------------------------------

  void *pc = hpcrun_context_pc(context);

  if (! hpcrun_safe_enter_async(pc)) {
    hpcrun_stats_num_samples_blocked_async_inc();

    return 0; // tell monitor the signal has been handled.
  }

  // ----------------------------------------------------------------------------
  // disable all counters
  // ----------------------------------------------------------------------------

  sample_source_t *self = &obj_name();
  event_thread_t *event_thread = TD_GET(ss_info)[self->sel_idx].ptr;

  int nevents = self->evl.nevents;

  perf_stop_all(nevents, event_thread);

  // ----------------------------------------------------------------------------
  // check #1: check if signal generated by kernel for profiling
  // ----------------------------------------------------------------------------

  if (siginfo->si_code < 0) {
    TMSG(LINUX_PERF, "signal si_code %d < 0 indicates not from kernel", 
         siginfo->si_code);
    perf_start_all(nevents, event_thread);

    return 1; // tell monitor the signal has not been handled.
  }

  // ----------------------------------------------------------------------------
  // check #2:
  // if sampling disabled explicitly for this thread, skip all processing
  // ----------------------------------------------------------------------------
  if (hpcrun_thread_suppress_sample) {
    return 0;
  }

  int fd = siginfo->si_fd;

  // ----------------------------------------------------------------------------
  // check #3: we expect only POLL_HUP, not POLL_IN
  // Sometimes we have signal code other than POll_HUP
  // and still has a valid information (x86 on les).
  // ----------------------------------------------------------------------------
#if 0
  if (siginfo->si_code != POLL_HUP) {
    TMSG(LINUX_PERF, "signal si_code %d (fd: %d) not generated by signal %d",
        siginfo->si_code, siginfo->si_fd, PERF_SIGNAL);

    restart_perf_event(fd);
    perf_start_all(nevents, event_thread);
    return 0; // tell monitor the signal has not been handled.
  }
#endif

  // ----------------------------------------------------------------------------
  // check #4:
  // check the index of the file descriptor (if we have multiple events)
  // if the file descriptor is not on the list, we shouldn't store the 
  // metrics. Perhaps we should throw away?
  // ----------------------------------------------------------------------------

  event_thread_t *current = get_fd_index(nevents, fd, event_thread);

  if (current == NULL) {
    // signal not from perf event
    TMSG(LINUX_PERF, "signal si_code %d with fd %d: unknown perf event",
       siginfo->si_code, fd);
    hpcrun_safe_exit();

    perf_start_all(nevents, event_thread);

    return 1; // tell monitor the signal has not been handled.
  }

  // ----------------------------------------------------------------------------
  // parse the buffer until it finishes reading all buffers
  // ----------------------------------------------------------------------------

  int more_data = 0;
  do {
    perf_mmap_data_t mmap_data;
    memset(&mmap_data, 0, sizeof(perf_mmap_data_t));

    // reading info from mmapped buffer
    more_data = read_perf_buffer(current, &mmap_data);
    //TMSG(LINUX_PERF, "record buffer: sid: %d, ip: %p, addr: %p, id: %d", mmap_data.sample_id, mmap_data.ip, mmap_data.addr, mmap_data.id);

    sample_val_t sv;
    memset(&sv, 0, sizeof(sample_val_t));

    if (mmap_data.header_type == PERF_RECORD_SAMPLE)
      record_sample(current, &mmap_data, context, &sv);

    kernel_block_handler(current, sv, &mmap_data);

  } while (more_data);

  perf_start_all(nevents, event_thread);

  hpcrun_safe_exit();

  return 0; // tell monitor the signal has been handled.
}
<|MERGE_RESOLUTION|>--- conflicted
+++ resolved
@@ -109,9 +109,7 @@
 
 #include <include/linux_info.h> 
 
-#ifdef ENABLE_PERFMON
 #include "perfmon-util.h"
-#endif
 
 #include "perf-util.h"        // u64, u32 and perf_mmap_data_t
 #include "perf_mmap.h"        // api for parsing mmapped buffer
@@ -196,11 +194,6 @@
 // constants
 //******************************************************************************
 
-#ifndef ENABLE_PERFMON
-static const char *event_name    = "CPU_CYCLES";
-static const uint64_t event_code = PERF_COUNT_HW_CPU_CYCLES;
-static const uint64_t event_type = PERF_TYPE_HARDWARE;
-#endif
 
 //******************************************************************************
 // local variables
@@ -270,15 +263,7 @@
 static int
 perf_get_pmu_support(const char *name, struct perf_event_attr *event_attr)
 {
-  int isPMU = 0;
-#ifdef ENABLE_PERFMON
-  isPMU = pfmu_getEventAttribute(name, event_attr);
-#else
-  memset(event_attr, 0, sizeof(struct perf_event_attr));
-  event_attr->config = event_code;
-  event_attr->type   = event_type;
-#endif
-  return isPMU;
+  return pfmu_getEventAttribute(name, event_attr);
 }
 
 /****
@@ -559,14 +544,7 @@
 {
   TMSG(LINUX_PERF, "%d: init", self->sel_idx);
 
-<<<<<<< HEAD
-#ifdef ENABLE_PERFMON
-  // perfmon is smart enough to detect if pfmu has been initialized or not
   pfmu_init();
-#endif
-=======
-  pfmu_init();
->>>>>>> a1d55ee2
 
   perf_util_init();
 
@@ -733,11 +711,7 @@
     return true;
 
   // this is not a predefined event, we need to consult to perfmon (if enabled)
-#ifdef ENABLE_PERFMON
   return pfmu_isSupported(ev_tmp) >= 0;
-#else
-  return (strncmp(event_name, ev_str, strlen(event_name)) == 0);
-#endif
 }
 
 
@@ -911,16 +885,7 @@
 
   display_header(stdout, "Available Linux perf events");
 
-#ifdef ENABLE_PERFMON
   pfmu_showEventList();
-#else
-  printf("Name\t\tDescription\n");
-  display_line_single(stdout);
-
-  printf("%s\tTotal cycles.\n",
-   "PERF_COUNT_HW_CPU_CYCLES");
-  printf("\n");
-#endif
   printf("\n");
 }
 
