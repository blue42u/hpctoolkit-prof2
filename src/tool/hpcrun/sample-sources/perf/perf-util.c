// -*-Mode: C++;-*- // technically C99

// * BeginRiceCopyright *****************************************************
//
// --------------------------------------------------------------------------
// Part of HPCToolkit (hpctoolkit.org)
//
// Information about sources of support for research and development of
// HPCToolkit is at 'hpctoolkit.org' and in 'README.Acknowledgments'.
// --------------------------------------------------------------------------
//
// Copyright ((c)) 2002-2017, Rice University
// All rights reserved.
//
// Redistribution and use in source and binary forms, with or without
// modification, are permitted provided that the following conditions are
// met:
//
// * Redistributions of source code must retain the above copyright
//   notice, this list of conditions and the following disclaimer.
//
// * Redistributions in binary form must reproduce the above copyright
//   notice, this list of conditions and the following disclaimer in the
//   documentation and/or other materials provided with the distribution.
//
// * Neither the name of Rice University (RICE) nor the names of its
//   contributors may be used to endorse or promote products derived from
//   this software without specific prior written permission.
//
// This software is provided by RICE and contributors "as is" and any
// express or implied warranties, including, but not limited to, the
// implied warranties of merchantability and fitness for a particular
// purpose are disclaimed. In no event shall RICE or contributors be
// liable for any direct, indirect, incidental, special, exemplary, or
// consequential damages (including, but not limited to, procurement of
// substitute goods or services; loss of use, data, or profits; or
// business interruption) however caused and on any theory of liability,
// whether in contract, strict liability, or tort (including negligence
// or otherwise) arising in any way out of the use of this software, even
// if advised of the possibility of such damage.
//
// ******************************************************* EndRiceCopyright *


/******************************************************************************
 * includes
 *****************************************************************************/

#include <linux/version.h>

/******************************************************************************
 * local includes
 *****************************************************************************/

#include <hpcrun/cct_insert_backtrace.h>

#include <include/linux_info.h>
#include "perf-util.h"

// -----------------------------------------------------
// precise ip / skid options
// -----------------------------------------------------

// Possible value of precise ip:
//  0  SAMPLE_IP can have arbitrary skid.
//  1  SAMPLE_IP must have constant skid.
//  2  SAMPLE_IP requested to have 0 skid.
//  3  SAMPLE_IP must have 0 skid.
//  4  Detect automatically to have the most precise possible (default)
#define HPCRUN_OPTION_PRECISE_IP "HPCRUN_PRECISE_IP"

// default option for precise_ip: autodetect skid
#define PERF_EVENT_AUTODETECT_SKID    4

// constants of precise_ip (see the man page)
#define PERF_EVENT_SKID_ZERO_REQUIRED    3
#define PERF_EVENT_SKID_ZERO_REQUESTED   2
#define PERF_EVENT_SKID_CONSTANT         1
#define PERF_EVENT_SKID_ARBITRARY        0


//******************************************************************************
// constants
//******************************************************************************

// ordered in increasing precision
const int perf_skid_precision[] = {
  PERF_EVENT_SKID_ARBITRARY,
  PERF_EVENT_SKID_CONSTANT,
  PERF_EVENT_SKID_ZERO_REQUESTED,
  PERF_EVENT_SKID_ZERO_REQUIRED
};

const int perf_skid_flavors = sizeof(perf_skid_precision)/sizeof(int);


//******************************************************************************
// typedef, structure or enum
//******************************************************************************


//******************************************************************************
// local variables
//******************************************************************************


//******************************************************************************
// forward declaration
//******************************************************************************



//******************************************************************************
// implementation
//******************************************************************************

//----------------------------------------------------------
// extend a user-mode callchain with kernel frames (if any)
//----------------------------------------------------------
static cct_node_t *
perf_add_kernel_callchain(
  cct_node_t *leaf, void *data_aux
)
{
  cct_node_t *parent = leaf;
  
  if (data_aux == NULL)  {
    return parent;
  }
  perf_mmap_data_t *data = (perf_mmap_data_t*) data_aux;
  if (data->nr > 0) {

    core_profile_trace_data_t *cptd = &(TD_GET(core_profile_trace_data));

    // add kernel IPs to the call chain top down, which is the 
    // reverse of the order in which they appear in ips
    for (int i = data->nr - 1; i >= 0; i--) {

      uint16_t lm_id = cptd->perf_kernel_lm_id;
      ip_normalized_t npc = { .lm_id = lm_id, .lm_ip = data->ips[i] };
      cct_addr_t frm = { .ip_norm = npc };
      cct_node_t *child = hpcrun_cct_insert_addr(parent, &frm);
      parent = child;
    }
  }
<<<<<<< HEAD
  // ------------------------------------------------------------------
  // adding metric to the leaf
  // ------------------------------------------------------------------
  metric_data_list_t* mset = hpcrun_reify_metric_set(parent, metric_id);

  metric_upd_proc_t* upd_proc = hpcrun_get_metric_proc(metric_id);
  if (upd_proc) {
    upd_proc(metric_id, mset, datum);
  }
=======
>>>>>>> 1ae526ef
  return parent;
}


/*
 * get int long value of variable environment.
 * If the variable is not set, return the default value 
 */
static long
getEnvLong(const char *env_var, long default_value)
{
  const char *str_val= getenv(env_var);

  if (str_val) {
    char *end_ptr;
    long val = strtol( str_val, &end_ptr, 10 );
    if ( end_ptr != env_var && (val < LONG_MAX && val > LONG_MIN) ) {
      return val;
    }
  }
  // invalid value
  return default_value;
}


//----------------------------------------------------------
// find the best precise ip value in this platform
// @param current perf event attribute. This attribute can be
//    updated for the default precise ip.
// @return the assigned precise ip 
//----------------------------------------------------------
u64
get_precise_ip(struct perf_event_attr *attr)
{
  static int precise_ip = -1;

  // check if already computed
  if (precise_ip >= 0)
    return precise_ip;

  // check if user wants a specific ip-precision
  int val = getEnvLong(HPCRUN_OPTION_PRECISE_IP, PERF_EVENT_AUTODETECT_SKID);
  if (val >= PERF_EVENT_SKID_ARBITRARY && val <= PERF_EVENT_SKID_ZERO_REQUIRED)
  {
    attr->precise_ip = val;

    // check the validity of the requested precision
    // if it returns -1 we need to use our own auto-detect precision
    int ret = perf_event_open(attr,
            THREAD_SELF, CPU_ANY,
            GROUP_FD, PERF_FLAGS);
    if (ret >= 0) {
      precise_ip = val;
      return precise_ip;
    }
    EMSG("The kernel does not support the requested ip-precision: %d."
         " hpcrun will use auto-detect ip-precision instead.", val);
  }

  // start with the most restrict skid (3) then 2, 1 and 0
  // this is specified in perf_event_open man page
  // if there's a change in the specification, we need to change
  // this one too (unfortunately)
  for(int i=perf_skid_flavors-1; i>=0; i--) {
    attr->precise_ip = perf_skid_precision[i];

    // ask sys to "create" the event
    // it returns -1 if it fails.
    int ret = perf_event_open(attr,
            THREAD_SELF, CPU_ANY,
            GROUP_FD, PERF_FLAGS);
    if (ret >= 0) {
      close(ret);
      precise_ip = i;
      // just quit when the returned value is correct
      return i;
    }
  }
  precise_ip = 0;
  return precise_ip;
}


//----------------------------------------------------------
// predicates that test perf availability
//----------------------------------------------------------

static int
perf_kernel_syms_avail()
{
  FILE *pe_paranoid = fopen(LINUX_PERF_EVENTS_FILE, "r");
  FILE *ksyms       = fopen(LINUX_KERNEL_SYMBOL_FILE, "r");
  int level         = 3; // default : no access to perf event

  if (ksyms != NULL && pe_paranoid != NULL) {
    fscanf(pe_paranoid, "%d", &level) ;
  }
  if (ksyms)       fclose(ksyms);
  if (pe_paranoid) fclose(pe_paranoid);

  return level;
}


//----------------------------------------------------------
// returns the maximum sample rate of this node
// based on info provided by LINUX_PERF_EVENTS_MAX_RATE file
//----------------------------------------------------------
static int
perf_max_sample_rate()
{
  FILE *perf_rate_file = fopen(LINUX_PERF_EVENTS_MAX_RATE, "r");
  int max_sample_rate  = -1;

  if (perf_rate_file != NULL) {
    fscanf(perf_rate_file, "%d", &max_sample_rate);
    fclose(perf_rate_file);
  }
  return max_sample_rate;
}


//----------------------------------------------------------
// Interface to see if the kernel symbol is available
// this function caches the value so that we don't need
//   enquiry the same question all the time.
//----------------------------------------------------------
static bool
is_perf_ksym_available()
{
  // if kernel symbols are available, we will attempt to collect kernel
  // callchains and add them to our call paths

  core_profile_trace_data_t *cptd = &(TD_GET(core_profile_trace_data));

  if (cptd->ksym_status == PERF_UNDEFINED) {
    int level = perf_kernel_syms_avail();

    if (level == 0 || level == 1) {
      hpcrun_kernel_callpath_register(perf_add_kernel_callchain);
      cptd->perf_kernel_lm_id = hpcrun_loadModule_add(LINUX_KERNEL_NAME);
      cptd->ksym_status = PERF_AVAILABLE;
    } else {
      cptd->ksym_status = PERF_UNAVAILABLE;
    }
  }
  return (cptd->ksym_status == PERF_AVAILABLE);
}


/*************************************************************
 * Interface API
 **************************************************************/ 


void
perf_util_init_kernel_lm()
{
  is_perf_ksym_available();
}

//----------------------------------------------------------
// generic default initialization for event attributes
// return true if the initialization is successful,
//   false otherwise.
//----------------------------------------------------------
int
perf_attr_init(
  struct perf_event_attr *attr,
  bool usePeriod, u64 threshold,
  u64  sampletype
)
{
  // by default, we always ask for sampling period information
  unsigned int sample_type = sampletype 
                             | PERF_SAMPLE_PERIOD | PERF_SAMPLE_TIME 
			     | PERF_SAMPLE_IP     | PERF_SAMPLE_ADDR 
                             | PERF_SAMPLE_CPU    | PERF_SAMPLE_TID;

  attr->size   = sizeof(struct perf_event_attr); /* Size of attribute structure */
  attr->freq   = (usePeriod ? 0 : 1);

  attr->sample_period = threshold;          /* Period or frequency of sampling     */
  int max_sample_rate = perf_max_sample_rate();

  if (attr->freq == 1 && threshold > max_sample_rate) {
    EMSG("WARNING: the rate %d is higher than the supported sample rate %d. Adjusted to the max rate.",
          threshold, max_sample_rate);
    attr->sample_period = max_sample_rate-1;
  }

  attr->disabled      = 1;                 /* the counter will be enabled later  */
  attr->sample_type   = sample_type;

#if LINUX_VERSION_CODE >= KERNEL_VERSION(3,7,0)
  attr->exclude_callchain_user   = EXCLUDE_CALLCHAIN;
  attr->exclude_callchain_kernel = EXCLUDE_CALLCHAIN;
#endif

  attr->exclude_kernel = 1;
  attr->exclude_hv     = 1;

  if (is_perf_ksym_available()) {
    /* Records kernel call-chain when we have privilege */
    attr->sample_type             |= PERF_SAMPLE_CALLCHAIN;
#if LINUX_VERSION_CODE >= KERNEL_VERSION(3,7,0)
    attr->exclude_callchain_kernel = INCLUDE_CALLCHAIN;
#endif
    attr->exclude_kernel  = 0;
    attr->exclude_hv      = 0;
    attr->exclude_idle    = 0;
  }
  attr->precise_ip    = get_precise_ip(attr);   /* the precision is either detected automatically
                                              as precise as possible or  on the user's variable.  */
  return true;
}<|MERGE_RESOLUTION|>--- conflicted
+++ resolved
@@ -143,18 +143,6 @@
       parent = child;
     }
   }
-<<<<<<< HEAD
-  // ------------------------------------------------------------------
-  // adding metric to the leaf
-  // ------------------------------------------------------------------
-  metric_data_list_t* mset = hpcrun_reify_metric_set(parent, metric_id);
-
-  metric_upd_proc_t* upd_proc = hpcrun_get_metric_proc(metric_id);
-  if (upd_proc) {
-    upd_proc(metric_id, mset, datum);
-  }
-=======
->>>>>>> 1ae526ef
   return parent;
 }
 
