--- conflicted
+++ resolved
@@ -125,13 +125,6 @@
 // implementation
 //******************************************************************************
 
-<<<<<<< HEAD
-static cct_node_t *
-perf_insert_cct(uint16_t lm_id, cct_node_t *parent, u64 ip)
-{
-  ip_normalized_t npc = { .lm_id = lm_id, .lm_ip = ip };
-  cct_addr_t frm      = { .ip_norm = npc };
-=======
 
 /***
  * if the input is a retained (leaf) cct node, return a sibling
@@ -184,7 +177,6 @@
   cct_addr_t frm;
   memset(&frm, 0, sizeof(cct_addr_t));
   frm.ip_norm = npc;
->>>>>>> 0a0da6b0
 
   return hpcrun_cct_insert_addr(parent, &frm);
 }
@@ -254,10 +246,6 @@
     return parent;
   }
 
-<<<<<<< HEAD
-
-=======
->>>>>>> 0a0da6b0
   perf_mmap_data_t *data = (perf_mmap_data_t*) data_aux;
   if (data->nr > 0) {
     uint16_t kernel_lm_id = perf_get_kernel_lm_id();
@@ -269,19 +257,7 @@
       return perf_insert_cct(kernel_lm_id, parent, 0);
     }
 
-    // bug #44 https://github.com/HPCToolkit/hpctoolkit/issues/44
-    // if we have call chain from the kernel, but no kernel symbol address available,
-    // we collapse all kernel call chains into a single node
-    if (perf_util_get_kptr_restrict() != 0) {
-      return perf_insert_cct(perf_get_kernel_lm_id(), parent, 0);
-    }
-
     // add kernel IPs to the call chain top down, which is the 
-<<<<<<< HEAD
-    // reverse of the order in which they appear in ips
-    for (int i = data->nr - 1; i >= 0; i--) {
-      parent = perf_insert_cct(perf_get_kernel_lm_id(), parent, data->ips[i]);
-=======
     // reverse of the order in which they appear in ips[]
     for (int i = data->nr - 1; i > 0; i--) {
       parent = perf_insert_cct(kernel_lm_id, parent, data->ips[i]);
@@ -290,7 +266,6 @@
     // check ip[0] before adding as it often seems seems to be anomalous
     if (data->ips[0] != anomalous_ip) {
       parent = perf_insert_cct(kernel_lm_id, parent, data->ips[0]);
->>>>>>> 0a0da6b0
     }
   }
   return parent;
@@ -484,7 +459,6 @@
 //----------------------------------------------------------
 bool
 perf_util_is_ksym_available()
-<<<<<<< HEAD
 {
   return (ksym_status == PERF_AVAILABLE);
 }
@@ -497,20 +471,6 @@
 perf_util_event_open(struct perf_event_attr *hw_event, pid_t pid,
          int cpu, int group_fd, unsigned long flags)
 {
-=======
-{
-  return (ksym_status == PERF_AVAILABLE);
-}
-
-
-//----------------------------------------------------------
-// create a new event
-//----------------------------------------------------------
-long
-perf_util_event_open(struct perf_event_attr *hw_event, pid_t pid,
-         int cpu, int group_fd, unsigned long flags)
-{
->>>>>>> 0a0da6b0
    int ret;
 
    ret = syscall(__NR_perf_event_open, hw_event, pid, cpu, group_fd, flags);
@@ -566,11 +526,7 @@
     attr->sample_type             |= PERF_SAMPLE_CALLCHAIN;
     attr->exclude_callchain_kernel = INCLUDE_CALLCHAIN;
 #endif
-<<<<<<< HEAD
-    attr->exclude_kernel           = 0;
-=======
     attr->exclude_kernel           = INCLUDE;
->>>>>>> 0a0da6b0
   }
 
   attr->precise_ip    = get_precise_ip(attr);   /* the precision is either detected automatically
