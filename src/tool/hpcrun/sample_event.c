// -*-Mode: C++;-*- // technically C99

// * BeginRiceCopyright *****************************************************
//
// $HeadURL$
// $Id$
//
// --------------------------------------------------------------------------
// Part of HPCToolkit (hpctoolkit.org)
//
// Information about sources of support for research and development of
// HPCToolkit is at 'hpctoolkit.org' and in 'README.Acknowledgments'.
// --------------------------------------------------------------------------
//
// Copyright ((c)) 2002-2019, Rice University
// All rights reserved.
//
// Redistribution and use in source and binary forms, with or without
// modification, are permitted provided that the following conditions are
// met:
//
// * Redistributions of source code must retain the above copyright
//   notice, this list of conditions and the following disclaimer.
//
// * Redistributions in binary form must reproduce the above copyright
//   notice, this list of conditions and the following disclaimer in the
//   documentation and/or other materials provided with the distribution.
//
// * Neither the name of Rice University (RICE) nor the names of its
//   contributors may be used to endorse or promote products derived from
//   this software without specific prior written permission.
//
// This software is provided by RICE and contributors "as is" and any
// express or implied warranties, including, but not limited to, the
// implied warranties of merchantability and fitness for a particular
// purpose are disclaimed. In no event shall RICE or contributors be
// liable for any direct, indirect, incidental, special, exemplary, or
// consequential damages (including, but not limited to, procurement of
// substitute goods or services; loss of use, data, or profits; or
// business interruption) however caused and on any theory of liability,
// whether in contract, strict liability, or tort (including negligence
// or otherwise) arising in any way out of the use of this software, even
// if advised of the possibility of such damage.
//
// ******************************************************* EndRiceCopyright *


#include <setjmp.h>
#include <string.h>

//*************************** User Include Files ****************************

#include <unwind/common/backtrace.h>
#include <cct/cct.h>
#include "hpcrun_dlfns.h"
#include "hpcrun_stats.h"
#include "hpcrun-malloc.h"
#include "fnbounds_interface.h"
#include "main.h"
#include "metrics_types.h"
#include "cct2metrics.h"
#include "metrics.h"
#include "segv_handler.h"
#include "epoch.h"
#include "thread_data.h"
#include "trace.h"
#include "handling_sample.h"
#include "unwind.h"
#include <utilities/arch/context-pc.h>
#include "hpcrun-malloc.h"
#include "sample_event.h"
#include "sample_sources_all.h"
#include "start-stop.h"
#include "uw_recipe_map.h"
#include "validate_return_addr.h"
#include "write_data.h"
#include "cct_insert_backtrace.h"
#include "ompt/ompt-defer.h"
#include "utilities/arch/context-pc.h"

#include <monitor.h>

#include <messages/messages.h>

#include <lib/prof-lean/hpcrun-fmt.h>

#define HPCRUN_DEBUG_TRACING 0

//*************************** Forward Declarations **************************


//***************************************************************************

//************************* Local helper routines ***************************

// ------------------------------------------------------------
// recover from SEGVs and partial unwinds
// ------------------------------------------------------------

static void
hpcrun_cleanup_partial_unwind(void)
{
  thread_data_t* td = hpcrun_get_thread_data();
  sigjmp_buf_t* it = &(td->bad_unwind);

  memset((void *)it->jb, '\0', sizeof(it->jb));

  if ( ! td->deadlock_drop)
    hpcrun_stats_num_samples_dropped_inc();

  hpcrun_up_pmsg_count();

  if (TD_GET(fnbounds_lock)) {
    fnbounds_release_lock();
  }
}


static cct_node_t*
record_partial_unwind(
  cct_bundle_t* cct, frame_t* bt_beg,
  frame_t* bt_last, int metricId,
  hpcrun_metricVal_t metricIncr,
  int skipInner, void *data)
{
  if (ENABLED(NO_PARTIAL_UNW)){
    return NULL;
  }

  bt_beg = hpcrun_skip_chords(bt_last, bt_beg, skipInner);

  backtrace_info_t bt;

  bt.begin = bt_beg;
  bt.last =  bt_last;
  bt.fence = FENCE_BAD;
  bt.has_tramp = false;
  bt.n_trolls = 0;
  bt.bottom_frame_elided = false;

  TMSG(PARTIAL_UNW, "recording partial unwind from segv");
  hpcrun_stats_num_samples_partial_inc();
  return hpcrun_cct_record_backtrace_w_metric(cct, true, &bt,
//					      false, bt_beg, bt_last,
					      false, metricId, metricIncr, data);
}



//***************************************************************************

bool private_hpcrun_sampling_disabled = false;

void
hpcrun_drop_sample(void)
{
  TMSG(DROP, "dropping sample");
  sigjmp_buf_t *it = &(TD_GET(bad_unwind));
  (*hpcrun_get_real_siglongjmp())(it->jb, 9);
}


sample_val_t
hpcrun_sample_callpath(void* context, int metricId,
		       hpcrun_metricVal_t metricIncr,
		       int skipInner, int isSync, sampling_info_t *data)
{

  sample_val_t ret;
  hpcrun_sample_val_init(&ret);

  if (monitor_block_shootdown()) {
    monitor_unblock_shootdown();
    return ret;
  }

  // Sampling turned off by the user application.
  // This doesn't count as a sample for the summary stats.
  if (! hpctoolkit_sampling_is_active()) {
    return ret;
  }

  hpcrun_stats_num_samples_total_inc();

  if (hpcrun_is_sampling_disabled()) {
    TMSG(SAMPLE,"global suspension");
    hpcrun_all_sources_stop();
    monitor_unblock_shootdown();
    return ret;
  }

  // Synchronous unwinds (pthread_create) must wait until they acquire
  // the read lock, but async samples give up if not avail.
  // This only applies in the dynamic case.
#ifndef HPCRUN_STATIC_LINK
  if (isSync) {
    while (! hpcrun_dlopen_read_lock()) ;
  }
  else if (! hpcrun_dlopen_read_lock()) {
    TMSG(SAMPLE_CALLPATH, "skipping sample for dlopen lock");
    hpcrun_stats_num_samples_blocked_dlopen_inc();
    monitor_unblock_shootdown();
    return ret;
  }
#endif
  // FIXME: check if it is ok to leave this check here
  if(!isSync && !ompt_eager_context){
//    if(!TD_GET(master)){
//      register_thread_to_all_regions();
    register_to_all_regions();
//    }
  }

  TMSG(SAMPLE_CALLPATH, "attempting sample");
  hpcrun_stats_num_samples_attempted_inc();

  thread_data_t* td   = hpcrun_get_thread_data();
  sigjmp_buf_t* it    = &(td->bad_unwind);
  sigjmp_buf_t* old   = td->current_jmp_buf;
  td->current_jmp_buf = it;

  cct_node_t* node = NULL;
  epoch_t* epoch = td->core_profile_trace_data.epoch;

  // --------------------------------------
  // start of handling sample
  // --------------------------------------
  hpcrun_set_handling_sample(td);

  td->btbuf_cur = NULL;
  td->deadlock_drop = false;
  int ljmp = sigsetjmp(it->jb, 1);
  if (ljmp == 0) {
    if (epoch != NULL) {
      void* pc = hpcrun_context_pc(context);

      TMSG(SAMPLE_CALLPATH, "%s taking profile sample @ %p", __func__, pc);
      TMSG(SAMPLE_METRIC_DATA, "--metric data for sample (as a uint64_t) = %"PRIu64"", metricIncr);

      /* check to see if shared library loadmap (of current epoch) has changed out from under us */
      epoch = hpcrun_check_for_new_loadmap(epoch);

      void *data_aux = NULL;
      if (data != NULL)
        data_aux = data->sample_data;

      node  = hpcrun_backtrace2cct(&(epoch->csdata), context, metricId,
                                   metricIncr, skipInner, isSync, data_aux);

      if (ENABLED(DUMP_BACKTRACES)) {
        hpcrun_bt_dump(td->btbuf_cur, "UNWIND");
      }
    }
  }
  else {
    cct_bundle_t* cct = &(td->core_profile_trace_data.epoch->csdata);
    node = record_partial_unwind(cct, td->btbuf_beg, td->btbuf_cur - 1,
        metricId, metricIncr, skipInner, NULL);
    hpcrun_cleanup_partial_unwind();
  }
  td->current_jmp_buf = old;

  // --------------------------------------
  // end of handling sample
  // --------------------------------------

  ret.sample_node = node;

  cct_addr_t *addr = hpcrun_cct_addr(node);
  ip_normalized_t leaf_ip = addr->ip_norm;

  if (ip_normalized_eq(&leaf_ip, &(td->btbuf_beg->ip_norm))) {
    // the call chain sampled has as its leaf an instruction in a user
    // procedure. we know this because leaf_ip matches the first entry
    // in the backtrace buffer.  samples in kernel space yield a
    // leaf_ip that is not logged in the backtrace buffer. for user
    // space samples, the first entry in the backtrace buffer includes
    // not only the normalized IP of the call chain leaf but also the
    // IP of the first instruction in the enclosing function, which we
    // use to uniquely represent the function itself. in this case, we
    // adjust leaf_ip to point to the first IP of its enclosing
    // function to simplify processing of procedure-level traces for
    // call chains that are completely in user space.

    // when call chain tracing is enabled, tracing arbitrary leaf IPs
    // for user space call chains is messy because it can cause
    // trace-ids to be marked on multiple call chain leaves
    // (instructions) that belong to the same source-level
    // statement. collapsing these when call path traces are present
    // leaves us with many trace-ids referring to the same source
    // construct. trust me: merging here is easier :-).
    leaf_ip = td->btbuf_beg->the_function;
  }

  bool trace_ok = ! td->deadlock_drop;
  TMSG(TRACE1, "trace ok (!deadlock drop) = %d", trace_ok);
  if (trace_ok && hpcrun_trace_isactive()) {
    TMSG(TRACE, "Sample event encountered");

    cct_addr_t frm;
    memset(&frm, 0, sizeof(cct_addr_t));
    frm.ip_norm = leaf_ip;

    TMSG(TRACE,"parent node = %p, &frm = %p", hpcrun_cct_parent(node), &frm);
    cct_node_t* func_proxy =
      hpcrun_cct_insert_addr(hpcrun_cct_parent(node), &frm);

    ret.trace_node = func_proxy;

    TMSG(TRACE, "Changed persistent id to indicate mutation of func_proxy node");
<<<<<<< HEAD
    hpcrun_trace_append(&td->core_profile_trace_data, hpcrun_cct_persistent_id(func_proxy), metricId);
=======

    hpcrun_trace_append(&td->core_profile_trace_data, func_proxy, metricId);
    TMSG(TRACE, "Appended func_proxy node to trace");
>>>>>>> c0a4a6a9
  }

  hpcrun_clear_handling_sample(td);
  if (TD_GET(mem_low) || ENABLED(FLUSH_EVERY_SAMPLE)) {
    hpcrun_flush_epochs(&(TD_GET(core_profile_trace_data)));
    hpcrun_reclaim_freeable_mem();
  }
#ifndef HPCRUN_STATIC_LINK
  hpcrun_dlopen_read_unlock();
#endif

  TMSG(SAMPLE_CALLPATH,"done w sample, return %p", ret.sample_node);
  monitor_unblock_shootdown();

//  if(!isSync && !ompt_eager_context){
////    if(!TD_GET(master)){
////      register_thread_to_all_regions();
//      register_to_all_regions();
////    }
//  }

  return ret;
}

static int const PTHREAD_CTXT_SKIP_INNER = 1;

cct_node_t*
hpcrun_gen_thread_ctxt(void* context)
{
  if (monitor_block_shootdown()) {
    monitor_unblock_shootdown();
    return NULL;
  }

  if (hpcrun_is_sampling_disabled()) {
    TMSG(THREAD_CTXT,"global suspension");
    hpcrun_all_sources_stop();
    monitor_unblock_shootdown();
    return NULL;
  }

  // Synchronous unwinds (pthread_create) must wait until they acquire
  // the read lock, but async samples give up if not avail.
  // This only applies in the dynamic case.
#ifndef HPCRUN_STATIC_LINK
  while (! hpcrun_dlopen_read_lock()) ;
#endif

  thread_data_t* td   = hpcrun_get_thread_data();
  sigjmp_buf_t* it    = &(td->bad_unwind);
  sigjmp_buf_t* old   = td->current_jmp_buf;
  td->current_jmp_buf = it;

  cct_node_t* node  = NULL;
  epoch_t* epoch    = td->core_profile_trace_data.epoch;

  hpcrun_set_handling_sample(td);

  td->btbuf_cur = NULL;
  int ljmp = sigsetjmp(it->jb, 1);
  backtrace_info_t bt;
  if (ljmp == 0) {
    if (epoch != NULL) {
      if (! hpcrun_generate_backtrace_no_trampoline(&bt, context,
          PTHREAD_CTXT_SKIP_INNER)) {
        hpcrun_clear_handling_sample(td); // restore state
        EMSG("Internal error: unable to obtain backtrace for pthread context");
        return NULL;
      }
    }
    //
    // If this backtrace is generated from sampling in a thread,
    // take off the top 'monitor_pthread_main' node
    //
    if ((epoch->csdata).ctxt && ! bt.has_tramp && (bt.fence == FENCE_THREAD)) {
      TMSG(THREAD_CTXT, "Thread correction, back off outermost backtrace entry");
      bt.last--;
    }
    node = hpcrun_cct_record_backtrace(&(epoch->csdata), false, &bt,
        bt.has_tramp);
  }
  // restore back the sigjmp
  td->current_jmp_buf = old;

  // FIXME: What to do when thread context is partial ?
#if 0
  else {
    cct_bundle_t* cct = &(td->epoch->csdata);
    node = record_partial_unwind(cct, td->btbuf_beg, td->btbuf_cur - 1,
				 metricId, metricIncr);
    hpcrun_cleanup_partial_unwind();
  }
#endif
  hpcrun_clear_handling_sample(td);
  if (TD_GET(mem_low) || ENABLED(FLUSH_EVERY_SAMPLE)) {
    hpcrun_flush_epochs(&(TD_GET(core_profile_trace_data)));
    hpcrun_reclaim_freeable_mem();
  }
#ifndef HPCRUN_STATIC_LINK
  hpcrun_dlopen_read_unlock();
#endif

  TMSG(THREAD,"done w pthread ctxt");
  monitor_unblock_shootdown();

  return node;
}
<|MERGE_RESOLUTION|>--- conflicted
+++ resolved
@@ -308,13 +308,9 @@
     ret.trace_node = func_proxy;
 
     TMSG(TRACE, "Changed persistent id to indicate mutation of func_proxy node");
-<<<<<<< HEAD
-    hpcrun_trace_append(&td->core_profile_trace_data, hpcrun_cct_persistent_id(func_proxy), metricId);
-=======
 
     hpcrun_trace_append(&td->core_profile_trace_data, func_proxy, metricId);
     TMSG(TRACE, "Appended func_proxy node to trace");
->>>>>>> c0a4a6a9
   }
 
   hpcrun_clear_handling_sample(td);
