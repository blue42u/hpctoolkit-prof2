// -*-Mode: C++;-*- // technically C99

// * BeginRiceCopyright *****************************************************
//
// $HeadURL$
// $Id$
//
// --------------------------------------------------------------------------
// Part of HPCToolkit (hpctoolkit.org)
//
// Information about sources of support for research and development of
// HPCToolkit is at 'hpctoolkit.org' and in 'README.Acknowledgments'.
// --------------------------------------------------------------------------
//
// Copyright ((c)) 2002-2017, Rice University
// All rights reserved.
//
// Redistribution and use in source and binary forms, with or without
// modification, are permitted provided that the following conditions are
// met:
//
// * Redistributions of source code must retain the above copyright
//   notice, this list of conditions and the following disclaimer.
//
// * Redistributions in binary form must reproduce the above copyright
//   notice, this list of conditions and the following disclaimer in the
//   documentation and/or other materials provided with the distribution.
//
// * Neither the name of Rice University (RICE) nor the names of its
//   contributors may be used to endorse or promote products derived from
//   this software without specific prior written permission.
//
// This software is provided by RICE and contributors "as is" and any
// express or implied warranties, including, but not limited to, the
// implied warranties of merchantability and fitness for a particular
// purpose are disclaimed. In no event shall RICE or contributors be
// liable for any direct, indirect, incidental, special, exemplary, or
// consequential damages (including, but not limited to, procurement of
// substitute goods or services; loss of use, data, or profits; or
// business interruption) however caused and on any theory of liability,
// whether in contract, strict liability, or tort (including negligence
// or otherwise) arising in any way out of the use of this software, even
// if advised of the possibility of such damage.
//
// ******************************************************* EndRiceCopyright *

//*****************************************************************************
// system includes
//*****************************************************************************

#include <stdio.h>
#include <stdlib.h>
#include <setjmp.h>

//*****************************************************************************
// local includes
//*****************************************************************************

#include "fname_max.h"
#include "backtrace.h"
#include "files.h"
#include "epoch.h"
#include "rank.h"
#include "thread_data.h"
#include "cct_bundle.h"
#include "hpcrun_return_codes.h"
#include "write_data.h"
#include "loadmap.h"
#include "sample_prob.h"

#include <messages/messages.h>

#include <lush/lush-backtrace.h>

#include <lib/prof-lean/hpcio.h>
#include <lib/prof-lean/hpcfmt.h>
#include <lib/prof-lean/hpcrun-fmt.h>

#include <lib/support-lean/OSUtil.h>


//*****************************************************************************
// structs and types
//*****************************************************************************

static epoch_flags_t epoch_flags = {
  .bits = 0
};

static const uint64_t default_measurement_granularity = 1;

static const uint32_t default_ra_to_callsite_distance =
#if defined(HOST_PLATFORM_MIPS64LE_LINUX)
  8 // move past branch delay slot
#else
  1 // probably sufficient all architectures without a branch-delay slot
#endif
  ;

//*****************************************************************************
// local utilities
//*****************************************************************************


//***************************************************************************
//
//        The top level
//
//  hpcrun_fmt_hdr_fwrite()
//  foreach epoch
//     hpcrun_epoch_fwrite()
//
//        Writing an epoch
//
//  hpcrun_fmt_epoch_hdr_fwrite(flags, char-rtn-dst, gran, NVPs) /* char-rtn-dst = 1 4theMomnt */
//  hpcrun_fmt_metricTbl_fwrite()
//  hpcrun_fmt_loadmap_fwrite()
//  hpcrun_le4_fwrite(# cct_nodes)
//  foreach cct-node
//    hpcrun_fmt_cct_node_fwrite(cct_node_t *p)
//
//***************************************************************************

//***************************************************************************
//
// Above functionality is factored into 2 pieces:
//
//    1) (Lazily) open the output file, and write the file header
//    2) Write the epochs
//
// This factoring enables the writing of the current set of epochs at anytime during
// the sampling run.
// Currently, there are 2 such situations:
//   1) The end of the sampling run. This is the normal place to write profile data
//   2) When sample data memory is low. In this case, the profile data is written
//      out, but the sample memory is reclaimed so that more profile data may be
//      collected.
//
//***************************************************************************

static FILE *
lazy_open_data_file(core_profile_trace_data_t * cptd)
{

  FILE* fs = cptd->hpcrun_file;
  if (fs) {
    return fs;
  }

  int rank = hpcrun_get_rank();
  if (rank < 0) {
    rank = 0;
  }
  int fd = hpcrun_open_profile_file(rank, cptd->id);
  fs = fdopen(fd, "w");
  if (fs == NULL) {
    EEMSG("HPCToolkit: %s: unable to open profile file", __func__);
    return NULL;
  }
  cptd->hpcrun_file = fs;

  if (! hpcrun_sample_prob_active())
    return fs;

  const uint bufSZ = 32; // sufficient to hold a 64-bit integer in base 10

  const char* jobIdStr = OSUtil_jobid();
  if (!jobIdStr) {
    jobIdStr = "";
  }

  char mpiRankStr[bufSZ];
  mpiRankStr[0] = '\0';
  snprintf(mpiRankStr, bufSZ, "%d", rank);

  char tidStr[bufSZ];
  snprintf(tidStr, bufSZ, "%d", cptd->id);

  char hostidStr[bufSZ];
  snprintf(hostidStr, bufSZ, "%lx", OSUtil_hostid());

  char pidStr[bufSZ];
  snprintf(pidStr, bufSZ, "%u", OSUtil_pid());

  char traceMinTimeStr[bufSZ];
  snprintf(traceMinTimeStr, bufSZ, "%"PRIu64, cptd->trace_min_time_us);

  char traceMaxTimeStr[bufSZ];
  snprintf(traceMaxTimeStr, bufSZ, "%"PRIu64, cptd->trace_max_time_us);

  //
  // ==== file hdr =====
  //

  TMSG(DATA_WRITE,"writing file header");
  hpcrun_fmt_hdr_fwrite(fs,
                        HPCRUN_FMT_NV_prog, hpcrun_files_executable_name(),
                        HPCRUN_FMT_NV_progPath, hpcrun_files_executable_pathname(),
			HPCRUN_FMT_NV_envPath, getenv("PATH"),
                        HPCRUN_FMT_NV_jobId, jobIdStr,
                        HPCRUN_FMT_NV_mpiRank, mpiRankStr,
                        HPCRUN_FMT_NV_tid, tidStr,
                        HPCRUN_FMT_NV_hostid, hostidStr,
                        HPCRUN_FMT_NV_pid, pidStr,
			HPCRUN_FMT_NV_traceMinTime, traceMinTimeStr,
			HPCRUN_FMT_NV_traceMaxTime, traceMaxTimeStr,
                        NULL);
  return fs;
}


static int
write_epochs(FILE* fs, core_profile_trace_data_t * cptd, epoch_t* epoch)
{
  uint32_t num_epochs = 0;

  if (! hpcrun_sample_prob_active())
    return HPCRUN_OK;

  //
  // === # epochs === 
  //

  epoch_t* current_epoch = epoch;
  for(epoch_t* s = current_epoch; s; s = s->next) {
    num_epochs++;
  }

  TMSG(EPOCH, "Actual # epochs = %d", num_epochs);

  TMSG(DATA_WRITE, "writing # epochs = %d", num_epochs);

  //
  // for each epoch ...
  //

  for(epoch_t* s = current_epoch; s; s = s->next) {

#if 0
    if (ENABLED(SKIP_WRITE_EMPTY_EPOCH)){
      if (hpcrun_empty_cct_bundle(&(s->csdata))){
	EMSG("Empty cct encountered: it is not written out");
	continue;
      }
    }
#endif
    //
    //  == epoch header ==
    //

    TMSG(DATA_WRITE," epoch header");
    //
    // set epoch flags before writing
    //

    epoch_flags.fields.isLogicalUnwind = hpcrun_isLogicalUnwind();
    TMSG(LUSH,"epoch lush flag set to %s", epoch_flags.fields.isLogicalUnwind ? "true" : "false");
    
    TMSG(DATA_WRITE,"epoch flags = %"PRIx64"", epoch_flags.bits);
    hpcrun_fmt_epochHdr_fwrite(fs, epoch_flags,
			       default_measurement_granularity,
			       default_ra_to_callsite_distance,
			       "TODO:epoch-name","TODO:epoch-value",
			       NULL);

    //
    // == metrics ==
    //

<<<<<<< HEAD
    kind_info_t *curr = NULL;
    metric_desc_p_tbl_t *metric_tbl = hpcrun_get_metric_tbl(&curr);

    hpcfmt_int4_fwrite(hpcrun_get_num_kind_metrics(), fs);
    while (curr != NULL) {
      TMSG(DATA_WRITE, "metric tbl len = %d", metric_tbl->len);
      hpcrun_fmt_metricTbl_fwrite(metric_tbl, fs);
      metric_tbl = hpcrun_get_metric_tbl(&curr);
    }
=======
    metric_desc_p_tbl_t *metric_tbl = hpcrun_get_metric_tbl();

    TMSG(DATA_WRITE, "metric tbl len = %d", metric_tbl->len);
    hpcrun_fmt_metricTbl_fwrite(metric_tbl, cptd->perf_event_info, fs);
>>>>>>> 11bc3ddb

    TMSG(DATA_WRITE, "Done writing metric data");

    //
    // == load map ==
    //

    TMSG(DATA_WRITE, "Preparing to write loadmap");

    hpcrun_loadmap_t* current_loadmap = s->loadmap;
    
    hpcfmt_int4_fwrite(current_loadmap->size, fs);

    // N.B.: Write in reverse order to obtain nicely ascending LM ids.
    for (load_module_t* lm_src = current_loadmap->lm_end;
	 (lm_src); lm_src = lm_src->prev) {
      loadmap_entry_t lm_entry;
      lm_entry.id = lm_src->id;
      lm_entry.name = lm_src->name;
      lm_entry.flags = 0;
      
      hpcrun_fmt_loadmapEntry_fwrite(&lm_entry, fs);
    }

    TMSG(DATA_WRITE, "Done writing loadmap");

    //
    // == cct ==
    //

    cct_bundle_t* cct      = &(s->csdata);
    int ret = hpcrun_cct_bundle_fwrite(fs, epoch_flags, cct);
    if(ret != HPCRUN_OK) {
      TMSG(DATA_WRITE, "Error writing tree %#lx", cct);
      TMSG(DATA_WRITE, "Number of tree nodes lost: %ld", cct->num_nodes);
      EMSG("could not save profile data to hpcrun file");
      perror("write_profile_data");
      ret = HPCRUN_ERR; // FIXME: return this value now
    }
    else {
      TMSG(DATA_WRITE, "saved profile data to hpcrun file ");
    }
    current_loadmap++;

  } // epoch loop

  return HPCRUN_OK;
}


void
hpcrun_flush_epochs(core_profile_trace_data_t * cptd)
{
  FILE *fs = lazy_open_data_file(cptd);
  if (fs == NULL)
    return;

  write_epochs(fs, cptd, cptd->epoch);
  hpcrun_epoch_reset();
}

int
hpcrun_write_profile_data(core_profile_trace_data_t * cptd)
{
  TMSG(DATA_WRITE,"Writing hpcrun profile data");
  FILE* fs = lazy_open_data_file(cptd);
  if (fs == NULL)
    return HPCRUN_ERR;

  write_epochs(fs, cptd, cptd->epoch);

  TMSG(DATA_WRITE,"closing file");
  hpcio_fclose(fs);
  TMSG(DATA_WRITE,"Done!");

  return HPCRUN_OK;
}

//
// DEBUG: fetch and print current loadmap
//
void
hpcrun_dbg_print_current_loadmap(void)
{
  hpcrun_loadmap_print(hpcrun_get_thread_epoch()->loadmap);
}<|MERGE_RESOLUTION|>--- conflicted
+++ resolved
@@ -267,22 +267,15 @@
     // == metrics ==
     //
 
-<<<<<<< HEAD
     kind_info_t *curr = NULL;
     metric_desc_p_tbl_t *metric_tbl = hpcrun_get_metric_tbl(&curr);
 
     hpcfmt_int4_fwrite(hpcrun_get_num_kind_metrics(), fs);
     while (curr != NULL) {
       TMSG(DATA_WRITE, "metric tbl len = %d", metric_tbl->len);
-      hpcrun_fmt_metricTbl_fwrite(metric_tbl, fs);
+      hpcrun_fmt_metricTbl_fwrite(metric_tbl, cptd->perf_event_info, fs);
       metric_tbl = hpcrun_get_metric_tbl(&curr);
     }
-=======
-    metric_desc_p_tbl_t *metric_tbl = hpcrun_get_metric_tbl();
-
-    TMSG(DATA_WRITE, "metric tbl len = %d", metric_tbl->len);
-    hpcrun_fmt_metricTbl_fwrite(metric_tbl, cptd->perf_event_info, fs);
->>>>>>> 11bc3ddb
 
     TMSG(DATA_WRITE, "Done writing metric data");
 
