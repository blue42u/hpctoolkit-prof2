--- conflicted
+++ resolved
@@ -729,18 +729,15 @@
     }
 #endif
 
-<<<<<<< HEAD
+    int num_contain = func->entry()->containingFuncs();
+
     if (SYMTAB_ARCH_CUDA(symtab) == false) { 
-    // if this function is entirely contained within another function
-    // (as determined by its entry block), then skip it.
-    if (num_funcs > 1 && func->entry()->containingFuncs() > 1) {
-=======
+    //
     // see if this function is entirely contained within another
     // function (as determined by its entry block).  if yes, then we
     // don't parse the func.  but we still use its blocks for gaps,
     // unless we've already added the containing func.
     //
-    int num_contain = func->entry()->containingFuncs();
     bool add_blocks = true;
 
     if (num_contain > 1) {
@@ -760,7 +757,6 @@
 
     // skip duplicated function, blocks already added
     if (! add_blocks) {
->>>>>>> d0fe5ae9
       DEBUG_MESG("\nskipping duplicated function:  '" << func->name() << "'\n");
       continue;
     }
@@ -829,7 +825,8 @@
       mergeInlineLoop(root, empty, *it);
     }
     pinfo->symbol_index = 0; // clear for functions not in CUBINs 
-    } else {
+    }
+    else {
       doCudaFunction(ginfo, func, root, strTab);
     }
 
