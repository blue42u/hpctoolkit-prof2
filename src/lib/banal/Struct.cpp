// -*-Mode: C++;-*-

// * BeginRiceCopyright *****************************************************
//
// $HeadURL$
// $Id$
//
// --------------------------------------------------------------------------
// Part of HPCToolkit (hpctoolkit.org)
//
// Information about sources of support for research and development of
// HPCToolkit is at 'hpctoolkit.org' and in 'README.Acknowledgments'.
// --------------------------------------------------------------------------
//
// Copyright ((c)) 2002-2017, Rice University
// All rights reserved.
//
// Redistribution and use in source and binary forms, with or without
// modification, are permitted provided that the following conditions are
// met:
//
// * Redistributions of source code must retain the above copyright
//   notice, this list of conditions and the following disclaimer.
//
// * Redistributions in binary form must reproduce the above copyright
//   notice, this list of conditions and the following disclaimer in the
//   documentation and/or other materials provided with the distribution.
//
// * Neither the name of Rice University (RICE) nor the names of its
//   contributors may be used to endorse or promote products derived from
//   this software without specific prior written permission.
//
// This software is provided by RICE and contributors "as is" and any
// express or implied warranties, including, but not limited to, the
// implied warranties of merchantability and fitness for a particular
// purpose are disclaimed. In no event shall RICE or contributors be
// liable for any direct, indirect, incidental, special, exemplary, or
// consequential damages (including, but not limited to, procurement of
// substitute goods or services; loss of use, data, or profits; or
// business interruption) however caused and on any theory of liability,
// whether in contract, strict liability, or tort (including negligence
// or otherwise) arising in any way out of the use of this software, even
// if advised of the possibility of such damage.
//
// ******************************************************* EndRiceCopyright *

// This file builds and prints an hpcstruct file with loops and inline
// sequences based on input from the ParseAPI Control-Flow Graph
// support in Dyninst.  We no longer use Open Analysis or the
// Prof::Struct classes.
//
// The internal representation of the structure info is defined in two
// files:
//
//   Struct-Skel.hpp -- defines the top-level skeleton classes for
//   Files, Groups and Procedures (Functions).
//
//   Struct-Inline.hpp -- defines the Inline Tree classes for Loops,
//   Statements (Instructions) and inline sequences.
//
// Printing the internal objects in the hpcstruct XML format is
// handled in Struct-Output.cpp.

//***************************************************************************

#include <sys/types.h>
#include <include/uint.h>

#include <map>
#include <set>
#include <string>
#include <vector>
#include <ostream>
#include <sstream>

#include <lib/binutils/BinUtils.hpp>
#include <lib/binutils/VMAInterval.hpp>
#include <lib/support/FileNameMap.hpp>
#include <lib/support/FileUtil.hpp>
#include <lib/support/RealPathMgr.hpp>
#include <lib/support/StringTable.hpp>

#include <CFG.h>
#include <CodeObject.h>
#include <CodeSource.h>
#include <Function.h>
#include <Instruction.h>
#include <Module.h>
#include <Region.h>
#include <Symtab.h>

#include <include/hpctoolkit-config.h>

#include "ElfHelper.hpp"
#include "Struct.hpp"
#include "Struct-Inline.hpp"
#include "Struct-Output.hpp"
#include "Struct-Skel.hpp"

using namespace Dyninst;
using namespace Inline;
using namespace InstructionAPI;
using namespace SymtabAPI;
using namespace ParseAPI;
using namespace std;


//******************************************************************************
// macros
//******************************************************************************

#ifdef DYNINST_USE_CUDA
#define SYMTAB_ARCH_CUDA(symtab) \
  ((symtab)->getArchitecture() == Dyninst::Arch_cuda)
#else
#define SYMTAB_ARCH_CUDA(symtab) 0
#endif

#define DEBUG_CFG_SOURCE  0
#define DEBUG_MAKE_SKEL   0
#define DEBUG_SHOW_GAPS   0

#if DEBUG_CFG_SOURCE || DEBUG_MAKE_SKEL || DEBUG_SHOW_GAPS
#define DEBUG_ANY_ON  1
#else
#define DEBUG_ANY_ON  0
#endif


//******************************************************************************
// variables
//******************************************************************************

// Copied from lib/prof/Struct-Tree.cpp
static const string & unknown_file = "<unknown file>";
static const string & unknown_proc = "<unknown proc>";
static const string & unknown_link = "_unknown_proc_";

// FIXME: temporary until the line map problems are resolved
static Symtab * the_symtab = NULL;


//----------------------------------------------------------------------

namespace BAnal {
namespace Struct {

class HeaderInfo;
class LineMapCache;

typedef map <Block *, bool> BlockSet;
typedef map <VMA, HeaderInfo> HeaderList;
typedef map <VMA, Region *> RegionMap;
typedef vector <Statement::Ptr> StatementVector;

static FileMap *
makeSkeleton(CodeObject *, ProcNameMgr *, const string &, bool);

static void
doFunctionList(Symtab *, FileInfo *, GroupInfo *, HPC::StringTable &, bool);

static LoopList *
doLoopTree(FileInfo *, GroupInfo *, ParseAPI::Function *,
	   BlockSet &, LoopTreeNode *, HPC::StringTable &);

static TreeNode *
doLoopLate(GroupInfo *, ParseAPI::Function *, BlockSet &, Loop *,
	   const string &, HPC::StringTable &);

static void
doBlock(GroupInfo *, ParseAPI::Function *, BlockSet &, Block *,
	TreeNode *, HPC::StringTable &);

static void
doCudaList(Symtab *, FileInfo *, GroupInfo *, HPC::StringTable &);

static void
doCudaFunction(GroupInfo * ginfo, ParseAPI::Function * func, TreeNode * root,
	       HPC::StringTable & strTab);

static void
addGaps(FileInfo *, GroupInfo *, HPC::StringTable &);

static void
getStatement(StatementVector &, Offset, SymtabAPI::Function *);

static LoopInfo *
findLoopHeader(FileInfo *, GroupInfo *, ParseAPI::Function *,
	       TreeNode *, Loop *, const string &, HPC::StringTable &);

static TreeNode *
deleteInlinePrefix(TreeNode *, Inline::InlineSeqn, HPC::StringTable &);

static void
computeGaps(VMAIntervalSet &, VMAIntervalSet &, VMA, VMA);

//----------------------------------------------------------------------

#if DEBUG_ANY_ON

#define DEBUG_ANY(expr)  std::cout << expr

static string
debugPrettyName(const string &);

static void
debugElfHeader(ElfFile *);

static void
debugFuncHeader(FileInfo *, ProcInfo *, long, long, string = "");

static void
debugStmt(VMA, int, string &, SrcFile::ln);

static void
debugLoop(GroupInfo *, ParseAPI::Function *, Loop *, const string &,
	  vector <Edge *> &, HeaderList &);

static void
debugInlineTree(TreeNode *, LoopInfo *, HPC::StringTable &, int, bool);

#else  // ! DEBUG_ANY_ON

#define DEBUG_ANY(expr)

#endif

#if DEBUG_CFG_SOURCE
#define DEBUG_CFG(expr)  std::cout << expr
#else
#define DEBUG_CFG(expr)
#endif

#if DEBUG_MAKE_SKEL
#define DEBUG_SKEL(expr)  std::cout << expr
#else
#define DEBUG_SKEL(expr)
#endif

#if DEBUG_SHOW_GAPS
#define DEBUG_GAPS(expr)  std::cout << expr
#else
#define DEBUG_GAPS(expr)
#endif

//----------------------------------------------------------------------

// Info on candidates for loop header.
class HeaderInfo {
public:
  Block * block;
  bool  is_src;
  bool  is_excl;
  int   depth;
  long  file_index;
  long  base_index;
  long  line_num;

  HeaderInfo(Block * blk = NULL)
  {
    block = blk;
    is_src = false;
    is_excl = false;
    depth = 0;
    file_index = 0;
    base_index = 0;
    line_num = 0;
  }
};

//----------------------------------------------------------------------

// A simple cache of getStatement() that stores one line range.  This
// saves extra calls to getSourceLines() if we don't need them.
//
class LineMapCache {
private:
  SymtabAPI::Function * sym_func;
  string  cache_filenm;
  uint    cache_line;
  VMA  start;
  VMA  end;

public:
  LineMapCache(SymtabAPI::Function * sf)
  {
    sym_func = sf;
    cache_filenm = "";
    cache_line = 0;
    start = 1;
    end = 0;
  }

  bool
  getLineInfo(VMA vma, string & filenm, uint & line)
  {
    // try cache first
    if (start <= vma && vma < end) {
      filenm = cache_filenm;
      line = cache_line;
      return true;
    }

    // lookup with getStatement() and getSourceLines()
    StatementVector svec;
    getStatement(svec, vma, sym_func);

    if (! svec.empty()) {
      filenm = svec[0]->getFile();
      line = svec[0]->getLine();
      RealPathMgr::singleton().realpath(filenm);

      cache_filenm = filenm;
      cache_line = line;
      start = svec[0]->startAddr();
      end = svec[0]->endAddr();

      return true;
    }

    // no line info available
    filenm = "";
    line = 0;
    return false;
  }
};

//----------------------------------------------------------------------

// Line map info from SymtabAPI.  Try the Module associated with the
// Symtab Function as a hint first, else look for other modules that
// might contain vma.
//
static void
getStatement(StatementVector & svec, Offset vma, SymtabAPI::Function * sym_func)
{
  svec.clear();

  // try the Module in sym_func first as a hint
  if (sym_func != NULL) {
    Module * mod = sym_func->getModule();

    if (mod != NULL) {
      mod->getSourceLines(svec, vma);
    }
  }

  // else look for other modules
  if (svec.empty()) {
    set <Module *> modSet;
    the_symtab->findModuleByOffset(modSet, vma);

    for (auto mit = modSet.begin(); mit != modSet.end(); ++mit) {
      (*mit)->getSourceLines(svec, vma);
      if (! svec.empty()) {
	break;
      }
    }
  }

  // make sure file and line are either both known or both unknown.
  // this case probably never happens, but we do want to rely on it.
  if (! svec.empty()
      && (svec[0]->getFile() == "" || svec[0]->getLine() == 0))
  {
    svec.clear();
  }
}

//----------------------------------------------------------------------

// makeStructure -- the main entry point for hpcstruct realmain().
//
// Read the binutils load module and the parseapi code object, iterate
// over functions, loops and blocks, make an internal inline tree and
// write an hpcstruct file to 'outFile'.
//
void
makeStructure(InputFile & inputFile,
	      ostream * outFile,
	      ostream * gapsFile,
<<<<<<< HEAD
	      string gaps_filenm,
=======
	      ostream * dotFile,
	      bool ourDemangle,
>>>>>>> 2d9b55cd
	      ProcNameMgr * procNmMgr)
{
  ElfFileVector * elfFileVector = inputFile.fileVector();
  string & sfilename = inputFile.fileName();
  const char * cfilename = inputFile.CfileName();

  if (elfFileVector == NULL || elfFileVector->empty()) {
    return;
  }

  // insert empty string "" first
  HPC::StringTable strTab;
  strTab.str2index("");

  Output::printStructFileBegin(outFile, gapsFile, sfilename);

  for (uint i = 0; i < elfFileVector->size(); i++) {
    ElfFile *elfFile = (*elfFileVector)[i];

#if DEBUG_ANY_ON
    debugElfHeader(elfFile);
#endif

    Symtab * symtab = Inline::openSymtab(elfFile);
    if (symtab == NULL) {
      continue;
    }
    the_symtab = symtab;
    int cuda_file = SYMTAB_ARCH_CUDA(symtab);

    // pre-compute line map info
    vector <Module *> modVec;
    the_symtab->getAllModules(modVec);

    for (auto mit = modVec.begin(); mit != modVec.end(); ++mit) {
      (*mit)->parseLineInformation();
    }

<<<<<<< HEAD
    SymtabCodeSource * code_src = new SymtabCodeSource(symtab);
    CodeObject * code_obj = new CodeObject(code_src);
=======
  string basename = FileUtil::basename(filename.c_str());
  FileMap * fileMap = makeSkeleton(code_obj, procNmMgr, basename, ourDemangle);
>>>>>>> 2d9b55cd

    // don't run parseapi on cuda binary
    if (! cuda_file) {
      code_obj->parse();
    }

    string basename = FileUtil::basename(cfilename);
    FileMap * fileMap = makeSkeleton(code_obj, procNmMgr, basename);

    Output::printLoadModuleBegin(outFile, elfFile->getFileName());

    // process the files in the skeleton map
    for (auto fit = fileMap->begin(); fit != fileMap->end(); ++fit) {
      FileInfo * finfo = fit->second;

      Output::printFileBegin(outFile, finfo);

      // process the groups within one file
      for (auto git = finfo->groupMap.begin(); git != finfo->groupMap.end(); ++git) {
	GroupInfo * ginfo = git->second;

	// make the inline tree for all funcs in one group
	if (cuda_file) {
	  doCudaList(symtab, finfo, ginfo, strTab);
	}
	else {
	  doFunctionList(symtab, finfo, ginfo, strTab, gapsFile != NULL);
	}

	for (auto pit = ginfo->procMap.begin(); pit != ginfo->procMap.end(); ++pit) {
	  ProcInfo * pinfo = pit->second;

	  if (! pinfo->gap_only) {
	    Output::printProc(outFile, gapsFile, gaps_filenm,
			      finfo, ginfo, pinfo, strTab);
	  }

	  delete pinfo->root;
	  pinfo->root = NULL;
	}
      }
      Output::printFileEnd(outFile, finfo);
    }

    Output::printLoadModuleEnd(outFile);

    delete code_obj;
    delete code_src;
    Inline::closeSymtab();
  }

  Output::printStructFileEnd(outFile, gapsFile);
}

//----------------------------------------------------------------------

// codeMap is a map of all code regions from start vma to Region *.
// Used to find the region containing a vma and thus the region's end.
//
static void
makeCodeMap(RegionMap & codeMap)
{
  DEBUG_SKEL("\n");

  vector <Region *> regVec;
  the_symtab->getCodeRegions(regVec);

  codeMap.clear();

  for (auto it = regVec.begin(); it != regVec.end(); ++it) {
    Region * reg = *it;
    VMA start = reg->getMemOffset();

    codeMap[start] = reg;

    DEBUG_SKEL("code region:  0x" << hex << start
	       << "--0x" << (start + reg->getMemSize()) << dec
	       << "  " << reg->getRegionName() << "\n");
  }
}

// Note: normally, code regions don't overlap, but if they do, then we
// find the Region with the highest start address that contains vma.
//
// Returns: the Region containing vma, or else NULL.
//
static Region *
findCodeRegion(RegionMap & codeMap, VMA vma)
{
  auto it = codeMap.upper_bound(vma);

  // invariant: vma is not in range it...end
  while (it != codeMap.begin()) {
    --it;

    Region * reg = it->second;
    VMA start = reg->getMemOffset();
    VMA end = start + reg->getMemSize();

    if (start <= vma && vma < end) {
      return reg;
    }
  }

  return NULL;
}

//----------------------------------------------------------------------

// addProc -- helper for makeSkeleton() to locate and add one ProcInfo
// object into the global file map.
//
static void
addProc(FileMap * fileMap, ProcInfo * pinfo, string & filenm,
	SymtabAPI::Function * sym_func, VMA start, VMA end, bool alt_file = false)
{
  // locate in file map, or else insert
  FileInfo * finfo = NULL;

  auto fit = fileMap->find(filenm);
  if (fit != fileMap->end()) {
    finfo = fit->second;
  }
  else {
    finfo = new FileInfo(filenm);
    (*fileMap)[filenm] = finfo;
  }

  // locate in group map, or else insert
  GroupInfo * ginfo = NULL;

  auto git = finfo->groupMap.find(start);
  if (git != finfo->groupMap.end()) {
    ginfo = git->second;
  }
  else {
    ginfo = new GroupInfo(sym_func, start, end, alt_file);
    finfo->groupMap[start] = ginfo;
  }

  ginfo->procMap[pinfo->entry_vma] = pinfo;

#if DEBUG_MAKE_SKEL
  cout << (alt_file ? "alt-file:  " : "file:    ") << finfo->fileName << "\n"
       << "group:   0x" << hex << ginfo->start << "--0x" << ginfo->end << dec << "\n";
#endif
}

// makeSkeleton -- the new buildLMSkeleton
//
// In the ParseAPI version, we iterate over the ParseAPI list of
// functions and match them up with the SymtabAPI functions by entry
// address.  We now use Symtab for the line map info.
//
// Note: several parseapi functions (targ410aa7) may map to the same
// symtab proc, so we make a func list (group).
//
static FileMap *
makeSkeleton(CodeObject * code_obj, ProcNameMgr * procNmMgr, const string & basename,
	     bool ourDemangle)
{
  FileMap * fileMap = new FileMap;
  string unknown_base = unknown_file + " [" + basename + "]";

  // map of code regions to find end of region
  RegionMap codeMap;
  makeCodeMap(codeMap);

  // iterate over the ParseAPI Functions, order by vma
  const CodeObject::funclist & funcList = code_obj->funcs();
  map <VMA, ParseAPI::Function *> funcMap;

  for (auto flit = funcList.begin(); flit != funcList.end(); ++flit) {
    ParseAPI::Function * func = *flit;
    funcMap[func->addr()] = func;
  }

  for (auto fmit = funcMap.begin(); fmit != funcMap.end(); ++fmit) {
    ParseAPI::Function * func = fmit->second;
    SymtabAPI::Function * sym_func = NULL;
    VMA  vma = func->addr();

    auto next_it = fmit;  ++next_it;
    VMA  next_vma = (next_it != funcMap.end()) ? next_it->second->addr() : 0;

    stringstream buf;
    buf << "0x" << hex << vma << dec;
    string  vma_str = buf.str();

    DEBUG_SKEL("\nskel:    " << vma_str << "  " << func->name() << "\n");

    // see if entry vma lies within a valid symtab function
    bool found = the_symtab->getContainingFunction(vma, sym_func);
    VMA  sym_start = 0;
    VMA  sym_end = 0;

    Region * region = NULL;
    VMA  reg_start = 0;
    VMA  reg_end = 0;

    if (found && sym_func != NULL) {
      sym_start = sym_func->getOffset();
      sym_end = sym_start + sym_func->getSize();

      region = sym_func->getRegion();
      if (region != NULL) {
	reg_start = region->getMemOffset();
	reg_end = reg_start + region->getMemSize();
      }
    }

    DEBUG_SKEL("symbol:  0x" << hex << sym_start << "--0x" << sym_end
	       << "  next:  0x" << next_vma
	       << "  region:  0x" << reg_start << "--0x" << reg_end << dec << "\n");

    // symtab doesn't recognize plt funcs and puts them in the wrong
    // region.  to be a valid symbol, the func entry must lie within
    // the symbol's region.
    if (found && sym_func != NULL && region != NULL
	&& reg_start <= vma && vma < reg_end)
    {
      string filenm = unknown_base;
      string linknm = unknown_link + vma_str;
      string prettynm = unknown_proc + " " + vma_str + " [" + basename + "]";
      SrcFile::ln line = 0;

      // symtab lets some funcs (_init) spill into the next region
      if (sym_start < reg_end && reg_end < sym_end) {
	sym_end = reg_end;
      }

      // line map for symtab func
      vector <Statement::Ptr> svec;
      getStatement(svec, sym_start, sym_func);

      if (! svec.empty()) {
	filenm = svec[0]->getFile();
	line = svec[0]->getLine();
	RealPathMgr::singleton().realpath(filenm);
      }

      if (vma == sym_start) {
	//
	// case 1 -- group leader of a valid symtab func.  take proc
	// names from symtab func.  this is the normal case (but other
	// cases are also valid).
	//
<<<<<<< HEAD
	DEBUG_SKEL("(case 1)\n");
=======
	auto mangled_it = sym_func->mangled_names_begin();
	auto pretty_it = sym_func->pretty_names_begin();
>>>>>>> 2d9b55cd

	auto mangled_it = sym_func->mangled_names_begin();
	if (mangled_it != sym_func->mangled_names_end()) {
	  linknm = *mangled_it;

	  if (ourDemangle) {
	    prettynm = BinUtil::demangleProcName(linknm);
	  }
	  else if (pretty_it != sym_func->pretty_names_end()) {
	    prettynm = *pretty_it;
	  }
	}

	ProcInfo * pinfo = new ProcInfo(func, NULL, linknm, prettynm, line,
					sym_func->getFirstSymbol()->getIndex());
	addProc(fileMap, pinfo, filenm, sym_func, sym_start, sym_end);
      }
      else {
	// outline func -- see if parseapi and symtab file names match
	string parse_filenm = unknown_base;
	SrcFile::ln parse_line = 0;

	// line map for parseapi func
	vector <Statement::Ptr> pvec;
	getStatement(pvec, vma, sym_func);

	if (! pvec.empty()) {
	  parse_filenm = pvec[0]->getFile();
	  parse_line = pvec[0]->getLine();
	  RealPathMgr::singleton().realpath(parse_filenm);
	}

	string parse_base = FileUtil::basename(parse_filenm.c_str());
	stringstream buf;
	buf << "outline " << parse_base << ":" << parse_line << " (" << vma_str << ")";

	linknm = func->name();
	prettynm = buf.str();

	if (filenm == parse_filenm) {
	  //
	  // case 2 -- outline func inside symtab func with same file
	  // name.  use 'outline 0xxxxxx' proc name.
	  //
	  DEBUG_SKEL("(case 2)\n");

	  ProcInfo * pinfo = new ProcInfo(func, NULL, linknm, prettynm, parse_line);
	  addProc(fileMap, pinfo, filenm, sym_func, sym_start, sym_end);
	}
	else {
	  //
	  // case 3 -- outline func but from a different file name.
	  // add proc info to both files: outline file for full parse
	  // (but no gaps), and symtab file for gap only.
	  //
	  DEBUG_SKEL("(case 3)\n");

	  ProcInfo * pinfo = new ProcInfo(func, NULL, linknm, prettynm, parse_line);
	  addProc(fileMap, pinfo, parse_filenm, sym_func, sym_start, sym_end, true);

	  pinfo = new ProcInfo(func, NULL, "", "", 0, true);
	  addProc(fileMap, pinfo, filenm, sym_func, sym_start, sym_end);
	}
      }
    }
    else {
      //
      // case 4 -- no symtab symbol claiming this vma (and thus no
      // line map).  make a fake group at the parseapi entry vma.
      // this normally only happens for plt funcs.
      //
      string linknm = func->name();
      string prettynm = BinUtil::demangleProcName(linknm);
      VMA end = 0;

      region = findCodeRegion(codeMap, vma);
      reg_start = (region != NULL) ? region->getMemOffset() : 0;
      reg_end = (region != NULL) ? (reg_start + region->getMemSize()) : 0;

      DEBUG_SKEL("region:  0x" << hex << reg_start << "--0x" << reg_end << dec << "\n");
      DEBUG_SKEL("(case 4)\n");

      if (next_it != funcMap.end()) {
	end = next_vma;
	if (region != NULL && vma < reg_end && reg_end < end) {
	  end = reg_end;
	}
      }
      else if (region != NULL && vma < reg_end) {
	end = reg_end;
      }
      else {
	end = vma + 20;
      }

      ProcInfo * pinfo = new ProcInfo(func, NULL, linknm, prettynm, 0);
      addProc(fileMap, pinfo, unknown_base, NULL, vma, end);
    }
  }

#if DEBUG_MAKE_SKEL
  // print the skeleton map
  cout << "\n------------------------------------------------------------\n";

  for (auto fit = fileMap->begin(); fit != fileMap->end(); ++fit) {
    auto finfo = fit->second;

    for (auto git = finfo->groupMap.begin(); git != finfo->groupMap.end(); ++git) {
      auto ginfo = git->second;
      long size = ginfo->procMap.size();
      long num = 0;

      for (auto pit = ginfo->procMap.begin(); pit != ginfo->procMap.end(); ++pit) {
	auto pinfo = pit->second;
	num++;

	cout << "\nentry:   0x" << hex << pinfo->entry_vma << dec
	     << "  (" << num << "/" << size << ")\n"
	     << "group:   0x" << hex << ginfo->start
	     << "--0x" << ginfo->end << dec << "\n"
	     << "file:    " << finfo->fileName << "\n"
	     << "link:    " << pinfo->linkName << "\n"
	     << "pretty:  " << pinfo->prettyName << "\n"
	     << "parse:   " << pinfo->func->name() << "\n"
	     << "line:    " << pinfo->line_num << "\n";
      }
    }
  }
#endif

  return fileMap;
}

//****************************************************************************
// ParseAPI code for functions, loops and blocks
//****************************************************************************

// Remaining TO-DO items:
//
// 4. Irreducible loops -- study entry blocks, loop header, adjacent
// nested loops.  Some nested irreducible loops share entry blocks and
// maybe should be merged.
//
// 5. Compute line ranges for loops and procs to help decide what is
// alien code when the symtab inline info is not available.
//
// 6. Handle code movement wrt loops: loop fusion, fission, moving
// code in/out of loops.
//
// 10. Decide how to handle basic blocks that belong to multiple
// functions.
//
// 11. Improve demangle proc names -- the problem is more if/when to
// demangle rather than how.  Maybe keep a map of symtab mangled to
// pretty names.

//----------------------------------------------------------------------

// Process the functions in one binutils group.  For each ParseAPI
// function in the group, create the inline tree and fill in the
// TreeNode ptr in ProcInfo.
//
// One binutils proc may contain multiple embedded parseapi functions.
// In that case, we create new proc/file scope nodes for each function
// and strip the inline prefix at the call source from the embed
// function.  This often happens with openmp parallel pragmas.
//
static void
doFunctionList(Symtab * symtab, FileInfo * finfo, GroupInfo * ginfo,
	       HPC::StringTable & strTab, bool fullGaps)
{
  set <Address> coveredFuncs;
  VMAIntervalSet covered;
  long num_funcs = ginfo->procMap.size();

  // make a map of internal call edges (from target to source) across
  // all funcs in this group.  we use this to strip the inline seqn at
  // the call source from the target func.
  //
  std::map <VMA, VMA> callMap;

  if (ginfo->sym_func != NULL && !ginfo->alt_file && num_funcs > 1) {
    for (auto pit = ginfo->procMap.begin(); pit != ginfo->procMap.end(); ++pit) {
      ParseAPI::Function * func = pit->second->func;
      const ParseAPI::Function::edgelist & elist = func->callEdges();

      for (auto eit = elist.begin(); eit != elist.end(); ++eit) {
	VMA src = (*eit)->src()->last();
	VMA targ = (*eit)->trg()->start();
	callMap[targ] = src;
      }
    }
  }

  // one binutils proc may contain several parseapi funcs
  long num = 0;
  for (auto pit = ginfo->procMap.begin(); pit != ginfo->procMap.end(); ++pit) {
    ProcInfo * pinfo = pit->second;
    ParseAPI::Function * func = pinfo->func;
    Address entry_addr = func->addr();
    num++;

    // only used for cuda functions
    pinfo->symbol_index = 0;

    // compute the inline seqn for the call site for this func, if
    // there is one.
    Inline::InlineSeqn prefix;
    auto call_it = callMap.find(entry_addr);

    if (call_it != callMap.end()) {
      Inline::analyzeAddr(prefix, call_it->second);
    }

#if DEBUG_CFG_SOURCE
    debugFuncHeader(finfo, pinfo, num, num_funcs);

    if (call_it != callMap.end()) {
      cout << "\ncall site prefix:  0x" << hex << call_it->second
	   << " -> 0x" << call_it->first << dec << "\n";
      for (auto pit = prefix.begin(); pit != prefix.end(); ++pit) {
	cout << "inline:  l=" << pit->getLineNum()
	     << "  f='" << pit->getFileName()
	     << "'  p='" << debugPrettyName(pit->getProcName()) << "'\n";
      }
    }
#endif

    // see if this function is entirely contained within another
    // function (as determined by its entry block).  if yes, then we
    // don't parse the func.  but we still use its blocks for gaps,
    // unless we've already added the containing func.
    //
    int num_contain = func->entry()->containingFuncs();
    bool add_blocks = true;

    if (num_contain > 1) {
      vector <ParseAPI::Function *> funcVec;
      func->entry()->getFuncs(funcVec);

      // see if we've already added the containing func
      for (auto fit = funcVec.begin(); fit != funcVec.end(); ++fit) {
	Address entry = (*fit)->addr();

	if (coveredFuncs.find(entry) != coveredFuncs.end()) {
	  add_blocks = false;
	  break;
	}
      }
    }

    // skip duplicated function, blocks already added
    if (! add_blocks) {
      DEBUG_CFG("\nskipping duplicated function:  '" << func->name() << "'\n");
      continue;
    }

    // basic blocks for this function
    const ParseAPI::Function::blocklist & blist = func->blocks();
    BlockSet visited;

    for (auto bit = blist.begin(); bit != blist.end(); ++bit) {
      Block * block = *bit;
      visited[block] = false;
    }

    // add to the group's set of covered blocks
    if (! ginfo->alt_file) {
      for (auto bit = blist.begin(); bit != blist.end(); ++bit) {
	Block * block = *bit;
	covered.insert(block->start(), block->end());
      }
      coveredFuncs.insert(entry_addr);
    }

    // skip duplicated function, blocks added just now
    if (num_contain > 1) {
      DEBUG_CFG("\nskipping duplicated function:  '" << func->name() << "'\n");
      continue;
    }

    // if the outline func file name does not match the enclosing
    // symtab func, then do the full parse in the outline file
    // (alt-file) and use the symtab file for gaps only.
    if (pinfo->gap_only) {
      DEBUG_CFG("\nskipping full parse (gap only) for function:  '"
		<< func->name() << "'\n");
      continue;
    }

    TreeNode * root = new TreeNode;

    // traverse the loop (Tarjan) tree
    LoopList *llist =
	doLoopTree(finfo, ginfo, func, visited, func->getLoopTree(), strTab);

    DEBUG_CFG("\nnon-loop blocks:\n");

    // process any blocks not in a loop
    for (auto bit = blist.begin(); bit != blist.end(); ++bit) {
      Block * block = *bit;
      if (! visited[block]) {
	doBlock(ginfo, func, visited, block, root, strTab);
      }
    }

    // merge the loops into the proc's inline tree
    FLPSeqn empty;

    for (auto it = llist->begin(); it != llist->end(); ++it) {
      mergeInlineLoop(root, empty, *it);
    }


    // delete the inline prefix from this func, if non-empty
    if (! prefix.empty()) {
      root = deleteInlinePrefix(root, prefix, strTab);
    }

    // add inline tree to proc info
    pinfo->root = root;

#if DEBUG_CFG_SOURCE
    cout << "\nfinal inline tree:  (" << num << "/" << num_funcs << ")"
	 << "  link='" << pinfo->linkName << "'\n"
	 << "parse:  '" << func->name() << "'\n";

    if (call_it != callMap.end()) {
      cout << "\ncall site prefix:  0x" << hex << call_it->second
	   << " -> 0x" << call_it->first << dec << "\n";
      for (auto pit = prefix.begin(); pit != prefix.end(); ++pit) {
	cout << "inline:  l=" << pit->getLineNum()
	     << "  f='" << pit->getFileName()
	     << "'  p='" << debugPrettyName(pit->getProcName()) << "'\n";
      }
    }
    cout << "\n";
    debugInlineTree(root, NULL, strTab, 0, true);
    cout << "\nend proc:  (" << num << "/" << num_funcs << ")"
	 << "  link='" << pinfo->linkName << "'\n"
	 << "parse:  '" << func->name() << "'\n";
#endif
  }

  // add unclaimed regions (gaps) to the group leader, but skip groups
  // in an alternate file (handled in orig file).
  if (! ginfo->alt_file) {
    computeGaps(covered, ginfo->gapSet, ginfo->start, ginfo->end);

    if (! fullGaps) {
      addGaps(finfo, ginfo, strTab);
    }
  }

#if DEBUG_SHOW_GAPS
  auto pit = ginfo->procMap.begin();
  ProcInfo * pinfo = pit->second;

  cout << "\nfunc:  0x" << hex << pinfo->entry_vma << dec
       << "  (1/" << num_funcs << ")\n"
       << "link:   " << pinfo->linkName << "\n"
       << "parse:  " << pinfo->func->name() << "\n"
       << "0x" << hex << ginfo->start
       << "--0x" << ginfo->end << dec << "\n";

  if (! ginfo->alt_file) {
    cout << "\ncovered:\n"
	 << covered.toString() << "\n"
	 << "\ngaps:\n"
	 << ginfo->gapSet.toString() << "\n";
  }
  else {
    cout << "\ngaps: alt-file\n";
  }
#endif
}

//----------------------------------------------------------------------

// Returns: list of LoopInfo objects.
//
// If the loop at this node is non-null (internal node), then the list
// contains one element for that loop.  If the loop is null (root),
// then the list contains one element for each subtree.
//
static LoopList *
doLoopTree(FileInfo * finfo, GroupInfo * ginfo, ParseAPI::Function * func,
	   BlockSet & visited, LoopTreeNode * ltnode,
	   HPC::StringTable & strTab)
{
  LoopList * myList = new LoopList;

  if (ltnode == NULL) {
    return myList;
  }
  Loop *loop = ltnode->loop;

  // process the children of the loop tree
  vector <LoopTreeNode *> clist = ltnode->children;

  for (uint i = 0; i < clist.size(); i++) {
    LoopList *subList =
	doLoopTree(finfo, ginfo, func, visited, clist[i], strTab);

    for (auto sit = subList->begin(); sit != subList->end(); ++sit) {
      myList->push_back(*sit);
    }
    delete subList;
  }

  // if no loop at this node (root node), then return the list of
  // children.
  if (loop == NULL) {
    return myList;
  }

  // otherwise, finish this loop, put into LoopInfo format, insert the
  // subloops and return a list of one.
  string loopName = ltnode->name();
  FLPSeqn empty;

  TreeNode * myLoop =
      doLoopLate(ginfo, func, visited, loop, loopName, strTab);

  for (auto it = myList->begin(); it != myList->end(); ++it) {
    mergeInlineLoop(myLoop, empty, *it);
  }

  // reparent the tree and put into LoopInfo format
  LoopInfo * myInfo =
      findLoopHeader(finfo, ginfo, func, myLoop, loop, loopName, strTab);

  myList->clear();
  myList->push_back(myInfo);

  return myList;
}

//----------------------------------------------------------------------

// Post-order process for one loop, after the subloops.  Add any
// leftover inclusive blocks, select the loop header, reparent as
// needed, remove the top inline spine, and put into the LoopInfo
// format.
//
// Returns: the raw inline tree for this loop.
//
static TreeNode *
doLoopLate(GroupInfo * ginfo, ParseAPI::Function * func,
	   BlockSet & visited, Loop * loop, const string & loopName,
	   HPC::StringTable & strTab)
{
  TreeNode * root = new TreeNode;

  DEBUG_CFG("\nbegin loop:  " << loopName << "  '" << func->name() << "'\n");

  // add the inclusive blocks not contained in a subloop
  vector <Block *> blist;
  loop->getLoopBasicBlocks(blist);

  for (uint i = 0; i < blist.size(); i++) {
    if (! visited[blist[i]]) {
      doBlock(ginfo, func, visited, blist[i], root, strTab);
    }
  }

  return root;
}

//----------------------------------------------------------------------

// Process one basic block.
//
static void
doBlock(GroupInfo * ginfo, ParseAPI::Function * func,
	BlockSet & visited, Block * block, TreeNode * root,
	HPC::StringTable & strTab)
{
  if (block == NULL || visited[block]) {
    return;
  }
  visited[block] = true;

  DEBUG_CFG("\nblock:\n");

  LineMapCache lmcache (ginfo->sym_func);

  // iterate through the instructions in this block
#ifdef DYNINST_INSTRUCTION_PTR
  map <Offset, Instruction::Ptr> imap;
#else
  map <Offset, Instruction> imap;
#endif
  block->getInsns(imap);

  for (auto iit = imap.begin(); iit != imap.end(); ++iit) {
    Offset vma = iit->first;
    string filenm = "";
    uint line = 0;

#ifdef DYNINST_INSTRUCTION_PTR
    int  len = iit->second->size();
#else
    int  len = iit->second.size();
#endif

    lmcache.getLineInfo(vma, filenm, line);

#if DEBUG_CFG_SOURCE
    debugStmt(vma, len, filenm, line);
#endif

    addStmtToTree(root, strTab, vma, len, filenm, line);
  }
}

//----------------------------------------------------------------------

// CUDA functions
//
static void
doCudaList(Symtab * symtab, FileInfo * finfo, GroupInfo * ginfo,
	   HPC::StringTable & strTab)
{
  // not sure if cuda generates multiple functions, but we'll handle
  // this case until proven otherwise.
  long num = 0;
  for (auto pit = ginfo->procMap.begin(); pit != ginfo->procMap.end(); ++pit) {
    ProcInfo * pinfo = pit->second;
    ParseAPI::Function * func = pinfo->func;
    num++;

#if DEBUG_CFG_SOURCE
    long num_funcs = ginfo->procMap.size();
    debugFuncHeader(finfo, pinfo, num, num_funcs, "cuda");
#endif

    TreeNode * root = new TreeNode;

    doCudaFunction(ginfo, func, root, strTab);

    pinfo->root = root;

#if DEBUG_CFG_SOURCE
    cout << "\nfinal cuda tree:  '" << pinfo->linkName << "'\n\n";
    debugInlineTree(root, NULL, strTab, 0, true);
#endif
  }
}

//----------------------------------------------------------------------

// Process one cuda function.
//
// We don't have cuda instruction parsing (yet), so just one flat
// block per function and no loops.
//
static void
doCudaFunction(GroupInfo * ginfo, ParseAPI::Function * func, TreeNode * root,
	       HPC::StringTable & strTab)
{
  LineMapCache lmcache (ginfo->sym_func);

  DEBUG_CFG("\ncuda blocks:\n");

  int len = 4;
  for (Offset vma = ginfo->start; vma < ginfo->end; vma += len) {
    string filenm = "";
    uint line = 0;

    lmcache.getLineInfo(vma, filenm, line);

#if DEBUG_CFG_SOURCE
    debugStmt(vma, len, filenm, line);
#endif

    addStmtToTree(root, strTab, vma, len, filenm, line);
  }
}

//----------------------------------------------------------------------

// Add unclaimed regions (gaps) to the group leader.
//
// This is the basic version -- if line map exists, add a top-level
// stmt to the func for each line map range, else assign to the first
// line of func.  The full version is handled in Struct-Output.cpp.
//
static void
addGaps(FileInfo * finfo, GroupInfo * ginfo, HPC::StringTable & strTab)
{
  if (ginfo->procMap.begin() == ginfo->procMap.end()) {
    return;
  }

  ProcInfo * pinfo = ginfo->procMap.begin()->second;

  // if one function is entirely contained within another function,
  // then it's possible that ProcInfo has no statements and a NULL
  // TreeNode.
  if (pinfo->root == NULL) {
    pinfo->root = new TreeNode;
  }
  TreeNode * root = pinfo->root;

  for (auto git = ginfo->gapSet.begin(); git != ginfo->gapSet.end(); ++git) {
    VMA vma = git->beg();
    VMA end_gap = git->end();

    while (vma < end_gap) {
      StatementVector svec;
      getStatement(svec, vma, ginfo->sym_func);

      if (! svec.empty()) {
	string filenm = svec[0]->getFile();
	SrcFile::ln line = svec[0]->getLine();
	VMA end = std::min(((VMA) svec[0]->endAddr()), end_gap);

	addStmtToTree(root, strTab, vma, end - vma, filenm, line);
	vma = end;
      }
      else {
	// fixme: could be better at finding end of range
	VMA end = std::min(vma + 4, end_gap);

	addStmtToTree(root, strTab, vma, end - vma, finfo->fileName, pinfo->line_num);
	vma = end;
      }
    }
  }
}

//****************************************************************************
// Support functions
//****************************************************************************

// New heuristic for identifying loop header inside inline tree.
// Start at the root, descend the inline tree and try to find where
// the loop begins.  This is the central problem of all hpcstruct:
// where to locate a loop inside an inline sequence.
//
// Note: loop "headers" are no longer tied to a specific VMA and
// machine instruction.  They are strictly file and line number.
// (For some loops, there is no right VMA.)
//
// Returns: detached LoopInfo object.
//
static LoopInfo *
findLoopHeader(FileInfo * finfo, GroupInfo * ginfo, ParseAPI::Function * func,
	       TreeNode * root, Loop * loop, const string & loopName,
	       HPC::StringTable & strTab)
{
  //------------------------------------------------------------
  // Step 1 -- build the list of loop exit conditions
  //------------------------------------------------------------

  vector <Block *> inclBlocks;
  set <Block *> bset;
  HeaderList clist;

  loop->getLoopBasicBlocks(inclBlocks);
  for (auto bit = inclBlocks.begin(); bit != inclBlocks.end(); ++bit) {
    bset.insert(*bit);
  }

  // a stmt is a loop exit condition if it has outgoing edges to
  // blocks both inside and outside the loop.  but don't include call
  // edges.
  //
  for (auto bit = inclBlocks.begin(); bit != inclBlocks.end(); ++bit) {
    Block * block = *bit;
    const Block::edgelist & outEdges = block->targets();
    VMA src_vma = block->last();
    bool in_loop = false, out_loop = false;

    for (auto eit = outEdges.begin(); eit != outEdges.end(); ++eit) {
      Block *dest = (*eit)->trg();
      int type = (*eit)->type();

      if (type != ParseAPI::CALL && type != ParseAPI::CALL_FT) {
	if (bset.find(dest) != bset.end()) { in_loop = true; }
	else { out_loop = true; }
      }
    }

    if (in_loop && out_loop) {
      string filenm = "";
      SrcFile::ln line = 0;

      StatementVector svec;
      getStatement(svec, src_vma, ginfo->sym_func);

      if (! svec.empty()) {
        filenm = svec[0]->getFile();
        line = svec[0]->getLine();
        RealPathMgr::singleton().realpath(filenm);
      }

      InlineSeqn seqn;
      analyzeAddr(seqn, src_vma);

      clist[src_vma] = HeaderInfo(block);
      clist[src_vma].is_excl = loop->hasBlockExclusive(block);
      clist[src_vma].depth = seqn.size();
      clist[src_vma].file_index = strTab.str2index(filenm);
      clist[src_vma].base_index = strTab.str2index(FileUtil::basename(filenm));
      clist[src_vma].line_num = line;
    }
  }

  // see if stmt is also a back edge source
  vector <Edge *> backEdges;
  loop->getBackEdges(backEdges);

  for (auto eit = backEdges.begin(); eit != backEdges.end(); ++eit) {
    VMA src_vma = (*eit)->src()->last();

    auto it = clist.find(src_vma);
    if (it != clist.end()) {
      it->second.is_src = true;
    }
  }

#if DEBUG_CFG_SOURCE
  cout << "\nraw inline tree:  " << loopName
       << "  '" << func->name() << "'\n"
       << "file:  '" << finfo->fileName << "'\n\n";
  debugInlineTree(root, NULL, strTab, 0, false);
  debugLoop(ginfo, func, loop, loopName, backEdges, clist);
  cout << "\nsearching inline tree:\n";
#endif

  //------------------------------------------------------------
  // Step 2 -- find the right inline depth
  //------------------------------------------------------------

  // start at the root, descend the inline tree and try to find the
  // right level for the loop.  an inline branch or subloop is an
  // absolute stopping point.  the hard case is one inline subtree
  // plus statements.  we stop if there is a loop condition, else
  // continue and reparent the stmts.  always reparent any stmt in a
  // different file from the inline callsite.

  FLPSeqn  path;
  StmtMap  stmts;
  int  depth_root = 0;

  while (root->nodeMap.size() == 1 && root->loopList.size() == 0) {
    FLPIndex flp = root->nodeMap.begin()->first;

    // look for loop cond at this level
    for (auto cit = clist.begin(); cit != clist.end(); ++cit) {
      VMA vma = cit->first;

      if (root->stmtMap.member(vma)) {
	goto found_level;
      }

      // reparented stmts must also match file name
      StmtInfo * sinfo = stmts.findStmt(vma);
      if (sinfo != NULL && sinfo->base_index == flp.base_index) {
	goto found_level;
      }
    }

    // reparent the stmts and proceed to the next level
    for (auto sit = root->stmtMap.begin(); sit != root->stmtMap.end(); ++sit) {
      stmts.insert(sit->second);
    }
    root->stmtMap.clear();

    TreeNode *subtree = root->nodeMap.begin()->second;
    root->nodeMap.clear();
    delete root;
    root = subtree;
    path.push_back(flp);
    depth_root++;

    DEBUG_CFG("inline:  l=" << flp.line_num
	       << "  f='" << strTab.index2str(flp.file_index)
	       << "'  p='" << debugPrettyName(strTab.index2str(flp.proc_index))
	       << "'\n");
  }
found_level:

#if DEBUG_CFG_SOURCE
  if (root->nodeMap.size() > 0) {
    cout << "\nremaining inline subtrees:\n";

    for (auto nit = root->nodeMap.begin(); nit != root->nodeMap.end(); ++nit) {
      FLPIndex flp = nit->first;
      cout << "inline:  l=" << flp.line_num
	   << "  f='" << strTab.index2str(flp.file_index)
	   << "'  p='" << debugPrettyName(strTab.index2str(flp.proc_index))
	   << "'\n";
    }
  }
#endif

  //------------------------------------------------------------
  // Step 3 -- reattach stmts into this level
  //------------------------------------------------------------

  // fixme: want to attach some stmts below this level

  for (auto sit = stmts.begin(); sit != stmts.end(); ++sit) {
    root->stmtMap.insert(sit->second);
  }
  stmts.clear();

  //------------------------------------------------------------
  // Step 4 -- choose a loop header file/line at this level
  //------------------------------------------------------------

  // choose loop header file based on exit conditions, and then min
  // line within that file.  ideally, we want a file that is both an
  // exit cond and matches some other anchor: either the enclosing
  // func (if top-level), or else an inline subtree.

  long proc_file = strTab.str2index(finfo->fileName);
  long proc_base = strTab.str2index(FileUtil::basename(finfo->fileName));
  long file_ans = 0;
  long base_ans = 0;
  long line_ans = 0;

  // first choice is the file for the enclosing func that matches some
  // exit cond at top-level, but only if no inline steps
  if (depth_root == 0) {
    for (auto cit = clist.begin(); cit != clist.end(); ++cit) {
      HeaderInfo * info = &(cit->second);

      if (info->depth == depth_root && info->base_index == proc_base) {
	file_ans = proc_file;
	base_ans = proc_base;
	goto found_file;
      }
    }
  }

  // also good is an inline subtree that matches an exit cond
  for (auto nit = root->nodeMap.begin(); nit != root->nodeMap.end(); ++nit) {
    FLPIndex flp = nit->first;

    for (auto cit = clist.begin(); cit != clist.end(); ++cit) {
      HeaderInfo * info = &(cit->second);

      if (info->depth == depth_root && info->base_index == flp.base_index) {
	file_ans = flp.file_index;
	base_ans = flp.base_index;
	goto found_file;
      }
    }
  }

  // settle for any exit cond at root level.  this is the last of the
  // good answers.
  for (auto cit = clist.begin(); cit != clist.end(); ++cit) {
    HeaderInfo * info = &(cit->second);

    if (info->depth == depth_root) {
      file_ans = info->file_index;
      base_ans = info->base_index;
      goto found_file;
    }
  }

  // enclosing func file, but without exit cond
  if (depth_root == 0) {
    file_ans = proc_file;
    base_ans = proc_base;
    goto found_file;
  }

  // inline subtree, but without exit cond
  if (root->nodeMap.begin() != root->nodeMap.end()) {
    FLPIndex flp = root->nodeMap.begin()->first;
    file_ans = flp.file_index;
    base_ans = flp.base_index;
    goto found_file;
  }

  // subloop at root level
  if (root->loopList.begin() != root->loopList.end()) {
    LoopInfo * linfo = *(root->loopList.begin());
    file_ans = linfo->file_index;
    base_ans = linfo->base_index;
    goto found_file;
  }

  // any stmt at root level
  if (root->stmtMap.begin() != root->stmtMap.end()) {
    StmtInfo * sinfo = root->stmtMap.begin()->second;
    file_ans = sinfo->file_index;
    base_ans = sinfo->base_index;
    line_ans = sinfo->line_num;
  }
found_file:

  // min line of inline callsites
  // fixme: code motion breaks this
#if 0
  for (auto nit = root->nodeMap.begin(); nit != root->nodeMap.end(); ++nit) {
    FLPIndex flp = nit->first;

    if (flp.base_index == base_ans
	&& (line_ans == 0 || (flp.line_num > 0 && flp.line_num < line_ans))) {
      line_ans = flp.line_num;
    }
  }
#endif

  // min line of subloops
  for (auto lit = root->loopList.begin(); lit != root->loopList.end(); ++lit) {
    LoopInfo * linfo = *lit;

    if (linfo->base_index == base_ans
	&& (line_ans == 0 || (linfo->line_num > 0 && linfo->line_num < line_ans))) {
      line_ans = linfo->line_num;
    }
  }

  // min line of exit cond stmts at root level
  for (auto cit = clist.begin(); cit != clist.end(); ++cit) {
    HeaderInfo * info = &(cit->second);

    if (info->depth == depth_root
	&& (line_ans == 0 || (info->line_num > 0 && info->line_num < line_ans))) {
      line_ans = info->line_num;
    }
  }

  DEBUG_CFG("\nheader:  l=" << line_ans << "  f='"
	     << strTab.index2str(file_ans) << "'\n");

  vector <Block *> entryBlocks;
  loop->getLoopEntries(entryBlocks);
  VMA entry_vma = (*(entryBlocks.begin()))->start();

  LoopInfo *info = new LoopInfo(root, path, loopName, entry_vma,
				file_ans, base_ans, line_ans);

#if DEBUG_CFG_SOURCE
  cout << "\nreparented inline tree:  " << loopName
       << "  '" << func->name() << "'\n\n";
  debugInlineTree(root, info, strTab, 0, false);
#endif

  return info;
}

//----------------------------------------------------------------------

// Delete the inline sequence 'prefix' from root's tree and reparent
// any statements or loops.  We expect there to be no statements,
// loops or subtrees along the deleted spine, but if there are, move
// them to the subtree.
//
// Returns: the subtree at the end of prefix.
//
static TreeNode *
deleteInlinePrefix(TreeNode * root, Inline::InlineSeqn prefix, HPC::StringTable & strTab)
{
  StmtMap  stmts;
  LoopList loops;

  // walk the prefix and collect any stmts or loops
  for (auto pit = prefix.begin(); pit != prefix.end(); ++pit)
  {
    FLPIndex flp(strTab, *pit);
    auto nit = root->nodeMap.find(flp);

    if (nit != root->nodeMap.end()) {
      TreeNode * subtree = nit->second;

      // statements
      for (auto sit = root->stmtMap.begin(); sit != root->stmtMap.end(); ++sit) {
	stmts.insert(sit->second);
      }
      root->stmtMap.clear();

      // loops
      for (auto lit = root->loopList.begin(); lit != root->loopList.end(); ++lit) {
	loops.push_back(*lit);
      }
      root->loopList.clear();

      // subtrees
      for (auto it = root->nodeMap.begin(); it != root->nodeMap.end(); ++it) {
	TreeNode * node = it->second;
	if (node != subtree) {
	  mergeInlineEdge(subtree, it->first, node);
	}
      }
      root->nodeMap.clear();
      delete root;

      root = subtree;
    }
  }

  // reattach the stmts and loops
  for (auto sit = stmts.begin(); sit != stmts.end(); ++sit) {
    root->stmtMap.insert(sit->second);
  }
  stmts.clear();

  for (auto lit = loops.begin(); lit != loops.end(); ++lit) {
    root->loopList.push_back(*lit);
  }
  loops.clear();

  return root;
}

//----------------------------------------------------------------------

// Compute gaps = the set of intervals in [start, end) that are not
// covered in vset.
//
static void
computeGaps(VMAIntervalSet & vset, VMAIntervalSet & gaps, VMA start, VMA end)
{
  gaps.clear();

  auto it = vset.begin();

  while (start < end)
  {
    if (it == vset.end()) {
      gaps.insert(start, end);
      break;
    }
    else if (it->end() <= start) {
      // it entirely left of start
      ++it;
    }
    else if (it->beg() <= start) {
      // it contains start
      start = it->end();
      ++it;
    }
    else {
      // it entirely right of start
      VMA gap_end = std::min(it->beg(), end);
      gaps.insert(start, gap_end);
      start = it->end();
      ++it;
    }
  }
}

//****************************************************************************
// Debug functions
//****************************************************************************

#if DEBUG_ANY_ON

// Debug functions to display the raw input data from ParseAPI for
// loops, blocks, stmts, file names, proc names and line numbers.

#define INDENT   "   "

// Cleanup and shorten the proc name: demangle plus collapse nested
// <...> and (...) to just <> and ().  For example:
//
//   std::map<int,long>::myfunc(int) --> std::map<>::myfunc()
//
// This is only for more compact debug output.  Internal decisions are
// always made on the full string.
//
static string
debugPrettyName(const string & procnm)
{
  string str = BinUtil::demangleProcName(procnm);
  string ans = "";
  size_t str_len = str.size();
  size_t pos = 0;

  while (pos < str_len) {
    size_t next = str.find_first_of("<(", pos);
    char open, close;

    if (next == string::npos) {
      ans += str.substr(pos);
      break;
    }
    if (str[next] == '<') { open = '<';  close = '>'; }
    else { open = '(';  close = ')'; }

    ans += str.substr(pos, next - pos) + open + close;

    int depth = 1;
    for (pos = next + 1; pos < str_len && depth > 0; pos++) {
      if (str[pos] == open) { depth++; }
      else if (str[pos] == close) { depth--; }
    }
  }

  return ans;
}

//----------------------------------------------------------------------

static void
debugElfHeader(ElfFile * elfFile)
{
  size_t len = elfFile->getLength();

  cout << "\n============================================================\n"
       << "Elf File:  " << elfFile->getFileName() << "\n"
       << "length:    0x" << hex << len << dec << "  (" << len << ")\n"
       << "============================================================\n";
}

//----------------------------------------------------------------------

static void
debugFuncHeader(FileInfo * finfo, ProcInfo * pinfo, long num, long num_funcs,
		string label)
{
  ParseAPI::Function * func = pinfo->func;
  Address entry_addr = func->addr();

  cout << "\n------------------------------------------------------------\n";

  if (label != "") { cout << label << " "; }

  cout << "func:  0x" << hex << entry_addr << dec
       << "  (" << num << "/" << num_funcs << ")"
       << "  link='" << pinfo->linkName << "'\n"
       << "parse:  '" << func->name() << "'\n"
       << "file:   '" << finfo->fileName << "'\n";
}

//----------------------------------------------------------------------

static void
debugStmt(VMA vma, int len, string & filenm, SrcFile::ln line)
{
  cout << INDENT << "stmt:  0x" << hex << vma << dec << " (" << len << ")"
       << "  l=" << line << "  f='" << filenm << "'\n";

  Inline::InlineSeqn nodeList;
  Inline::analyzeAddr(nodeList, vma);

  // list is outermost to innermost
  for (auto nit = nodeList.begin(); nit != nodeList.end(); ++nit) {
    cout << INDENT << INDENT << "inline:  l=" << nit->getLineNum()
	 << "  f='" << nit->getFileName()
	 << "'  p='" << debugPrettyName(nit->getProcName()) << "'\n";
  }
}

//----------------------------------------------------------------------

static void
debugAddr(GroupInfo * ginfo, VMA vma)
{
  StatementVector svec;
  string filenm = "";
  SrcFile::ln line = 0;

  getStatement(svec, vma, ginfo->sym_func);

  if (! svec.empty()) {
    filenm = svec[0]->getFile();
    line = svec[0]->getLine();
    RealPathMgr::singleton().realpath(filenm);
  }

  cout << "0x" << hex << vma << dec
       << "  l=" << line << "  f='" << filenm << "'\n";
}

//----------------------------------------------------------------------

static void
debugLoop(GroupInfo * ginfo, ParseAPI::Function * func,
	  Loop * loop, const string & loopName,
	  vector <Edge *> & backEdges, HeaderList & clist)
{
  vector <Block *> entBlocks;
  int num_ents = loop->getLoopEntries(entBlocks);

  cout << "\nheader info:  " << loopName
       << ((num_ents == 1) ? "  (reducible)" : "  (irreducible)")
       << "  '" << func->name() << "'\n";

  cout << "\nfunc header:\n";
  debugAddr(ginfo, func->addr());

  cout << "\nentry blocks:" << hex;
  for (auto bit = entBlocks.begin(); bit != entBlocks.end(); ++bit) {
    cout << "  0x" << (*bit)->start();
  }

  cout << "\nback edge sources:";
  for (auto eit = backEdges.begin(); eit != backEdges.end(); ++eit) {
    cout << "  0x" << (*eit)->src()->last();
  }

  cout << "\nback edge targets:";
  for (auto eit = backEdges.begin(); eit != backEdges.end(); ++eit) {
    cout << "  0x" << (*eit)->trg()->start();
  }
  cout << dec;

  cout << "\n\nexit conditions:\n";
  for (auto cit = clist.begin(); cit != clist.end(); ++cit) {
    VMA vma = cit->first;
    HeaderInfo * info = &(cit->second);
    SrcFile::ln line;
    string filenm;

    InlineSeqn seqn;
    analyzeAddr(seqn, vma);

    StatementVector svec;
    getStatement(svec, vma, ginfo->sym_func);

    if (! svec.empty()) {
      filenm = svec[0]->getFile();
      line = svec[0]->getLine();
      RealPathMgr::singleton().realpath(filenm);
    }

    cout << "0x" << hex << vma << dec
	 << "  " << (info->is_src ? "src " : "cond")
	 << "  excl: " << info->is_excl
	 << "  depth: " << info->depth
	 << "  l=" << line
	 << "  f='" << filenm << "'\n";
  }
}

//----------------------------------------------------------------------

// If LoopInfo is non-null, then treat 'node' as a detached loop and
// prepend the FLP seqn from 'info' above the tree.  Else, 'node' is
// the tree.
//
static void
debugInlineTree(TreeNode * node, LoopInfo * info, HPC::StringTable & strTab,
		int depth, bool expand_loops)
{
  // treat node as a detached loop with FLP seqn above it.
  if (info != NULL) {
    depth = 0;
    for (auto pit = info->path.begin(); pit != info->path.end(); ++pit) {
      for (int i = 1; i <= depth; i++) {
	cout << INDENT;
      }
      FLPIndex flp = *pit;

      cout << "inline:  l=" << flp.line_num
	   << "  f='" << strTab.index2str(flp.file_index)
	   << "'  p='" << debugPrettyName(strTab.index2str(flp.proc_index))
	   << "'\n";
      depth++;
    }

    for (int i = 1; i <= depth; i++) {
      cout << INDENT;
    }
    cout << "loop:  " << info->name
	 << "  l=" << info->line_num
	 << "  f='" << strTab.index2str(info->file_index) << "'\n";
    depth++;
  }

  // print the terminal statements
  for (auto sit = node->stmtMap.begin(); sit != node->stmtMap.end(); ++sit) {
    StmtInfo *sinfo = sit->second;

    for (int i = 1; i <= depth; i++) {
      cout << INDENT;
    }
    cout << "stmt:  0x" << hex << sinfo->vma << dec << " (" << sinfo->len << ")"
	 << "  l=" << sinfo->line_num
	 << "  f='" << strTab.index2str(sinfo->file_index) << "'\n";
  }

  // recur on the subtrees
  for (auto nit = node->nodeMap.begin(); nit != node->nodeMap.end(); ++nit) {
    FLPIndex flp = nit->first;

    for (int i = 1; i <= depth; i++) {
      cout << INDENT;
    }
    cout << "inline:  l=" << flp.line_num
	 << "  f='"  << strTab.index2str(flp.file_index)
	 << "'  p='" << debugPrettyName(strTab.index2str(flp.proc_index))
	 << "'\n";

    debugInlineTree(nit->second, NULL, strTab, depth + 1, expand_loops);
  }

  // recur on the loops
  for (auto lit = node->loopList.begin(); lit != node->loopList.end(); ++lit) {
    LoopInfo *info = *lit;

    for (int i = 1; i <= depth; i++) {
      cout << INDENT;
    }

    cout << "loop:  " << info->name
	 << "  l=" << info->line_num
	 << "  f='" << strTab.index2str(info->file_index) << "'\n";

    if (expand_loops) {
      debugInlineTree(info->node, NULL, strTab, depth + 1, expand_loops);
    }
  }
}

#endif  // DEBUG_CFG_SOURCE

}  // namespace Struct
}  // namespace BAnal<|MERGE_RESOLUTION|>--- conflicted
+++ resolved
@@ -379,12 +379,8 @@
 makeStructure(InputFile & inputFile,
 	      ostream * outFile,
 	      ostream * gapsFile,
-<<<<<<< HEAD
 	      string gaps_filenm,
-=======
-	      ostream * dotFile,
 	      bool ourDemangle,
->>>>>>> 2d9b55cd
 	      ProcNameMgr * procNmMgr)
 {
   ElfFileVector * elfFileVector = inputFile.fileVector();
@@ -423,13 +419,8 @@
       (*mit)->parseLineInformation();
     }
 
-<<<<<<< HEAD
     SymtabCodeSource * code_src = new SymtabCodeSource(symtab);
     CodeObject * code_obj = new CodeObject(code_src);
-=======
-  string basename = FileUtil::basename(filename.c_str());
-  FileMap * fileMap = makeSkeleton(code_obj, procNmMgr, basename, ourDemangle);
->>>>>>> 2d9b55cd
 
     // don't run parseapi on cuda binary
     if (! cuda_file) {
@@ -437,7 +428,7 @@
     }
 
     string basename = FileUtil::basename(cfilename);
-    FileMap * fileMap = makeSkeleton(code_obj, procNmMgr, basename);
+    FileMap * fileMap = makeSkeleton(code_obj, procNmMgr, basename, ourDemangle);
 
     Output::printLoadModuleBegin(outFile, elfFile->getFileName());
 
@@ -677,14 +668,11 @@
 	// names from symtab func.  this is the normal case (but other
 	// cases are also valid).
 	//
-<<<<<<< HEAD
 	DEBUG_SKEL("(case 1)\n");
-=======
+
 	auto mangled_it = sym_func->mangled_names_begin();
 	auto pretty_it = sym_func->pretty_names_begin();
->>>>>>> 2d9b55cd
-
-	auto mangled_it = sym_func->mangled_names_begin();
+
 	if (mangled_it != sym_func->mangled_names_end()) {
 	  linknm = *mangled_it;
 
