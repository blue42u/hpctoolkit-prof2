--- conflicted
+++ resolved
@@ -2260,14 +2260,11 @@
   perfmon_mesg="(from papi) $OPT_PAPI"
   perfmon_is_from_papi=yes
 
-<<<<<<< HEAD
-=======
 elif test "$blue_gene_back_end" = yes ; then
   # disable separate perfmon for blue gene
   PERFMON=no
   perfmon_mesg='no (disabled for blue gene)'
 
->>>>>>> 0a0da6b0
 elif test "xperfmon_withval" != x && valid_perfmon_dir "$perfmon_withval"
 then
   # if --with-perfmon is set and works, use that
@@ -2367,18 +2364,6 @@
     perf_event_mesg="$perf_event"
     ;;
 esac
-<<<<<<< HEAD
-
-AC_MSG_RESULT([$perf_event_mesg])
-
-AC_MSG_NOTICE([perf paranoid in ${PERF_EVENT_PARANOID_PATH} : ${PERF_EVENT_PARANOID}])
-
-# Perf events doesn't exactly require perfmon, but if not available,
-# then mnemonic names won't work.
-
-warn_no_perfmon=no
-
-=======
 
 AC_MSG_RESULT([$perf_event_mesg])
 
@@ -2397,7 +2382,6 @@
 
 warn_no_perfmon=no
 
->>>>>>> 0a0da6b0
 if test "$perf_event" = yes && test "$PERFMON" = no ; then
   AC_MSG_WARN([perf events is enabled but perfmon is not available])
   warn_no_perfmon=yes
@@ -2443,21 +2427,12 @@
     kernel_blocking_mesg="$kernel_blocking"
     ;;
   esac
-<<<<<<< HEAD
 
   AC_MSG_RESULT([$kernel_blocking])
 fi
 
 AM_CONDITIONAL([OPT_ENABLE_KERNEL_4_3], [test "$kernel_blocking" = yes])
 
-=======
-
-  AC_MSG_RESULT([$kernel_blocking])
-fi
-
-AM_CONDITIONAL([OPT_ENABLE_KERNEL_4_3], [test "$kernel_blocking" = yes])
-
->>>>>>> 0a0da6b0
 
 #-------------------------------------------------
 # Test consistency of papi and perfmon
@@ -4057,23 +4032,6 @@
   AC_MSG_WARN([Mnemonic names will not be available for perf events.])
 fi
 
-if test "$warn_papi_mismatch" = yes ; then
-  AC_MSG_NOTICE([])
-  AC_MSG_WARN([PAPI is disabled due to possible conflict between perf events])
-  AC_MSG_WARN([and papi versions of perfmon.  Possible solutions:])
-  AC_MSG_WARN([ 1. disable papi with:  --without-papi])
-  AC_MSG_WARN([ 2. disable perf events with:  --disable-perf-events])
-  AC_MSG_WARN([ 3. force enable both with:  --enable-force-papi])
-  AC_MSG_WARN([   if you're sure that papi was built with the same version])
-  AC_MSG_WARN([   of perfmon (but may deadlock or segfault if mismatched).])
-fi
-
-if test "$warn_no_perfmon" = yes ; then
-  AC_MSG_NOTICE([])
-  AC_MSG_WARN([Perf events is enabled, but perfmon is not available.])
-  AC_MSG_WARN([Mnemonic names will not be available for perf events.])
-fi
-
 if test "$warn_no_externals" = yes ; then
   AC_MSG_NOTICE([])
   AC_MSG_WARN([Not using hpctoolkit-externals.])
