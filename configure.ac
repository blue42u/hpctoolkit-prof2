dnl -*-Mode: autoconf;-*-
dnl * BeginRiceCopyright *****************************************************
dnl
dnl $HeadURL$
dnl $Id$
dnl
dnl --------------------------------------------------------------------------
dnl Part of HPCToolkit (hpctoolkit.org)
dnl
dnl Information about sources of support for research and development of
dnl HPCToolkit is at 'hpctoolkit.org' and in 'README.Acknowledgments'.
dnl --------------------------------------------------------------------------
dnl
dnl Copyright ((c)) 2002-2019, Rice University
dnl All rights reserved.
dnl
dnl Redistribution and use in source and binary forms, with or without
dnl modification, are permitted provided that the following conditions are
dnl met:
dnl
dnl * Redistributions of source code must retain the above copyright
dnl   notice, this list of conditions and the following disclaimer.
dnl
dnl * Redistributions in binary form must reproduce the above copyright
dnl   notice, this list of conditions and the following disclaimer in the
dnl   documentation and/or other materials provided with the distribution.
dnl
dnl * Neither the name of Rice University (RICE) nor the names of its
dnl   contributors may be used to endorse or promote products derived from
dnl   this software without specific prior written permission.
dnl
dnl This software is provided by RICE and contributors "as is" and any
dnl express or implied warranties, including, but not limited to, the
dnl implied warranties of merchantability and fitness for a particular
dnl purpose are disclaimed. In no event shall RICE or contributors be
dnl liable for any direct, indirect, incidental, special, exemplary, or
dnl consequential damages (including, but not limited to, procurement of
dnl substitute goods or services; loss of use, data, or profits; or
dnl business interruption) however caused and on any theory of liability,
dnl whether in contract, strict liability, or tort (including negligence
dnl or otherwise) arising in any way out of the use of this software, even
dnl if advised of the possibility of such damage.
dnl
dnl ******************************************************* EndRiceCopyright *

dnl ##########################################################################
dnl
dnl  File:
dnl    $HeadURL$
dnl
dnl  Description:
dnl    autoconf input file for HPCToolkit.
dnl    *Process with autoconf to produce configure*
dnl
dnl  Modification history:
dnl    2004/03/03 - Nathan Tallent
dnl    ...
dnl
dnl  Organization:
dnl  1. Autoconf dependencies (autoconf version/automake version)
dnl  2. Special options that need to be checked before compiler tests
dnl  3. Basic prerequisites (compiler tests, tools, system, etc.)
dnl  4. Host-specific settings and tests 
dnl  5. Process and test --with/--enable options (which may need the host-specific settings)
dnl  6. Generate output
dnl
dnl ##########################################################################

dnl--------------------------------------------------------------------------
dnl Autoconf dictionary:
dnl   build : platform on which the package is configured and
dnl           compiled. Defaults to the result of running config.guess.
dnl   host  : platform on which the package runs. Defaults to build.
dnl   target: platform for which any compiler tools in the package
dnl           produce code (rarely needed). Defaults to host.
dnl--------------------------------------------------------------------------

m4_include(config/hpc-cxxutils.m4)

#----------------------------------------------------------------------------
# Initialization: 
#----------------------------------------------------------------------------

AC_INIT([hpctoolkit], [2018.09],
        [hpctoolkit-forum@rice.edu],
	[hpctoolkit],
	[http://hpctoolkit.org/])
AC_COPYRIGHT([Copyright (c) 2002-2019, Rice University.
See the file README.License for details.])

AC_CONFIG_SRCDIR([src/include/hpctoolkit-config.h.in])
AC_CONFIG_AUX_DIR([config])
AC_CONFIG_MACRO_DIR([config])

AC_MSG_NOTICE([INFO: from user: CC='${CC}'  CFLAGS='${CFLAGS}'])
AC_MSG_NOTICE([INFO: from user: CXX='${CXX}'  CXXFLAGS='${CXXFLAGS}'])
AC_MSG_NOTICE([INFO: from user: MPICC='${MPICC}'])
AC_MSG_NOTICE([INFO: from user: MPICXX='${MPICXX}'])
AC_MSG_NOTICE([INFO: from user: MPIF77='${MPIF77}'])

# NOTE: please update config/README.version
AC_PREREQ(2.69)
AM_INIT_AUTOMAKE(1.15.1)
LT_PREREQ([2.4.6])

AM_MAINTAINER_MODE()

AC_CANONICAL_BUILD()
AC_CANONICAL_HOST()

#----------------------------------------------------------------------------
# Setup
#----------------------------------------------------------------------------

# ${srcdir}, ${ac_top_srcdir}, ${ac_top_builddir}
hpctoolkit_top=`cd ${srcdir} && pwd`
hpctoolkit_build=`pwd`
HPCTOOLKIT_PLATFORM=`cd ${hpctoolkit_top}/config && ./hpcplatform`
AC_SUBST([HPCTOOLKIT_PLATFORM])

#-------------------------------------------------
# CONFIG_SITE
#-------------------------------------------------

# If CONFIG_SITE contains the path to a file, then autoconf sources
# that file to reset default values for libdir, etc.  This may break
# our launch scripts by producing an install layout that they don't
# expect.

warn_config_site=no
if test -f "$CONFIG_SITE" ; then
  AC_MSG_WARN([CONFIG_SITE is set in the environment])
  warn_config_site=yes
fi
libdir='${exec_prefix}/lib'

#-------------------------------------------------
# Git version
#-------------------------------------------------

# If this is a git repo, then try to identify the branch name and the
# date and hash of the last commit.

AC_MSG_CHECKING([for git version])

git_version='unknown (not a git repo)'

mesg=`cd "$srcdir" && git log -n 1 --date=short 2>/dev/null`
if echo "$mesg" | grep -i commit >/dev/null ; then
  git_hash=`echo "$mesg" | grep -i commit | head -1 | awk '{print $2}'`
  git_hash=`expr "$git_hash" : '\(........\)'`
  git_date=`echo "$mesg" | grep -i date | head -1 | awk '{print $2}'`

  mesg=`cd "$srcdir" && git status 2>/dev/null | head -1`
  if echo "$mesg" | grep -i branch >/dev/null ; then
    git_branch=`echo "$mesg" | sed -e 's/^.*branch//i' | awk '{print $1}'`

  elif echo "$mesg" | grep -i detach >/dev/null ; then
    # detached commits don't have a branch name
    git_branch=detached

  else
    git_branch=unknown
  fi

  git_version="$git_branch at $git_date ($git_hash)"
fi

AC_MSG_RESULT([$git_version])


AC_DEFINE_UNQUOTED([HPCTOOLKIT_VERSION],
	  ["${PACKAGE_VERSION}"],
	  [HPCToolkit version])

AC_DEFINE_UNQUOTED([HPCTOOLKIT_VERSION_STRING],
	  ["A member of HPCToolkit, version ${PACKAGE_VERSION}"],
	  [HPCToolkit version string])

#-------------------------------------------------
# is_cross_compile: non-empty string if cross-compiling
#-------------------------------------------------

is_cross_compile=""
if test "${build}" != "${host}" ; then
  is_cross_compile=${host}
fi


#----------------------------------------------------------------------------
# Special Options that should be tested first
#----------------------------------------------------------------------------

#-------------------------------------------------
# enable-all-static
#-------------------------------------------------

# Add '-all-static' to LDFLAGS for hpcprof-mpi.  This is needed when
# using an MPI compiler that builds a static hpcprof-mpi for the
# compute nodes.
#
# The old way was to set HPCPROFMPI_LT_LDFLAGS='-all-static', the new
# way is to use --enable-all-static.

AC_ARG_VAR([HPCPROFMPI_LT_LDFLAGS],
  [old method to add ldflags to hpcprof-mpi, now use --enable-all-static
  to build a static binary for the compute nodes])

AC_ARG_ENABLE([all-static],
  [AS_HELP_STRING([--enable-all-static],
      [needed when building a static hpcprof-mpi for the compute nodes
      (default no)])],
  [],
  [enable_all_static=no])

if test "x$enable_all_static" = xyes ; then
  HPCPROFMPI_LT_LDFLAGS="$HPCPROFMPI_LT_LDFLAGS -all-static"
fi

AC_MSG_NOTICE([HPCPROFMPI_LT_LDFLAGS: $HPCPROFMPI_LT_LDFLAGS])


#-------------------------------------------------
# enable-develop
#-------------------------------------------------

AC_MSG_CHECKING([whether DEVELOP mode is enabled])

OPT_ENABLE_DEVELOP=no

AC_ARG_ENABLE([develop],
  AS_HELP_STRING([--enable-develop],
                 [Build development version (enable debugging)]),
  [case "${enableval}" in
     yes) OPT_ENABLE_DEVELOP="yes" ;;
     no)  OPT_ENABLE_DEVELOP="no" ;;
     *) AC_MSG_ERROR([bad value ${enableval} for --enable-develop]) ;;
   esac],
  [OPT_ENABLE_DEVELOP=no])

AC_MSG_RESULT([${OPT_ENABLE_DEVELOP}])
AM_CONDITIONAL(OPT_ENABLE_DEVELOP, test "${OPT_ENABLE_DEVELOP}" = "yes")


#-------------------------------------------------
# enable-strip-debug
#-------------------------------------------------

# Strip the debug section from the libraries used in hpcrun/hpclink so
# that our code does not appear in the viewer.

default=yes
if test "$OPT_ENABLE_DEVELOP" = yes ; then
  default=no
fi

AC_ARG_ENABLE([strip-debug],
  [AS_HELP_STRING([--enable-strip-debug],
      [strip the debug section from the hpcrun libraries
       (default yes, unless --enable-develop is used)])],
  [],
  [enable_strip_debug="$default"])

case "$enable_strip_debug" in
  no ) ;;
  * )  enable_strip_debug=yes ;;
esac

AC_MSG_CHECKING([whether to strip debug section from hpcrun libraries])
AC_MSG_RESULT([$enable_strip_debug])

AM_CONDITIONAL(OPT_STRIP_HPCRUN_LIBS, [test "$enable_strip_debug" = yes])


#----------------------------------------------------------------------------
# Prerequisites: compilers, tools, system libraries
#----------------------------------------------------------------------------

# AC_PROG_CXX will set CXXFLAGS to something like -g -O2 if not
# already defined.  We do not want this!
HPC_ENSURE_DEFINED_CXXFLAGS()
HPC_ENSURE_DEFINED_CFLAGS()

# Check for programs.
# Note: libtool makes PROG_RANLIB obsolete

AC_PROG_CXX(HPC_CXX_LIST)

AC_PROG_CC(HPC_CC_LIST)
AC_PROG_CC_C99()
if test "${ac_cv_prog_cc_c99}" = "no" ; then
  AC_MSG_ERROR([${CC} ${CFLAGS} does not support C99 mode!])
fi
AM_PROG_CC_C_O()

# Note: this will set CC and CFLAGS if not already set
LT_INIT()
AC_SUBST([LIBTOOL_DEPS])

AM_PROG_AS()
AC_PROG_AWK
AC_PROG_SED

AC_PROG_CXXCPP()

AC_ARG_VAR([LD],
    [ld program for binaries produced by CC, only needed if
     autoconf fails to find a suitable program])

AC_PROG_INSTALL()

AC_MSG_NOTICE([INFO: post autoconf tests: CC='${CC}'  CFLAGS='${CFLAGS}'])
AC_MSG_NOTICE([INFO: post autoconf tests: CXX='${CXX}'  CXXFLAGS='${CXXFLAGS}'])
AC_MSG_NOTICE([INFO: post autoconf tests: MPICC='${MPICC}'])
AC_MSG_NOTICE([INFO: post autoconf tests: MPICXX='${MPICXX}'])
AC_MSG_NOTICE([INFO: post autoconf tests: MPIF77='${MPIF77}'])


#-------------------------------------------------
# C compiler checks
#-------------------------------------------------

AC_MSG_NOTICE([*** Using C comiler for tests ***])

AC_LANG([C])

# Check for header files
AC_HEADER_STDC()
AC_CHECK_HEADERS(unistd.h)
AC_CHECK_HEADERS(inttypes.h)

AS_UNSET([ac_cv_header_unistd_h])   # retest for C++
AS_UNSET([ac_cv_header_inttypes_h]) # retest for C++


# Check for types
AC_CHECK_SIZEOF([void*])
AC_CHECK_TYPES([ushort, uint, ulong])

if test "${ac_cv_type_voidp}" = "yes" ; then
  AC_DEFINE([HAVE_VOIDP_LANG_C], [1], [C compiler supports type "voidp"])
fi
if test "${ac_cv_type_ushort}" = "yes" ; then
  AC_DEFINE([HAVE_USHORT_LANG_C], [1], [C compiler supports type "ushort"])
fi
if test "${ac_cv_type_uint}" = "yes" ; then
  AC_DEFINE([HAVE_UINT_LANG_C], [1], [C compiler supports type "uint"])
fi
if test "${ac_cv_type_ulong}" = "yes" ; then
  AC_DEFINE([HAVE_ULONG_LANG_C], [1], [C compiler supports type "ulong"])
fi

AS_UNSET([ac_cv_sizeof_voidp])      # retest for C++
AS_UNSET([ac_cv_type_ushort])       # retest for C++
AS_UNSET([ac_cv_type_uint])         # retest for C++
AS_UNSET([ac_cv_type_ulong])        # retest for C++


#-------------------------------------------------
# C++ compiler checks
#-------------------------------------------------

AC_MSG_NOTICE([*** Using C++ comiler for tests ***])

AC_LANG([C++])

# Check for header files
#AC_HEADER_STDC()
AC_CHECK_HEADERS(unistd.h)
AC_CHECK_HEADERS(inttypes.h)
AC_CHECK_HEADERS(cxxabi.h)
HPC_CHECK_CXX_STDC_HEADERS()

# Check for types
AC_CHECK_SIZEOF([void*])
AC_CHECK_TYPES([ushort, uint, ulong])

host_sizeof_voidp="${ac_cv_sizeof_voidp}"

# Check pthread.h
HPC_CHECK_COMPILE_PTHREAD_H()


#-------------------------------------------------
# Check for multilib
#-------------------------------------------------

# NOTE: can this be made more elegant?  This value should be used to
# automatically add/exclude lib32/lib64 paths below.
HAVE_OS_MULTILIB="no"
LIB_SEARCH_PATH="lib"
AC_MSG_CHECKING([for multilib platform])
case "${host}" in
  x86_64*-*-linux* | mips64*-*-linux* | powerpc64*-*-linux*)
    HAVE_OS_MULTILIB="yes"
    LIB_SEARCH_PATH="lib lib64 lib32"
    ;;
esac
if test "${HAVE_OS_MULTILIB}" = "yes" ; then
  AC_DEFINE([HAVE_OS_MULTILIB], [1], [HOST OS: 32 and 64 bit OS libraries])
fi
AC_MSG_RESULT([${HAVE_OS_MULTILIB} (searching: ${LIB_SEARCH_PATH})])

# Check for typedefs, structures, and compiler characteristics.
# -none thus far-

# Check for library functions.
# -none thus far-


#----------------------------------------------------------------------------
# Host-dependent configuration
# $host: $host_cpu-$host_vendor-$host_os
#----------------------------------------------------------------------------

HPC_DEF_CXXCMP()

#-------------------------------------------------
# set unwinder variable
#-------------------------------------------------

UNWINDER=no

#---------------------------------------
# set specific libunw variable
#---------------------------------------
USE_LIBUNW=no

#-------------------------------------------------
# Host-specific defines
#-------------------------------------------------

# NOTE: To see what macros gcc-like compilers define:
#   gcc -dM -E - < /dev/null | sort
#
# FIXME: This should probably be split into separate CPU and OS
# sections.

HOST_OS=
HOST_CPU_MIPS=no
HOST_CPU_PPC=no
HOST_CPU_X86=no
HOST_CPU_X86_64=no
HOST_CPU_X86_FAMILY=no
HOST_CPU_IA64=no
HOST_CPU_AARCH64=no

case "${host}" in
  # Linux
  i386*-*-linux* | i686*-*-linux*)
    # __i386 && __linux
    HOST_OS="Linux"
    HOST_CPU_X86=yes
    HOST_CPU_X86_FAMILY=yes
    UNWINDER=x86-family
    AC_DEFINE([HOST_CPU_x86], [1], [HOST CPU: x86 (32-bit)])
    AC_DEFINE([HOST_OS_LINUX], [1], [HOST OS: Linux])
    ;;

  x86_64*-*-linux*)
    # __x86_64 && __linux
    HOST_OS="Linux"
    if test "${host_sizeof_voidp}" = "4"; then
      HOST_CPU_X86=yes
      AC_DEFINE([HOST_CPU_x86], [1], [HOST CPU: x86 (32-bit)])
    else
      HOST_CPU_X86_64=yes
      AC_DEFINE([HOST_CPU_x86_64], [1], [HOST CPU: x86-64])
    fi
    HOST_CPU_X86_FAMILY=yes
    UNWINDER=x86-family
    AC_DEFINE([HOST_OS_LINUX], [1], [HOST OS: Linux])
    ;;

  ia64*-*-linux*)
    # __ia64 && __linux
    HOST_OS="Linux"
    HOST_CPU_IA64=yes
    UNWINDER=libunw
    AC_DEFINE([HOST_CPU_IA64], [1], [HOST CPU: ia64 (itanium)])
    AC_DEFINE([HOST_OS_LINUX], [], [])
    ;;

  mips64*-*-linux*)
    # __mips64 && __linux / _MIPS_SIM == _ABIN32 / _MIPS_SIM == _ABI64
    HOST_OS="Linux"
    HOST_CPU_MIPS=yes
    UNWINDER=mips
    AC_DEFINE([HOST_PLATFORM_MIPS64LE_LINUX], [1], [HOST platform: MIPS64LE_LINUX])
    AC_DEFINE([HOST_OS_LINUX], [1], [HOST OS: Linux])
    ;;

  powerpc64*-*-linux* | powerpc-*-linux*)
    # []
    HOST_OS="Linux"
    HOST_CPU_PPC=yes
    UNWINDER=ppc64
    AC_DEFINE([HOST_OS_LINUX], [1], [HOST OS: Linux])
    AC_DEFINE([HOST_CPU_PPC], [1], [HOST CPU: PowerPC (ppc)])
    ;;

  # MacOS
  powerpc*-*-darwin*)
    # __ppc__ / __MACH__
    HOST_OS="MacOS"
    HOST_CPU_PPC=yes
    UNWINDER=ppc64
    AC_DEFINE([HOST_OS_MACOS], [1], [HOST OS: MacOS])
    AC_DEFINE([HOST_CPU_PPC], [1], [HOST CPU: PowerPC (ppc)])
    ;;

  i386*-*-darwin* | i686*-*-darwin*)
    HOST_OS="MacOS"
    HOST_CPU_X86=yes
    UNWINDER=x86-family
    AC_DEFINE([HOST_CPU_x86], [1], [HOST CPU: x86 (32-bit)])
    AC_DEFINE([HOST_OS_MACOS], [1], [HOST OS: MacOS])
    ;;

  x86_64*-*-darwin*)
    HOST_OS="MacOS"
    if test "${host_sizeof_voidp}" = "4"; then
      HOST_CPU_X86=yes
      AC_DEFINE([HOST_CPU_x86], [1], [HOST CPU: x86 (32-bit)])
    else
      HOST_CPU_X86_64=yes
      AC_DEFINE([HOST_CPU_x86_64], [1], [HOST CPU: x86-64])
    fi
    HOST_CPU_X86_FAMILY=yes
    UNWINDER=x86-family
    AC_DEFINE([HOST_OS_MACOS], [1], [HOST OS: MacOS])
    ;;

  # IRIX
  mips*-*-irix*)
    # __mips && __sgi && __unix
    # _MIPS_ISA == _MIPS_ISA_MIPS1 | _MIPS_ISA == _MIPS_ISA_MIPS2
    # _MIPS_ISA == _MIPS_ISA_MIPS3 | _MIPS_ISA == _MIPS_ISA_MIPS4
    HOST_OS="IRIX"
    HOST_CPU_MIPS=yes
    UNWINDER=mips
    AC_DEFINE([HOST_OS_IRIX], [1], [HOST OS: IRIX])
    ;;

  # Solaris
  sparc*-*-solaris*)
    # __sparc && __sun && __unix
    HOST_OS="Solaris"
    AC_DEFINE([HOST_OS_SOLARIS], [1], [HOST OS: Solaris])
    ;;

  # Tru64/OSF
  alpha*-*-osf*)
    # __alpha / __digital__ && __unix__
    HOST_OS="Tru64"
    AC_DEFINE([HOST_OS_TRU64], [1], [HOST OS: Tru64])
    ;;

  # ARM 64-bit
  aarch64*linux* )
    HOST_OS="Linux"
    HOST_CPU_AARCH64=yes
    UNWINDER=libunw
    AC_DEFINE([HOST_OS_LINUX], [1], [HOST OS: Linux])
    AC_DEFINE([HOST_CPU_ARM64], [1], [HOST CPU: ARM 64 (aarch64])
    ;;

  *)
    AC_MSG_ERROR([HPCToolkit is not configured for HOST=${host}!])
    ;;
esac

HOST_CPU_K1OM=no
case "$host" in
  *k1om* ) HOST_CPU_K1OM=yes ;;
esac

AM_CONDITIONAL([HOST_OS_LINUX],   [test "${HOST_OS}" = Linux])
AM_CONDITIONAL([HOST_CPU_K1OM],   [test "${HOST_CPU_K1OM}" = yes])
AM_CONDITIONAL([HOST_CPU_MIPS],   [test "${HOST_CPU_MIPS}" = yes])
AM_CONDITIONAL([HOST_CPU_PPC],    [test "${HOST_CPU_PPC}" = yes])
AM_CONDITIONAL([HOST_CPU_X86],    [test "${HOST_CPU_X86}" = yes])
AM_CONDITIONAL([HOST_CPU_X86_64], [test "${HOST_CPU_X86_64}" = yes])
AM_CONDITIONAL([HOST_CPU_X86_FAMILY], [test "${HOST_CPU_X86_FAMILY}" = yes])
AM_CONDITIONAL([HOST_CPU_IA64], [test "$HOST_CPU_IA64" = yes])
AM_CONDITIONAL([HOST_CPU_AARCH64], [test "$HOST_CPU_AARCH64" = yes])

#-------------------------------------------------
# Host-specific compiler settings
#-------------------------------------------------

# FIXME: Now that we use libtool to build all HPCToolkit libraries, we
# may not need this HOST_AR stuff.  (Remove from here and makefiles.)

# General settings for internal libraries
HOST_CFLAGS=""
HOST_CXXFLAGS=""
HOST_AR=""
HOST_LIBTREPOSITORY=""
HOST_LINK_NO_START_FILES="-nostartfiles"

# Specific settings for programs
HOST_HPCRUN_LDFLAGS=""
HOST_HPCSTRUCT_LDFLAGS="-lm"
HOST_HPCPROF_LDFLAGS="-lm"
HOST_HPCPROF_FLAT_LDFLAGS="-lm"
HOST_HPCPROFTT_LDFLAGS="-lm"
HOST_XPROF_LDFLAGS=""
my_demangle_ldflags=""

# Options: Default for GCC
if test "$OPT_ENABLE_DEVELOP" = "yes" ; then
  my_opt_cflags="-g -O0 -Wall"
  my_opt_cxxflags="-g -O0 -Wall"
else 
  # On some compilers, -g implies -O0.  Make sure -O3 takes precedence!
  my_opt_cflags="-g -O3 -Wall"
  my_opt_cxxflags="-g -O3 -Wall"
fi


case "${host}" in

  # Linux x86
  i386*-*-linux* | i686*-*-linux* | x86_64*-*-linux*)
    # GCC
    if HPCcxxcmp([g++ c++]) ; then
      if test "${host_sizeof_voidp}" = "4"; then
        HOST_CXXFLAGS="-march=i486"
      fi
    fi
    if HPCcccmp([gcc cc]) ; then
      if test "${host_sizeof_voidp}" = "4"; then
        HOST_CFLAGS="-march=i486"
      fi
    fi

    # Intel compiler
    if HPCcxxcmp([icpc ecpc]) ; then
      # Silence the following warnings:
      #   remark #383: value copied to temporary, reference to temporary used
      #   remark #981: operands are evaluated in unspecified order
      #   remark #1572: FP equality and inequality comparisons are unreliable
      HOST_CXXFLAGS="-wd383 -wd981 -wd1572"
    fi
    if HPCcccmp([icc ecc]) ; then
      :
    fi

    # Pathscale compiler
    if HPCcxxcmp([pathCC]) ; then
      :
    fi
    if HPCcccmp([pathcc]) ; then
      :
    fi

    # PGI compiler
    if HPCcxxcmp([pgCC]) ; then
      if test "$OPT_ENABLE_DEVELOP" = "yes" ; then
        my_opt_cxxflags="-g -O0"
      else
        my_opt_cxxflags="-gopt -O2"
      fi
    fi
    if HPCcccmp([pgcc]) ; then
      if test "$OPT_ENABLE_DEVELOP" = "yes" ; then
        my_opt_cflags="-g -O0 -c9x"
      else
        my_opt_cflags="-gopt -O3 -c9x"
      fi
    fi
    ;;

  # Linux ia64
  ia64*-*-linux*)
    ;;

  # Linux mips
  mips64*-*-linux*)
    ;;

  # Linux power
  powerpc64*-*-linux*)
    # IBM compiler
    ;;

  # IRIX
  mips*-*-irix*)
    # SGI MIPSpro
    if HPCcxxcmp([CC]) ; then
      HOST_CXXFLAGS="-64 -LANG:std"
      HOST_AR="$CXX $CXXFLAGS ${HOST_CXXFLAGS} -ar -o"
    fi
    if HPCcccmp([cc]) ; then
      HOST_CFLAGS="-64"
    fi
    
    # GCC
    if HPCcxxcmp([g++ c++]) ; then
      HOST_CXXFLAGS="-mabi=64"
    fi
    if HPCcccmp([gcc]) ; then
      HOST_CFLAGS="-mabi=64"
    fi
   
    # SGI demangle
    my_demangle_ldflags="-lmangle"
    ;;

  # Solaris
  sparc*-*-solaris*)
    # Sun Forte/ONE
    if HPCcxxcmp([CC]); then
      if test "$OPT_ENABLE_DEVELOP" = "yes" ; then
        my_opt_cxxflags="-g"
      else 
        my_opt_cxxflags="-fast -g"
      fi
      HOST_AR="$CXX $CXXFLAGS -xar -o"
    fi
    if HPCcccmp([cc]); then
      if test "$OPT_ENABLE_DEVELOP" = "yes" ; then
        my_opt_cflags="-g"
      else 
        my_opt_cflags="-fast -g"
      fi
    fi
    
    # Sun demangle
    my_demangle_ldflags="-ldemangle"
    ;;

  # Tru64/OSF
  alpha*-*-osf*)
    # Compaq compiler
    if HPCcxxcmp([cxx]); then
      # Before using libtool, we had used local
      # repositories and included template definitions in respective
      # archives.  However, libtool doesn't take kindly to including
      # .o's and .lo's in the same archive.  Thus, we now use a global
      # repository, even though it means archives are not self-contained.
      HOST_CXXFLAGS="-std strict_ansi -rtti -pt -ptr ${hpctoolkit_build}/cxx_trepository"
      #old: HOST_LIBTREPOSITORY="./cxx_trepository/*.o"
      if test "$OPT_ENABLE_DEVELOP" = "yes" ; then
        my_opt_cxxflags="-gall"
      else 
        my_opt_cxxflags="-g3 -O2"
      fi
    fi
    if HPCcccmp([cc]); then
      if test "$OPT_ENABLE_DEVELOP" = "yes" ; then
        my_opt_cflags="-g"
      else 
        my_opt_cflags="-g3 -O3"
      fi
    fi

    # DEC demangle
    my_demangle_ldflags="-lmld"
    ;;

  *)
    ;;
esac

# Grab optimization flags
HOST_CFLAGS="${HOST_CFLAGS} ${my_opt_cflags}"
HOST_CXXFLAGS="${HOST_CXXFLAGS} ${my_opt_cxxflags}"

# Several programs need system's demangle option
HOST_HPCSTRUCT_LDFLAGS="${HOST_HPCSTRUCT_LDFLAGS} ${my_demangle_ldflags}"
HOST_HPCPROF_LDFLAGS="${HOST_HPCPROF_LDFLAGS} ${my_demangle_ldflags}"
HOST_XPROF_LDFLAGS="${HOST_XPROF_LDFLAGS} ${my_demangle_ldflags}"


# FIXME: Boost >= 1.55 misreads the features of the g++ k1om compiler,
# so we add these flags as a workaround.  But this should be a compile
# test for the CXX compiler.

case "$host" in
  *k1om* )
      HOST_CXXFLAGS="$HOST_CXXFLAGS -DBOOST_NO_CXX11_ALLOCATOR"
      HOST_CXXFLAGS="$HOST_CXXFLAGS -DBOOST_NO_CXX11_CONSTEXPR"
      HOST_CXXFLAGS="$HOST_CXXFLAGS -DBOOST_NO_CXX11_VARIADIC_TEMPLATES"
      ;;
esac

# The stdatomic.h file misreads the features of the 4.7.0 gnu k1om
# compiler.  It doesn't have the gnu __atomic_fetch_add() functions.
# We workaround the problem by resetting the minor number to 4.6 to
# more accurately reflect the features the compiler actually has.

case "$host" in
  *k1om* )
      HOST_CFLAGS="$HOST_CFLAGS -U__GNUC_MINOR__ -D__GNUC_MINOR__=6"
      HOST_CXXFLAGS="$HOST_CXXFLAGS -U__GNUC_MINOR__ -D__GNUC_MINOR__=6"
      ;;
esac


#-------------------------------------------------
# Big or little endian and byteswap
#-------------------------------------------------

# Test if host is big or little endian with an option to override in
# the rare case that autoconf detects the wrong value.

AC_C_BIGENDIAN([default=big], [default=little], [default=none], [default=none])

AC_ARG_ENABLE([endian],
  [AS_HELP_STRING([--enable-endian],
      [host endianness (big, little), only needed if autoconf fails
       to detect correctly])],
  [host_endian="$enable_endian"],
  [host_endian="$default"])

case "$host_endian" in
  big )
    AC_DEFINE([HOST_BIG_ENDIAN], [1], [Host is big endian.])
    ;;
  little )
    AC_DEFINE([HOST_LITTLE_ENDIAN], [1], [Host is little endian.])
    ;;
  none )
    AC_MSG_WARN([Unable to autodetect host endianness.])
    AC_MSG_ERROR([Set --enable-endian to 'big' or 'little' and rerun configure.])
    ;;
  * )
    AC_MSG_WARN([Bad value for host endianness: $host_endian])
    AC_MSG_ERROR([Set --enable-endian to 'big' or 'little' and rerun configure.])
    ;;
esac

AC_MSG_NOTICE([host endian: $host_endian])

# Test if <byteswap.h> exists and defines bswap_64.  If yes, then it
# has assembly code for the fastest way to convert between big/little
# endian.

AC_LANG_PUSH([C++])
AC_LINK_IFELSE([
AC_LANG_SOURCE([[
#include <stdio.h>
#include <stdint.h>
#include <byteswap.h>
int main(int argc, char **argv)
{
  uint64_t x = (uint64_t) argc;
  uint64_t y = bswap_64(x);
  return y > 2;
}
]])], [use_byteswap=yes], [use_byteswap=no])
AC_LANG_POP()

AC_MSG_NOTICE([use system byteswap.h: $use_byteswap])

if test "$use_byteswap" = yes ; then
  AC_DEFINE([USE_SYSTEM_BYTESWAP], [1], [Use system byteswap.h])
fi


#-------------------------------------------------
# Utilities for compiler versions and paths
#-------------------------------------------------

# These tests only use GNU syntax.  Intel, Clang, etc use a different
# format, but we don't really build with those.

find_version()
{
  ans='unknown non-gnu'

  # strip any compiler flags, 'gcc -m64'
  base=`echo $1 | awk '{ print $1 }'`
  version=`$base --version 2>/dev/null`
  echo "$version" | grep -i copyright >/dev/null
  if test $? -eq 0 ; then
    ans=`echo "$version" | head -1`
  fi

  echo "$ans"
}

find_path()
{
  ans=
  base=`echo $1 | awk '{ print $1 }'`
  case "$base" in
    /* ) ans="$base" ;;
    * )  AC_PATH_PROG([ans], [$base], [no]) ;;
  esac
  if test "x$ans" = xno ; then
    ans=unknown
  fi

  echo "$ans"
}

test_is_gnu()
{
  base=`echo $1 | awk '{ print $1 }'`
  version=`$base --version 2>/dev/null`
  echo $version | grep -E -i -e 'copy.*free.*soft.*found' >/dev/null

  return $?
}


#-------------------------------------------------
# C, C++ compiler versions and paths
#-------------------------------------------------

warn_non_gcc=no

CC_VERSION=`find_version "$CC"`
CC_PATH=`find_path "$CC"`

AC_MSG_NOTICE([C compiler: $CC_VERSION])
AC_MSG_NOTICE([C path: $CC_PATH])

if test_is_gnu "$CC" ; then : ; else
  warn_non_gcc=yes
  AC_MSG_WARN([Not using the GNU C compiler.])
fi

CXX_VERSION=`find_version "$CXX"`
CXX_PATH=`find_path "$CXX"`

AC_MSG_NOTICE([C++ compiler: $CXX_VERSION])
AC_MSG_NOTICE([C++ path: $CXX_PATH])

if test_is_gnu "$CXX" ; then : ; else
  warn_non_gcc=yes
  AC_MSG_WARN([Not using the GNU C++ compiler.])
fi


#-------------------------------------------------
# CXXFLAGS for std C++11
#-------------------------------------------------

# Find a CXX flag for standard C++11 and add to CXXFLAGS if needed.
# We use some C++11 features (auto) in the parseAPI code in
# src/lib/banal.  Unfortunately, due to include files, we pretty much
# need this everywhere for C++ code.

AC_ARG_VAR([CXX11_FLAG],
  [CXX flag for C++11 standard, normally only needed for non-GNU CXX])

c11_list='argvar none -std=c++11 -std=c++0x -std=gnu++0x'
cxx_c11_avail=no
cxx_c11_flag=

ORIG_CXXFLAGS="$CXXFLAGS"
AC_LANG_PUSH([C++])

AC_MSG_CHECKING([for CXX flag for C++11])

for opt in $c11_list
do
  case "$opt" in
    argvar ) flag="$CXX11_FLAG" ;;
    none )   flag=  ;;
    * )      flag="$opt" ;;
  esac
  CXXFLAGS="$HOST_CXXFLAGS $ORIG_CXXFLAGS $flag"
  AC_COMPILE_IFELSE([
  AC_LANG_SOURCE([[
#include <list>
int mylen(std::list <int> lst)
{
  int ans = 0;
  for (auto it = lst.begin(); it != lst.end(); it++) {
    ans += 1;
  }
  return ans;
}
]])], [ans=yes], [ans=no])
  if test "$ans" = yes ; then
    cxx_c11_avail=yes
    cxx_c11_flag="$flag"
    break
  fi
done

AC_MSG_RESULT([$cxx_c11_flag])

AC_LANG_POP

if test "$cxx_c11_avail" = no ; then
  AC_MSG_WARN([unable to find CXXFLAGS for std C++11])
  AC_MSG_ERROR([set the CXX11_FLAG variable and rerun configure])
fi

CXXFLAGS="$ORIG_CXXFLAGS"
HOST_CXXFLAGS="$HOST_CXXFLAGS $cxx_c11_flag"

AC_SUBST([cxx_c11_flag])

#-------------------------------------------------

# Find location of libstdc++.  This is used to set LD_LIBRARY_PATH in
# hpcfnbounds.
#
# Try --print-file-name first.  If that doesn't work, then try ldd.
# If --print-file-name works, then its answer is more reliable because
# it doesn't depend on LD_LIBRARY_PATH.  But if you use CC= without
# setting LD_LIBRARY_PATH, then ldd will give the wrong answer.
#
# Of course, --print-file-name and libstdc++.so are GNU-specific.
# (Intel icc seems to support both, but computes an answer based on
# LD_LIBRARY_PATH, which can't be right.)  Is there a better option
# here?

libcxx_file=`${CXX} -print-file-name=libstdc++.so`

case "$libcxx_file" in
  /* ) ;;
  * )
    src="hpc_hello.$$.cc"
    obj="hpc_hello.$$.out"
    rm -f "$src" "$obj"
    cat <<"EOF" >"$src"
main(){}
EOF
    ${CXX} -o "$obj" "$src"
    libcxx_file=`ldd "$obj" | $AWK '/libstdc\+\+/ { print $3 }'`
    rm -f "$src" "$obj"
    ;;
esac

libcxx_dir=`dirname $libcxx_file`
libcxx_base=`basename $libcxx_file`
HPCRUN_LIBCXX_PATH=`( cd $libcxx_dir 2>/dev/null && /bin/pwd )`

case "$HPCRUN_LIBCXX_PATH" in
  /* ) AC_MSG_NOTICE([found libstdc++.so at ${HPCRUN_LIBCXX_PATH}/${libcxx_base}]) ;;
  * )  AC_MSG_WARN([unable to find libstdc++.so]) ;;
esac

AC_SUBST([HPCRUN_LIBCXX_PATH])


#-------------------------------------------------
# CXXFLAGS for OpenMP
#-------------------------------------------------

# Find a CC/CXX flag for openmp, normally -fopenmp for gcc/g++.
# We could add an ARG_VAR variable for this, but that's probably not
# necessary.

openmp_flag=no

flag_list='-fopenmp -openmp -qopenmp -qsmp=omp'

ORIG_CXXFLAGS="$CXXFLAGS"
AC_LANG_PUSH([C++])

AC_MSG_CHECKING([for CXX flag for openmp])

for flag in $flag_list
do
  CXXFLAGS="$HOST_CXXFLAGS $ORIG_CXXFLAGS $flag"
  AC_COMPILE_IFELSE([
  AC_LANG_SOURCE([[
#include <iostream>
#include <omp.h>
void myprint(int len)
{
  int i;
#pragma omp parallel for
  for (i = 0; i < len; i++) {
    std::cout << i << "\n";
  }
}
]])], [ans=yes], [ans=no])
  if test "$ans" = yes ; then
    openmp_flag="$flag"
    break
  fi
done

AC_MSG_RESULT([$openmp_flag])

AC_LANG_POP

CXXFLAGS="$ORIG_CXXFLAGS"

# If unable to verify an openmp flag, then -fopenmp probably works.
if test "x$openmp_flag" = xno ; then
  AC_MSG_WARN([unable to find flag for openmp, using -fopenmp])
  openmp_flag='-fopenmp'
fi

OPENMP_FLAG="$openmp_flag"

AC_SUBST([OPENMP_FLAG])

#-------------------------------------------------

# Find the openmp library and its directory.  We add the directory to
# the launch script for hpcstruct when using openmp.

openmp_lib_list='libgomp libiomp libomp libxlsmp'

src="conftest.$$.cpp"
obj="conftest.$$.bin"

rm -f "$src" "$obj"

cat <<EOF >"$src"
#include <iostream>
#include <omp.h>
int main(int argc, char **argv)
{
  int i;
#pragma omp parallel for
  for (i = 0; i < argc; i++) {
    std::cout << i << "\n";
  }
}
EOF

openmp_lib_name=no

AC_MSG_CHECKING([for openmp library])

$CXX -g $CXXFLAGS $openmp_flag "$src" -o "$obj" >/dev/null 2>&1

if test $? -eq 0 && test -f "$obj" ; then
  for lib in $openmp_lib_list ; do
    base=`ldd "$obj" 2>/dev/null | $AWK '{print $1}' | grep -e "$lib"`
    if test "x$base" != x ; then
      openmp_lib_name="$base"
      break
    fi
  done
else
  AC_MSG_WARN([unable to compile openmp with $openmp_flag])
fi

AC_MSG_RESULT([$openmp_lib_name])

if test "$openmp_lib_name" = no ; then
  AC_MSG_WARN([unable to find openmp library])
fi

openmp_lib_dir=

if test "$openmp_lib_name" != no ; then
  AC_MSG_CHECKING([for openmp library directory])

  name=`$CXX -print-file-name="$openmp_lib_name" 2>/dev/null`
  if test ! -f "$name" ; then
    name=`ldd "$obj" 2>/dev/null | grep -e "$openmp_lib_name" | $AWK '{print $3}'`
  fi

  if test -f "$name" ; then
    dir=`dirname "$name"`
    if test -d "$dir" ; then
      openmp_lib_dir="$dir"
    fi
  fi

  AC_MSG_RESULT([$openmp_lib_dir])

  if test ! -d "$openmp_lib_dir" ; then
    AC_MSG_WARN([unable to find openmp library directory])
  fi
fi

rm -f "$src" "$obj"


#-------------------------------------------------
# LD -- find correct arch type for ld
#-------------------------------------------------

# Autoconf gets the wrong arch type for ld in a cross compile, at
# least on Intel MIC.  Here, we test that ld supports relocatable
# linking (ld -r).  If not, then try other arch types until we find
# one that works.

test_ld_r()
{
  ld_cmd="$*"
  AC_MSG_CHECKING([relocatable linking: $ld_cmd ])
  rm -f "$obj3"
  $ld_cmd -r "$obj1" "$obj2" -o "$obj3" >&AS_MESSAGE_LOG_FD 2>&1
  if test $? -eq 0 && test -f "$obj3" ; then
    AC_MSG_RESULT(yes)
    return 0
  else
    AC_MSG_RESULT(no)
    return 1
  fi
}

src1="conftest.$$.1.c"
src2="conftest.$$.2.c"
obj1="conftest.$$.1.o"
obj2="conftest.$$.2.o"
obj3="conftest.$$.3.o"

rm -f "$src1" "$src2" "$obj1" "$obj2" "$obj3"

echo 'int foo(void) { return 2; }' >"$src1"
echo 'int baz(void) { return 4; }' >"$src2"

$CC $CFLAGS -c "$src1" -o "$obj1" >&AS_MESSAGE_LOG_FD 2>&1
$CC $CFLAGS -c "$src2" -o "$obj2" >&AS_MESSAGE_LOG_FD 2>&1

found_ld=no

if test_ld_r $LD ; then
  # autoconf's choice for LD works
  found_ld=yes
else
  # try other arch types from LD -V
  # be careful not to create a subshell (redirect fd)
  ld_base=`echo $LD | awk '{ print $1 }'`

  emul=false
  arch_list=`$ld_base -V 2>&1`
  for arch in $arch_list
  do
    if $emul && test_ld_r $ld_base -m $arch ; then
      LD="$ld_base -m $arch"
      found_ld=yes
      break
    fi
    # skip output until 'Supported emulations:'
    case "$arch" in
      *emulat* ) emul=true ;;
    esac
  done
fi

rm -f "$src1" "$src2" "$obj1" "$obj2" "$obj3"

if test "$found_ld" != yes ; then
  AC_MSG_ERROR([unable to find correct arch type for ld])
fi


#-------------------------------------------------
# MPICXX compiler for hpcprof-mpi
#-------------------------------------------------

# Search for MPI C++ compiler that is on PATH but not from a module
# and is not a spack wrapper.  This is mainly for a spack build on
# Cray or Blue Gene where mpicxx is not from a module that we can put
# in packages.yaml.
#
# On Cray, we must avoid the spack wrapper.  The Cray MPI C++ compiler
# is CC, but the spack CC wrapper is only a C++ compiler, not MPI.
#
#  $1, $2, ... is a list of compiler names (per platform).
#
# Returns: full path of compiler, or else 'no'.
#
search_for_mpi()
{
  ans=no

  for name in "$@" ; do
    for item in `type -a $name 2>/dev/null` ; do
      case "$item" in
        /* )
          # spack wrapper: /path/to/spack/lib/spack/env/case-insensitive/CC
          echo "$item" | grep -E -i -e 'lib.*spack.*env' >/dev/null
          if test $? -ne 0 ; then
            ans="$item"
            break 2
          fi
          ;;
      esac
    done
  done

  echo "$ans"
}

#-------------------------------------------------

# Find MPICXX, the MPI C++ compiler for hpcprof-mpi.
#
# --enable-mpi-search=(cray, bgq) is mainly for a spack build on Cray
# or Blue Gene that doesn't have a module for MPI.  Outside of spack,
# set MPICXX and use --enable-all-static for Cray and Blue Gene that
# build a static hpcprof-mpi.

AC_ARG_VAR([MPICXX], [MPI C++ compiler for hpcprof-mpi])

AC_MSG_NOTICE([supplied MPICXX compiler: $MPICXX])

AC_ARG_ENABLE([mpi-search],
  [AS_HELP_STRING([--enable-mpi-search=(cray,bgq)],
      [search for MPI C++ compiler on given system (for spack build)])],
  [],
  [enable_mpi_search=no])

case "$enable_mpi_search" in
  cray )
    MPICXX=`search_for_mpi CC`
    case "$MPICXX" in
      /* )
        AC_MSG_NOTICE([Cray MPI wrapper: $MPICXX])
	;;
      * )
        AC_MSG_WARN([unable to find the Cray MPI C++ wrapper (CC) on your PATH])
        AC_MSG_ERROR([check that this system is Cray and CC is the MPI wrapper])
        ;;
    esac
    ;;

  bgq )
    MPICXX=`search_for_mpi mpicxx mpic++`
    case "$MPICXX" in
      /* )
        AC_MSG_NOTICE([Blue Gene MPI wrapper: $MPICXX])
	;;
      * )
        AC_MSG_WARN([unable to find the Blue Gene MPI C++ wrapper (mpicxx) on your PATH])
        AC_MSG_ERROR([check that this system is Blue Gene and mpicxx is the MPI wrapper])
        ;;
    esac
    ;;

  no )
    ;;

  * )
    AC_MSG_WARN([--enable-mpi-search is for Spack builds on Cray and Blue Gene])
    AC_MSG_ERROR([unknown platform: $enable_mpi_search])
    ;;
esac

#-------------------------------------------------

# Test if MPICXX is a valid MPI C++ compiler and report version.

if test "x$MPICXX" != x ; then
  MPICXX_VERSION=`find_version "$MPICXX"`
  MPICXX_PATH=`find_path "$MPICXX"`
  MPICXX="$MPICXX_PATH"

  AC_MSG_NOTICE([MPICXX compiler: $MPICXX_VERSION])
  AC_MSG_NOTICE([MPICXX path: $MPICXX_PATH])

  if test_is_gnu "$MPICXX" ; then : ; else
    warn_non_gcc=yes
    AC_MSG_WARN([Not using the GNU MPICXX compiler.])
  fi

  AC_MSG_CHECKING([if MPICXX is a valid MPI C++ compiler])

  ORIG_CXX="$CXX"
  CXX="$MPICXX"
  AC_LANG_PUSH([C++])

  AC_COMPILE_IFELSE([
  AC_LANG_SOURCE([[
#include <mpi.h>
#include <iostream>
int myRank(void)
{
  int rank;
  MPI_Comm_rank(MPI_COMM_WORLD, &rank);
  std::cout << "yes";
  return rank;
}
]])], [mpicxx_avail=yes], [mpicxx_avail=no])

  AC_MSG_RESULT([$mpicxx_avail])

  if test "$mpicxx_avail" = no ; then
    AC_MSG_ERROR([MPICXX is not a valid compiler: $MPICXX])
  fi

  AC_LANG_POP
  CXX="$ORIG_CXX"
fi


#-------------------------------------------------
# Test if CXX and MPICXX are compatible
#-------------------------------------------------

# Test CXX and MPICXX compatibility by compiling a short program with
# CXX and linking it with MPICXX.  Basically, we require that CXX is
# the underlying compiler for MPICXX and this is how we test for that.
# Note: the Autoconf macros would delete the object files, so we need
# to run the compile and link steps ourself.

base="hpc-conftest-$$"
hello_src="$base".cpp
hello_o="$base".o
hello_bin="$base".bin
hello_out="$base".out
ACTUAL_CXXFLAGS="$CXXFLAGS $HOST_CXXFLAGS"

prof_mpi_avail=no

if test -n "$MPICXX" ; then
  AC_MSG_CHECKING([if CXX and MPICXX are compatible])

  rm -f "$hello_src" "$hello_o" "$hello_bin" "$hello_out"
  cat <<EOF >"$hello_src"
#include <iostream>
#include <string>
#include <vector>
using namespace std;
int main(int argc, char **argv)
{
  vector <string> foo;
  for (int i = 0; i < argc; i++) {
    foo.push_back(argv[[i]]);
  }
  cout << foo.size();
  return 0;
}
EOF
  $CXX -c $ACTUAL_CXXFLAGS -o "$hello_o" "$hello_src" >/dev/null 2>&1
  $MPICXX -o "$hello_bin" "$hello_o" >"$hello_out" 2>&1

  if test $? -eq 0 && test -f "$hello_bin" ; then
    AC_MSG_RESULT([yes])
    prof_mpi_avail=yes
  else
    AC_MSG_RESULT([no])
    cat <<EOF >&AS_MESSAGE_LOG_FD
------------------------------------------------------------
CXX:     $CXX -c $ACTUAL_CXXFLAGS -o $hello_o $hello_src
MPICXX:  $MPICXX -o $hello_bin $hello_o

EOF
    cat "$hello_src" >&AS_MESSAGE_LOG_FD
    echo >&AS_MESSAGE_LOG_FD
    cat "$hello_out" >&AS_MESSAGE_LOG_FD
    cat <<EOF >&AS_MESSAGE_LOG_FD
------------------------------------------------------------
EOF
    AC_MSG_WARN([CXX:     $CXX_VERSION])
    AC_MSG_WARN([MPICXX:  $MPICXX_VERSION])
    AC_MSG_WARN([MPICXX does not link with CXX (see config.log for details)])
    AC_MSG_ERROR([probably MPICXX does match CXX for compiler family or version])
  fi
  rm -f "$hello_src" "$hello_o" "$hello_bin" "$hello_out"
fi

AC_MSG_NOTICE([build hpcprof-mpi: $prof_mpi_avail])

AM_CONDITIONAL(OPT_ENABLE_MPI, [test "$prof_mpi_avail" = yes])


#-------------------------------------------------
# Distribute these settings into makefiles
#-------------------------------------------------

AC_SUBST([HOST_CFLAGS])
AC_SUBST([HOST_CXXFLAGS])
AC_SUBST([HOST_AR])
AC_SUBST([HOST_LIBTREPOSITORY])
AC_SUBST([HOST_LINK_NO_START_FILES])
AM_CONDITIONAL(IS_HOST_AR, test "${HOST_AR}" != "")

AC_SUBST([HOST_HPCRUN_LDFLAGS])
AC_SUBST([HOST_HPCSTRUCT_LDFLAGS])
AC_SUBST([HOST_HPCPROF_LDFLAGS])
AC_SUBST([HOST_HPCPROF_FLAT_LDFLAGS])
AC_SUBST([HOST_HPCPROFTT_LDFLAGS])
AC_SUBST([HOST_XPROF_LDFLAGS])

AC_MSG_NOTICE([INFO: post hpc tests: CC='${CC}'  CFLAGS='${CFLAGS}'  HOST_CFLAGS='${HOST_CFLAGS}'])
AC_MSG_NOTICE([INFO: post hpc tests: CXX='${CXX}'  CXXFLAGS='${CXXFLAGS}'  HOST_CXXFLAGS='${HOST_CXXFLAGS}'])
AC_MSG_NOTICE([INFO: post hpc tests: MPICC='${MPICC}'])
AC_MSG_NOTICE([INFO: post hpc tests: MPICXX='${MPICXX}'])
AC_MSG_NOTICE([INFO: post hpc tests: MPIF77='${MPIF77}'])


#-------------------------------------------------
# Option: --enable-bgq
#-------------------------------------------------

# Option to select blue gene front or back end.  Default is for back
# end if system is powerpc and looks like blue gene.
#
# Some things (POSIX timers and perf events) won't run on the blue
# gene back end, but this is hard to test for on the front end.

bgq_explicit=no

AC_ARG_ENABLE([bgq],
  [AS_HELP_STRING([--enable-bgq],
      [configure for blue gene/q back end, disable posix timers
       and perf events (default auto-detect)])],
  [bgq_explicit=yes],
  [enable_bgq=check])

# Treat this as blue gene if powerpc and /bgsys/drivers exists, or
# else if explicitly set.

AC_MSG_CHECKING([for blue gene/q back end])

case "$host_cpu" in
  *power* | *ppc* )
    case "$enable_bgq" in
      yes | no )
        ;;
      * )
        if test -d /bgsys/drivers ; then enable_bgq=yes
	else enable_bgq=no
        fi
        ;;
    esac
    ;;
  * )
    enable_bgq=no
    ;;
esac

AC_MSG_RESULT([$enable_bgq])

blue_gene_back_end=no
host_extra_mesg=
warn_bgq_backend=no

if test "$enable_bgq" = yes ; then
  blue_gene_back_end=yes
  host_extra_mesg='(bgq back end)'

  if test "$bgq_explicit" != yes ; then
    warn_bgq_backend=yes
  fi
fi

# Old --enable-bluegene option.  This is still used in itimer.c for
# how we treat WALLCLOCK.

if test "$blue_gene_back_end" = yes ; then
  AC_DEFINE([HOST_SYSTEM_IBM_BLUEGENE], [1], [IBM Blue Gene support])
fi

# Old --enable-bgq-cnk option.  This provides get_hw_tid() and
# Kernel_ProcessorID(), but nothing uses it now.  If you want to
# turn it back on, then fix the hard-coded paths in
# hpcrun/utilities/bgq-cnk and do a proper config test.

AM_CONDITIONAL([OPT_BGQ_BACKEND], false)

# Old --with-upc and --with-upc-lib options.  These only applied to
# blue gene/p which we no longer support.

AM_CONDITIONAL([OPT_ENABLE_UPC], false)

OPT_UPC_IFLAGS=
OPT_UPC_LDFLAGS=

AC_SUBST([OPT_UPC_IFLAGS])
AC_SUBST([OPT_UPC_LDFLAGS])


#-------------------------------------------------
# Hash value for launch scripts
#-------------------------------------------------

# Make a hash value to verify that a launch script has the correct
# install directory.  It doesn't have to be secure, just unique.

AC_PATH_PROGS([hash_fcn], [md5sum sha256sum sha384sum sha512sum], [no])

plain_text=`echo $$ ; date ; pwd`

hash_value=`echo $plain_text | $hash_fcn | $AWK '{ print $1 }'`

if test "x$hash_value" = x ; then
  hash_value=`echo $plain_text | tr -d ' '`
fi

hash_value=`echo $hash_value | head -c 30`

AC_MSG_NOTICE([launch script hash: $hash_value])

AC_SUBST([hash_value])


#----------------------------------------------------------------------------
# Prerequisites: external libraries
#----------------------------------------------------------------------------

#
# Directory relative to hpctoolkit's prefix where we put external
# package libraries, if we want to copy them.
#
hpc_ext_libs_dir=lib/hpctoolkit/ext-libs
AC_SUBST([hpc_ext_libs_dir])


#-------------------------------------------------
# Option: --with-externals=PATH
#
# If specified, then use PATH as the root of the external prereqs tree
# and the file PATH/externs.conf for the locations of binutils, open
# analysis, xerces, etc.  May be absolute or relative path.
#
# Note: using externals is not strictly necessary, but if not used,
# then you'll need to build all of hpctoolkit's prereqs manually and
# pass them all to configure.
#-------------------------------------------------

ext_cc_path=unknown
ext_cxx_path=unknown
ext_wordsize=unknown

AC_ARG_WITH([dummy-blank-line], [AS_HELP_STRING([], [])])
AC_ARG_WITH([externals],
  [AS_HELP_STRING([--with-externals=PATH],
	  [path to hpctoolkit-externals build or install directory])],
  [],
  [with_externals=no])

if test "${with_externals}" != "no"; then
  ext_file="${with_externals}/externs.conf"
  if test ! -f "$ext_file" ; then
    AC_MSG_ERROR([missing externals file: $ext_file])
  fi
  externals_root=`( cd "$with_externals" && pwd )`
  . "$ext_file"
  use_externals=yes
  AC_MSG_NOTICE([externals version: $ext_version])
  if test "x$ext_version" = x0 ; then
    ext_version=
  fi
else
  use_externals=no
fi

AC_MSG_NOTICE([externals directory: $with_externals])


#-------------------------------------------------
# Option: --with-spack=PATH
#-------------------------------------------------

# If specified, then use PATH as the directory containing the spack
# packages.  This is not spack's install_tree prefix, but rather the
# arch/compiler subdir that contains the spack packages, something
# like:  .../linux-fedora26-x86_64/gcc-7.3.1/
#
# May be absolute or relative path.

AC_ARG_WITH([spack],
  [AS_HELP_STRING([--with-spack=PATH],
      [path to spack arch/compiler install directory])],
  [],
  [with_spack=no])

if test "x$with_spack" != xno ; then
  dir=`(cd "$with_spack" 2>/dev/null && /bin/pwd)`
  if test ! -d "$dir" ; then
    AC_MSG_ERROR([bad spack install directory: $with_spack])
  fi
  with_spack="$dir"
fi

AC_MSG_NOTICE([spack directory: $with_spack])


#-------------------------------------------------
# Default package prefixes from externals and spack.
#-------------------------------------------------

# The order of precedence is:
#  1. --with-package  (highest)
#  2. --with-spack
#  3. --with-externals

default_binutils_prefix=no
default_boost_prefix=no
default_bzip_prefix=no
default_dyninst_prefix=no
default_elfutils_prefix=no
default_libdwarf_prefix=no
default_libiberty_prefix=no
default_libmonitor_prefix=no
default_libunwind_prefix=no
default_lzma_prefix=no
default_papi_prefix=no
default_perfmon_prefix=no
default_tbb_prefix=no
default_xed_prefix=no
default_xerces_prefix=no
default_zlib_prefix=no

if test "$use_externals" = yes ; then
  default_binutils_prefix="$ext_binutils_prefix"
  default_boost_prefix="$ext_boost_prefix"
  default_dyninst_prefix="$ext_symtabAPI_prefix"
  default_elfutils_prefix="$ext_libelf_prefix"
  default_libdwarf_prefix="$ext_libdwarf_prefix"
  default_libmonitor_prefix="$ext_libmonitor_prefix"
  default_libunwind_prefix="$ext_libunwind_prefix"
  if test "x$ext_lzma_prefix" != x ; then
    default_lzma_prefix="$ext_lzma_prefix"
  fi
  if test "x$ext_perfmon_prefix" != x ; then
    default_perfmon_prefix="$ext_perfmon_prefix"
  fi
  default_xed_prefix="$ext_xed2_prefix"
  default_xerces_prefix="$ext_xerces_prefix"
  default_zlib_prefix="$ext_zlib_prefix"
fi

# Return: success (0) and set 'spack_ans' to install prefix for given
# package name ($1).  Warn if there are multiple dirs with same pkg
# name and return the most recent one.  (Be careful not to spawn a
# subshell.)

mult_spack_pkgs=

find_spack_pkg()
{
  base="$1"
  spack_ans=no
  mult=no

  # allow symlink, if set
  if test -d "${with_spack}/$base" ; then
    spack_ans="${with_spack}/$base"
    return 0
  fi

  for dir in "${with_spack}/${base}"-* ; do
    if test -d "$dir" ; then
      if test "$spack_ans" = no ; then
        spack_ans="$dir"
      else
        mult=yes
        if test "$dir" -nt "$spack_ans" ; then
          spack_ans="$dir"
        fi
      fi
    fi
  done

  if test "$mult" = yes ; then
    AC_MSG_WARN([multiple spack packages for: $base])
    mult_spack_pkgs="$mult_spack_pkgs $base"
  fi

  if test "$spack_ans" != no ; then
    return 0
  fi
  return 1
}

if test "$with_spack" != no
then
  AC_MSG_NOTICE([checking spack packages ...])

  if find_spack_pkg binutils ; then
    default_binutils_prefix="$spack_ans"
  fi
  if find_spack_pkg boost ; then
    default_boost_prefix="$spack_ans"
  fi
  if find_spack_pkg bzip2 ; then
    default_bzip_prefix="$spack_ans"
  fi
  if find_spack_pkg dyninst ; then
    default_dyninst_prefix="$spack_ans"
  fi
  if find_spack_pkg elfutils ; then
    default_elfutils_prefix="$spack_ans"
  fi
  if find_spack_pkg libdwarf ; then
    default_libdwarf_prefix="$spack_ans"
  fi
  if find_spack_pkg libiberty ; then
    default_libiberty_prefix="$spack_ans"
  fi
  if find_spack_pkg libmonitor ; then
    default_libmonitor_prefix="$spack_ans"
  fi
  if find_spack_pkg libunwind ; then
    default_libunwind_prefix="$spack_ans"
  fi
  if find_spack_pkg xz ; then
    default_lzma_prefix="$spack_ans"
  fi
  if find_spack_pkg papi ; then
    default_papi_prefix="$spack_ans"
  fi
  if find_spack_pkg libpfm4 ; then
    default_perfmon_prefix="$spack_ans"
  fi
  if find_spack_pkg intel-tbb ; then
    default_tbb_prefix="$spack_ans"
  fi
  if find_spack_pkg intel-xed ; then
    default_xed_prefix="$spack_ans"
  fi
  if find_spack_pkg xerces-c ; then
    default_xerces_prefix="$spack_ans"
  fi
  if find_spack_pkg zlib ; then
    default_zlib_prefix="$spack_ans"
  fi
fi


#-------------------------------------------------
# Check consistency of C, C++ and wordsize
#-------------------------------------------------

# If still using externals, verify that toolkit and externals use the
# same C and C++ compilers.  Spack does things differently.

warn_compiler_mismatch=no

if test "$ext_cc_path" != unknown && test "$ext_cc_path" != "$CC_PATH"
then
  warn_compiler_mismatch=yes
  AC_MSG_WARN([The C compiler does not match the one used to build \
hpctoolkit-externals.])
fi
if test "$ext_cxx_path" != unknown && test "$ext_cxx_path" != "$CXX_PATH"
then
  warn_compiler_mismatch=yes
  AC_MSG_WARN([The C++ compiler does not match the one used to build \
hpctoolkit-externals.])
fi

# Continue to set multilib_path for package tests below, but we really
# only support 64-bit now.

host_wordsize=unknown
wordsize_cflag=
case "$host_sizeof_voidp" in
  4 ) host_wordsize=32 ; wordsize_cflag='-m32' ;;
  8 ) host_wordsize=64 ; wordsize_cflag='-m64' ;;
  * ) AC_MSG_WARN([unable to determine host wordsize]) ;;
esac

multilib_path=lib
case "$host_wordsize" in
  32 ) multilib_path='lib32 lib' ;;
  64 ) multilib_path='lib64 lib' ;;
esac


#-------------------------------------------------
# Option: --with-binutils=PATH
#-------------------------------------------------

num_pkgs=0

# Binutils uses four main libraries: libbfd.a, libopcodes.a,
# libiberty.a and libz.a (plus -ldl if bfd is built with plugins).
# The first two must be in the binutils package, but the last two may
# be in binutils or separate (libiberty and zlib).
#
# Note: we no longer use binutils to crack instructions, so we don't
# need libopcodes anymore, not on any platform.

BINUTILS="$default_binutils_prefix"

AC_ARG_WITH([binutils],
  [AS_HELP_STRING([--with-binutils=PATH],
      [path to binutils install directory])],
  [BINUTILS="$withval"],
  [])

BINUTILS_IFLAGS=
BINUTILS_LIBS=
binutils_has_libiberty=no
binutils_has_libz=no

AC_MSG_CHECKING([for binutils])

case "$BINUTILS" in
  /* )
    # bfd.h must exist
    if test -f "${BINUTILS}/include/bfd.h" ; then
      BINUTILS_IFLAGS="-I${BINUTILS}/include"
    else
      AC_MSG_ERROR([unable to find bfd.h in: $BINUTILS])
    fi

    # libbfd.a must be in binutils
    for lib in $multilib_path fail ; do
      file="${BINUTILS}/${lib}/libbfd.a"
      if test -f "$file" ; then
        BINUTILS_LIBS="${BINUTILS_LIBS} $file"
	break
      elif test "$lib" = fail ; then
        AC_MSG_ERROR([unable to find libbfd.a in: $BINUTILS])
      fi
    done

    # libiberty.a may be here or may be in libiberty
    for lib in $multilib_path ; do
      file="${BINUTILS}/${lib}/libiberty.a"
      if test -f "$file" ; then
        BINUTILS_LIBS="${BINUTILS_LIBS} $file"
	binutils_has_libiberty=yes
	break
      fi
    done

    # libz.a may be here or may be in zlib
    for lib in $multilib_path ; do
      file="${BINUTILS}/${lib}/libz.a"
      if test -f "$file" ; then
        BINUTILS_LIBS="${BINUTILS_LIBS} $file"
	binutils_has_libz=yes
	break
      fi
    done
    num_pkgs=`expr 1 + $num_pkgs`
    ;;
  no )
    ;;
  * )
    AC_MSG_ERROR([binutils directory must be absolute path])
    ;;
esac

AC_MSG_RESULT([$BINUTILS])

binlibs=
for lib in $BINUTILS_LIBS ; do
  binlibs="$binlibs `basename $lib`"
done

AC_MSG_NOTICE([binutils libs: $binlibs])

# FIXME: libbfd requires -ldl unless plugins are disabled (default is
# enabled).  But we could test for this.

BINUTILS_LIBS="${BINUTILS_LIBS} -ldl"

AC_SUBST([BINUTILS_IFLAGS])
AC_SUBST([BINUTILS_LIBS])


#-------------------------------------------------
# Option: --with-boost=PATH
#-------------------------------------------------

BOOST="$default_boost_prefix"

AC_ARG_WITH([boost],
  [AS_HELP_STRING([--with-boost=PATH],
      [path to boost install directory])],
  [BOOST="$withval"],
  [])

BOOST_IFLAGS=
BOOST_LFLAGS=
BOOST_LIB_DIR=
BOOST_COPY=no

# The copy list should include all libraries that any version of
# dyninst would use (but no more).  But copy-libs won't fail on a
# missing library, so it doesn't have to be exact.

BOOST_COPY_LIST='atomic chrono date_time filesystem system thread timer'

AC_MSG_CHECKING([for boost])

case "$BOOST" in
  /* )
    if test ! -f "${BOOST}/include/boost/shared_ptr.hpp" ; then
      AC_MSG_ERROR([invalid boost directory: $BOOST])
    fi
    BOOST_IFLAGS="-I${BOOST}/include"

    for lib in $multilib_path ; do
      dir="${BOOST}/$lib"
      for f in "$dir"/libboost*system*.so* ; do
        if test -f "$f" ; then
	  BOOST_LIB_DIR="$dir"
	  BOOST_COPY=yes
	  break 2
	fi
      done
    done
    if test "$BOOST_COPY" != yes ; then
      AC_MSG_ERROR([invalid boost directory: $BOOST])
    fi
    num_pkgs=`expr 1 + $num_pkgs`
    ;;
  no )
    ;;
  * )
    AC_MSG_ERROR([boost directory must be absolute path: $BOOST])
    ;;
esac

AC_MSG_RESULT([$BOOST])

# Toolkit doesn't use a boost library directly, but something from a
# dyninst header pulls in libboost_system (not sure how).  So, we just
# add everything from the copy list to the link line.  (They're pulled
# in indirectly anyway).

if test "x$BOOST_LIB_DIR" != x ; then
  boost_lib_list=

  for lib in $BOOST_COPY_LIST ; do
    if test -f "${BOOST_LIB_DIR}/libboost_${lib}.so" ; then
      boost_lib_list="${boost_lib_list} -lboost_$lib"
    fi
  done

  BOOST_LFLAGS="-L${BOOST_LIB_DIR} $boost_lib_list"

  AC_MSG_NOTICE([boost libs: $boost_lib_list])
fi

AC_SUBST([BOOST_IFLAGS])
AC_SUBST([BOOST_LFLAGS])
AC_SUBST([BOOST_LIB_DIR])
AC_SUBST([BOOST_COPY])
AC_SUBST([BOOST_COPY_LIST])


#-------------------------------------------------
# Option: --with-bzip=PATH
#-------------------------------------------------

# Location of libbz2.so.  This is just for copy-libs as an elfutils
# prereq.  Toolkit doesn't directly call bzip, so we don't need an
# include path here.  Note: this package is not built in externals.

BZIP_COPY=no
BZIP_LIB=no

BZIP="$default_bzip_prefix"

AC_ARG_WITH([bzip],
  [AS_HELP_STRING([--with-bzip=PATH],
      [path to bzip2 install directory])],
  [BZIP="$withval"],
  [])

AC_MSG_CHECKING([for bzip])

case "$BZIP" in
  /* )
    for lib in $multilib_path ; do
      bzip_lib="${BZIP}/$lib"
      if test -f "${bzip_lib}/libbz2.so" ; then
        BZIP_LIB="$bzip_lib"
	break
      fi
    done
    if test "$BZIP_LIB" = no ; then
      AC_MSG_ERROR([unable to find libbz2.so in: $BZIP])
    fi
    BZIP_COPY=yes
    num_pkgs=`expr 1 + $num_pkgs`
    ;;
  no )
    ;;
  * )
    AC_MSG_ERROR([bzip directory must be absolute path: $BZIP])
    ;;
esac

AC_MSG_RESULT([$BZIP])

AC_SUBST([BZIP_COPY])
AC_SUBST([BZIP_LIB])


#-------------------------------------------------
# Option: --with-dyninst=PATH
#-------------------------------------------------

# Now require full ParseAPI with CFG loop support or nothing.

DYNINST="$default_dyninst_prefix"

AC_ARG_WITH([dyninst],
  [AS_HELP_STRING([--with-dyninst=PATH],
      [path to dyninst install directory])],
  [DYNINST="$withval"],
  [])

DYNINST_IFLAGS=
DYNINST_LFLAGS=
DYNINST_LIB_DIR=
DYNINST_COPY=no
dyninst_features=

AC_MSG_CHECKING([for dyninst])

case "${DYNINST}" in
  /* )
    if test -f "${DYNINST}/include/Symtab.h"  \
       && test -f "${DYNINST}/include/CFG.h"
    then : ; else
      AC_MSG_ERROR([invalid dyninst directory: $DYNINST])
    fi
    DYNINST_IFLAGS="-I${DYNINST}/include"

    for lib in $multilib_path ; do
      dir="${DYNINST}/$lib"
      if test -f "${dir}/libparseAPI.so" ; then
        DYNINST_LIB_DIR="$dir"
	DYNINST_COPY=yes
	break
      fi
    done
    if test "$DYNINST_COPY" != yes ; then
      AC_MSG_ERROR([invalid dyninst directory: $DYNINST])
    fi
    DYNINST_LFLAGS="-L${DYNINST_LIB_DIR} -lparseAPI -linstructionAPI -lsymtabAPI"
    DYNINST_LFLAGS="${DYNINST_LFLAGS} -ldynDwarf -ldynElf -lcommon"
    num_pkgs=`expr 1 + $num_pkgs`
    ;;
  no )
    ;;
  * )
    AC_MSG_ERROR([dyninst directory must be absolute path: $DYNINST])
    ;;
esac

AC_MSG_RESULT([$DYNINST])

AC_SUBST([DYNINST_IFLAGS])
AC_SUBST([DYNINST_LFLAGS])
AC_SUBST([DYNINST_LIB_DIR])
AC_SUBST([DYNINST_COPY])

#-------------------------------------------------

# Check that ParseAPI includes CFG loop support.

ORIG_CXXFLAGS="$CXXFLAGS"
CXXFLAGS="${HOST_CXXFLAGS} ${CXXFLAGS} ${BOOST_IFLAGS} ${DYNINST_IFLAGS}"
AC_LANG_PUSH([C++])

if test "$DYNINST" != no ; then
  AC_MSG_CHECKING([for parseapi CFG loop support])

  AC_COMPILE_IFELSE([
  AC_LANG_SOURCE([[
#include <vector>
#include <Symtab.h>
#include <Function.h>
#include <CFG.h>
using namespace Dyninst;
using namespace SymtabAPI;
using namespace ParseAPI;
using namespace std;
long num_blocks(LoopTreeNode * node)
{
  Loop * loop = node->loop;
  vector <Block *> bvec;
  loop->getLoopBasicBlocks(bvec);
  return (long) bvec.size();
}
]])],
  [cfg_loop_support=yes ; dyninst_features="$dyninst_features cfg"],
  [cfg_loop_support=no])

  AC_MSG_RESULT([$cfg_loop_support])

  if test "$cfg_loop_support" != yes ; then
    AC_MSG_ERROR([parseAPI does not include CFG loop support])
  fi
fi

#-------------------------------------------------

# Test if Block::getInsns() uses Instruction::Ptr or Instruction.
# 9.3 uses Instruction::Ptr, new-par-par and 10.x use Instruction.

use_instn_ptr=yes

if test "$DYNINST" != no ; then
  AC_MSG_CHECKING([if parseapi uses Instruction::Ptr])

  AC_COMPILE_IFELSE([
  AC_LANG_SOURCE([[
#include <map>
#include <Symtab.h>
#include <Function.h>
#include <Instruction.h>
#include <CFG.h>
using namespace Dyninst;
using namespace InstructionAPI;
using namespace ParseAPI;
using namespace std;
long instruction_size(Block * block)
{
  map <Offset, Instruction::Ptr> imap;
  block->getInsns(imap);
  return (long) imap.begin()->second->size();
}
]])], [use_instn_ptr=yes], [use_instn_ptr=no])

  AC_MSG_RESULT([$use_instn_ptr])
fi

if test "$use_instn_ptr" = yes ; then
  AC_DEFINE(DYNINST_INSTRUCTION_PTR, 1, [dyninst uses Instruction::Ptr])
fi

#-------------------------------------------------

# Test if dyninst was built with libdw or libdwarf.
#
# There is not a good compile or link test for this, so we fall back
# on ldd.  But note: ldd only works for dynamic libraries and doesn't
# work cross-platform.

use_libdw=no

if test "$DYNINST" != no ; then
  AC_MSG_CHECKING([if dyninst built with libdw.so])

  dyn_dwarf="${DYNINST_LIB_DIR}/libdynDwarf.so"

  ORIG_LD_LIBRARY_PATH="$LD_LIBRARY_PATH"
  LD_LIBRARY_PATH=

  if test -f "$dyn_dwarf" ; then
    ldd "$dyn_dwarf" 2>/dev/null | $AWK '{print $1}' | grep -e 'libdw.so' >/dev/null
    if test $? -eq 0 ; then
       use_libdw=yes
    fi
  fi

  AC_MSG_RESULT([$use_libdw])

  LD_LIBRARY_PATH="$ORIG_LD_LIBRARY_PATH"

  if test "$use_libdw" = yes
  then dyninst_features="$dyninst_features libdw"
  else dyninst_features="$dyninst_features libdwarf"
  fi
fi

#-------------------------------------------------

# Test if dyninst supports cuda.

use_cuda=no

if test "$DYNINST" != no ; then
  AC_MSG_CHECKING([if dyninst supports cuda])

  AC_COMPILE_IFELSE([
  AC_LANG_SOURCE([[
#include <Symtab.h>
using namespace Dyninst;
using namespace SymtabAPI;
using namespace std;
long cuda_type()
{
  return (long) Dyninst::Arch_cuda;
}
]])],
  [use_cuda=yes ; dyninst_features="$dyninst_features cuda"],
  [use_cuda=no])

  AC_MSG_RESULT([$use_cuda])
fi

#-------------------------------------------------

# Test if dyninst was built with openmp support.
# Again, not really a good test.

dyninst_openmp=no

if test "$DYNINST" != no ; then
  AC_MSG_CHECKING([if dyninst built with openmp])

  parseapi="${DYNINST_LIB_DIR}/libparseAPI.so"

  ORIG_LD_LIBRARY_PATH="$LD_LIBRARY_PATH"
  LD_LIBRARY_PATH=

  if test -f "$parseapi" ; then
    for lib in $openmp_lib_list ; do
      ldd "$parseapi" 2>/dev/null | $AWK '{print $1}' | grep -e "$lib" >/dev/null
      if test $? -eq 0 ; then
        dyninst_openmp=yes
	dyninst_features="$dyninst_features openmp"
	break
      fi
    done
  fi

  LD_LIBRARY_PATH="$ORIG_LD_LIBRARY_PATH"

  AC_MSG_RESULT([$dyninst_openmp])
fi

AC_LANG_POP
CXXFLAGS="$ORIG_CXXFLAGS"

#-------------------------------------------------

# Temporary option to identify version of dyninst, only necessary if
# the above tests produce the wrong answer.
#
#  old = orig version from externals
#  libdw = uses libdw instead of libdwarf, but not cuda
#  cuda = uses libdw and supports cuda

dyninst_type=unset

AC_ARG_WITH([dyninst-type],
  [AS_HELP_STRING([--with-dyninst-type=TYPE],
      [temp option for dyninst version (old, libdw, cuda),
       only needed if autoconf fails to detect correctly])],
  [dyninst_type="$withval"],
  [])

if test "$dyninst_type" != unset ; then
  case "$dyninst_type" in
    old )   use_libdw=no ;  use_cuda=no ;;
    libdw ) use_libdw=yes ; use_cuda=no ;;
    cuda )  use_libdw=yes ; use_cuda=yes ;;
    * ) AC_MSG_ERROR([bad value for --with-dyninst-type: $dyninst_type]) ;;
  esac

<<<<<<< HEAD
if test "$BOOST_COPY" = yes ; then
  BOOST_LIB_LIST='-lboost_atomic  -lboost_chrono  -lboost_date_time  -lboost_filesystem -lboost_system  -lboost_thread -lboost_graph -lboost_regex'
=======
  AC_MSG_NOTICE([override dyninst-type ($dyninst_type): libdw: $use_libdw, cuda: $use_cuda])
>>>>>>> ee4f0a82
fi

AM_CONDITIONAL(OPT_DYNINST_LIBDWARF, [test "$use_libdw" = no])
AM_CONDITIONAL(OPT_DYNINST_LIBDW, [test "$use_libdw" = yes])

if test "$use_libdw" = yes ; then
  AC_DEFINE(DYNINST_USE_LIBDW, 1, [dyninst built with libdw])
fi

if test "$use_cuda" = yes ; then
  AC_DEFINE(DYNINST_USE_CUDA, 1, [dyninst supports cuda])
fi


#-------------------------------------------------
# Option: --with-elfutils=PATH
#-------------------------------------------------

LIBELF="$default_elfutils_prefix"

AC_ARG_WITH([elfutils],
  [AS_HELP_STRING([--with-elfutils=PATH],
      [path to elfutils install directory])],
  [LIBELF="$withval"],
  [])

AC_MSG_CHECKING([for elfutils])

LIBELF_INC=no
LIBELF_LIB=no
LIBELF_COPY=no
have_libdw=no

case "$LIBELF" in
  /* )
    if test ! -f "${LIBELF}/include/libelf.h" \
        && test ! -f "${LIBELF}/include/libelf/libelf.h"
    then
      AC_MSG_ERROR([unable to find libelf.h in: $LIBELF])
    fi
    LIBELF_INC="${LIBELF}/include"
    for lib in $multilib_path ; do
      if test -f "${LIBELF}/${lib}/libelf.so" ; then
        LIBELF_LIB="${LIBELF}/${lib}"
	break
      fi
    done
    if test "$LIBELF_LIB" = no ; then
      AC_MSG_ERROR([unable to find libelf.so in: $LIBELF])
    fi
    LIBELF_COPY=yes

    if test -f "${LIBELF_LIB}/libdw.so" ; then
      have_libdw=yes
    fi
    num_pkgs=`expr 1 + $num_pkgs`
    ;;
  no )
    ;;
  * )
    AC_MSG_ERROR([libelf directory must be absolute path: $LIBELF])
    ;;
esac

AC_MSG_RESULT([$LIBELF])

if test "$use_libdw" = yes && test "$have_libdw" != yes ; then
  AC_MSG_WARN([dyninst uses libdw but elfutils is missing libdw])
  AC_MSG_WARN([dyninst:  $DYNINST])
  AC_MSG_WARN([elfutils: $LIBELF])
fi

AC_SUBST([LIBELF_INC])
AC_SUBST([LIBELF_LIB])
AC_SUBST([LIBELF_COPY])


#-------------------------------------------------
# Option: --with-libdwarf=PATH
#-------------------------------------------------

LIBDWARF="$default_libdwarf_prefix"

AC_ARG_WITH([libdwarf],
  [AS_HELP_STRING([--with-libdwarf=PATH],
  	    [path to libdwarf install directory])],
  [LIBDWARF="$withval"],
  [])

AC_MSG_CHECKING([for libdwarf])

case "${LIBDWARF}" in
  /* )
    if test -f "${LIBDWARF}/include/libdwarf.h" ; then :
    else
        AC_MSG_ERROR([invalid libdwarf directory: $LIBDWARF])
    fi
    LIBDWARF_COPY=yes
    num_pkgs=`expr 1 + $num_pkgs`
    ;;
  no )
    LIBDWARF_COPY=no
    ;;
  * )
    AC_MSG_ERROR([libdwarf directory must be absolute path: $LIBDWARF])
    ;;
esac

LIBDWARF_LIB="${LIBDWARF}/lib"
LIBDWARF_INC="${LIBDWARF}/include"

AC_MSG_RESULT([$LIBDWARF])

AC_SUBST([LIBDWARF_LIB])
AC_SUBST([LIBDWARF_INC])
AC_SUBST([LIBDWARF_COPY])


#-------------------------------------------------
# Option: --with-libiberty=PATH
#-------------------------------------------------

# This is only used if binutils doesn't have libiberty.a.

LIBIBERTY="$default_libiberty_prefix"

AC_ARG_WITH([libiberty],
  [AS_HELP_STRING([--with-libiberty=PATH],
      [path to libiberty install directory (only needed if binutils
       does not contain libiberty.a)])],
  [LIBIBERTY="$withval"],
  [])

if test "$BINUTILS" = no || test "$binutils_has_libiberty" = yes
then
  AC_MSG_NOTICE([skipping libiberty for binutils])
  LIBIBERTY=no
else
  AC_MSG_CHECKING([for libiberty.a for binutils])

  found_libiberty=no
  case "$LIBIBERTY" in
    /* )
      for lib in $multilib_path ; do
        file="${LIBIBERTY}/${lib}/libiberty.a"
	if test -f "$file" ; then
          BINUTILS_LIBS="${BINUTILS_LIBS} $file"
	  found_libiberty=yes
	  break
	fi
      done
      num_pkgs=`expr 1 + $num_pkgs`
      ;;
  esac

  AC_MSG_RESULT([$found_libiberty])

  if test "$found_libiberty" != yes ; then
    AC_MSG_ERROR([unable to find libiberty.a in binutils or libiberty])
  fi
fi


#-------------------------------------------------
# Option: --with-libmonitor=PATH
#-------------------------------------------------

OPT_LIBMONITOR_DYNAMIC=no
OPT_LIBMONITOR_STATIC=no

LIBMONITOR="$default_libmonitor_prefix"

AC_ARG_WITH([libmonitor],
  [AS_HELP_STRING([--with-libmonitor=PATH],
  	    [path to libmonitor install directory])],
  [LIBMONITOR="$withval"],
  [])

AC_MSG_CHECKING([for libmonitor])

case "${LIBMONITOR}" in
  /* )
    LIBMONITOR_INC="${LIBMONITOR}/include"
    LIBMONITOR_BIN=${LIBMONITOR}/bin
    LIBMONITOR_LIB=${LIBMONITOR}/lib
    if test -f "${LIBMONITOR_INC}/monitor.h" ; then :
    else
      AC_MSG_ERROR([invalid libmonitor directory: $LIBMONITOR])
    fi
    LIBMONITOR_LIB="${LIBMONITOR}/lib"
    if test -f "${LIBMONITOR_LIB}/libmonitor.so" ; then
      OPT_LIBMONITOR_DYNAMIC=yes
    fi
    wrap_file="${LIBMONITOR_LIB}/libmonitor_wrap.a"
    if test -f "$wrap_file" ; then
      OPT_LIBMONITOR_STATIC=yes
      LIBMONITOR_WRAP_NAMES=`nm "$wrap_file" | grep __wrap_ |
        $SED -e 's/.*__wrap_//' | tr '\n' ' '`
    fi
    LIBMONITOR_COPY=yes
    LIBMONITOR_RUN_DIR="$hpc_ext_libs_dir"
    num_pkgs=`expr 1 + $num_pkgs`
    ;;
  no )
    LIBMONITOR_COPY=no
    LIBMONITOR_RUN_DIR=no
    ;;
  * )
    AC_MSG_ERROR([libmonitor directory must be absolute path: $LIBMONITOR])
    ;;
esac

AC_MSG_RESULT([$LIBMONITOR])

echo "libmonitor wrap names:" >&AS_MESSAGE_LOG_FD
echo "$LIBMONITOR_WRAP_NAMES" >&AS_MESSAGE_LOG_FD

AC_SUBST([LIBMONITOR_INC])
AC_SUBST([LIBMONITOR_LIB])
AC_SUBST([LIBMONITOR_COPY])
AC_SUBST([LIBMONITOR_RUN_DIR])
AC_SUBST([LIBMONITOR_WRAP_NAMES])


#-------------------------------------------------
# Option: --with-libunwind=PATH, --enable-libunwind-primary
#-------------------------------------------------

# Libunwind can be the primary unwinder (any platform), the secondary
# unwinder or not used at all.  So, keep it optional and test static
# and dynamic versions separately.  But if libunwind is the primary
# unwinder, then can't build hpcrun or hpclink without it.

LIBUNWIND_STAT=no

LIBUNWIND_IFLAGS=
LIBUNWIND_CPPFLAGS_DYN=
LIBUNWIND_CPPFLAGS_STAT=
LIBUNWIND_LDFLAGS_DYN=
LIBUNWIND_LDFLAGS_STAT=

LIBUNWIND_COPY=no
LIBUNWIND_LIB=

LIBUNWIND="$default_libunwind_prefix"

AC_ARG_WITH([libunwind],
  [AS_HELP_STRING([--with-libunwind=PATH],
      [path to libunwind install directory])],
  [LIBUNWIND="$withval"],
  [])

AC_ARG_ENABLE([libunwind-primary],
  [AS_HELP_STRING([--enable-libunwind-primary],
      [use libunwind as primary unwinder for hpcrun (default no)])],
  [],
  [enable_libunwind_primary=no])

# If libunwind is available, require dynamic (.so) version, and make
# static (.a) optional.  On powerpc, libunwind installs libs into
# lib64, so test for multilib here.

AC_MSG_CHECKING([for libunwind])

case "$LIBUNWIND" in
  /* )
    if test ! -f "${LIBUNWIND}/include/libunwind.h" ; then
      AC_MSG_ERROR([invalid libunwind directory: $LIBUNWIND])
    fi
    LIBUNWIND_IFLAGS="-I${LIBUNWIND}/include"

    for lib in $multilib_path ; do
      unw_libdir="${LIBUNWIND}/$lib"
      if test -f "$unw_libdir/libunwind.so" ; then
        LIBUNWIND_LDFLAGS_DYN="-L${unw_libdir} -lunwind"
    	LIBUNWIND_COPY=yes
	LIBUNWIND_LIB="$unw_libdir"
	if test -f "${unw_libdir}/libunwind.a" ; then
	  LIBUNWIND_STAT=yes
      	  LIBUNWIND_LDFLAGS_STAT="${unw_libdir}/libunwind.a"
	fi
	break
      fi
    done
    if test "x$LIBUNWIND_LIB" = x ; then
      AC_MSG_ERROR([invalid libunwind directory: $LIBUNWIND])
    fi
    num_pkgs=`expr 1 + $num_pkgs`
    ;;
  no )
    ;;
  * )
    AC_MSG_ERROR([libunwind directory must be absolute path: $LIBUNWIND])
    ;;
esac

AC_MSG_RESULT([$LIBUNWIND])
AC_MSG_NOTICE([libunwind static: $LIBUNWIND_STAT])

case "$enable_libunwind_primary" in
  yes | Yes | YES )
    if test "$LIBUNWIND" = no ; then
      AC_MSG_ERROR([enable libunwind primary requires libunwind])
    fi
    UNWINDER=libunw
    ;;
esac

no_unwind_for_hpcrun=no
no_unwind_for_hpclink=no
unwinder_mesg="$UNWINDER"

if test "$UNWINDER" = libunw ; then
  #
  # libunwind is the primary unwinder.  must have libunwind or else
  # can't build hpcrun or hpclink.  don't need CPPFLAGS in this case.
  #
  if test "$LIBUNWIND" = no ; then
    no_unwind_for_hpcrun=yes
  fi
  if test "$LIBUNWIND_STAT" = no ; then
    no_unwind_for_hpclink=yes
  fi
else
  #
  # libunwind is the secondary unwinder or not available.  can build
  # hpcrun without libunwind, but set CPPFLAGS when available.
  #
  if test "$LIBUNWIND" != no ; then
    LIBUNWIND_CPPFLAGS_DYN='-DUSE_LIBUNWIND'
    unwinder_mesg="$UNWINDER + libunw"
  fi
  if test "$LIBUNWIND_STAT" = yes ; then
    LIBUNWIND_CPPFLAGS_STAT='-DUSE_LIBUNWIND'
  fi
fi

AC_MSG_NOTICE([hpcrun unwinder: $unwinder_mesg])

# fixme: only used in hpcrun/main.c because we don't have a libunwind
# version of hpcrun_dump_intervals().
if test "$UNWINDER" = "libunw"; then
   AC_DEFINE([USE_LIBUNW], [1], [libunwind is the specified unwinder])
fi

AC_SUBST(LIBUNWIND_IFLAGS)
AC_SUBST(LIBUNWIND_CPPFLAGS_DYN)
AC_SUBST(LIBUNWIND_CPPFLAGS_STAT)
AC_SUBST(LIBUNWIND_LDFLAGS_DYN)
AC_SUBST(LIBUNWIND_LDFLAGS_STAT)

AC_SUBST(LIBUNWIND_COPY)
AC_SUBST(LIBUNWIND_LIB)

#
# set up automake choice of unwinder
#
AM_CONDITIONAL([UNW_X86], [test "$UNWINDER" = x86-family])
AM_CONDITIONAL([UNW_PPC64], [test "$UNWINDER" = ppc64])
AM_CONDITIONAL([UNW_MIPS], [test "$UNWINDER" = mips])
AM_CONDITIONAL([UNW_LIBUNW], [test "$UNWINDER" = libunw])


#-------------------------------------------------
# Option: --with-lzma=PATH
#-------------------------------------------------

# Test for lzma libraries and add to the build system if available.
# New libunwind (aug 2017) uses liblzma to read compressed sections.
# But allow for older externals that doesn't build them.
#
# Dynamically, add -llzma to libhpcrun.so and copy libs.
# Statically, link liblzma.a into libhpcrun.o at build time.

LZMA_STATIC=no
LZMA_LDFLAGS_DYN=
LZMA_LDFLAGS_STAT=
LZMA_INC=no
LZMA_COPY=no
LZMA_LIB=
LZMA_PROF_MPI_LIBS=

LZMA="$default_lzma_prefix"

AC_ARG_WITH([lzma],
  [AS_HELP_STRING([--with-lzma=PATH],
      [path to lzma (xz utils) install directory])],
  [LZMA="$withval"],
  [])

AC_MSG_CHECKING([for lzma])

case "$LZMA" in
  /* )
    for lib in $multilib_path ; do
      lzma_libdir="${LZMA}/$lib"
      if test -f "${lzma_libdir}/liblzma.so" ; then
        LZMA_LDFLAGS_DYN="-L${lzma_libdir} -llzma"
	LZMA_COPY=yes
	LZMA_LIB="$lzma_libdir"
        LZMA_INC="${LZMA}/include"
	if test -f "${lzma_libdir}/liblzma.a" ; then
	  LZMA_STATIC=yes
	  LZMA_LDFLAGS_STAT="${lzma_libdir}/liblzma.a"
	fi
	break
      fi
    done
    if test "x$LZMA_LIB" = x ; then
      AC_MSG_ERROR([invalid lzma directory: $LZMA])
    else
      #
      # hpcprof-mpi: same as hpclink if fully static, else default
      #
      echo "x$HPCPROFMPI_LT_LDFLAGS" | grep -e all-static >/dev/null 2>&1
      if test $? = 0 ; then
        LZMA_PROF_MPI_LIBS="$LZMA_LDFLAGS_DYN"
      else
        LZMA_PROF_MPI_LIBS="$LZMA_LDFLAGS_STAT"
      fi
    fi
    num_pkgs=`expr 1 + $num_pkgs`
    ;;
  no )
    ;;
  * )
    AC_MSG_ERROR([lzma directory must be absolute path: $LZMA])
    ;;
esac

AC_MSG_RESULT([$LZMA])
AC_MSG_NOTICE([lzma static: $LZMA_STATIC])

AC_SUBST([LZMA_LDFLAGS_DYN])
AC_SUBST([LZMA_LDFLAGS_STAT])
AC_SUBST([LZMA_PROF_MPI_LIBS])
AC_SUBST([LZMA_COPY])
AC_SUBST([LZMA_INC])
AC_SUBST([LZMA_LIB])


#-------------------------------------------------
# Option: --with-papi=PATH
#-------------------------------------------------

OPT_PAPI_DYNAMIC=no
OPT_PAPI_STATIC=no
OPT_PAPI_IFLAGS=
OPT_PAPI_LDFLAGS=
OPT_PAPI_LIBPATH=

OPT_PAPI="$default_papi_prefix"

AC_ARG_WITH([papi],
  [AS_HELP_STRING([--with-papi=PATH],
      [path to papi install directory])],
  [OPT_PAPI="$withval"],
  [])

AC_ARG_ENABLE([force-papi],
  [AS_HELP_STRING([--enable-force-papi],
      [force using both papi and perf events, if configure can't verify
       that papi and perfmon match])],
  [force_papi="$enableval"],
  [force_papi=no])

AC_MSG_CHECKING([for papi])

case "$OPT_PAPI" in
  /* )
    if test ! -f "${OPT_PAPI}/include/papi.h" ; then
      AC_MSG_ERROR([unable to find papi.h in: $OPT_PAPI])
    fi
    OPT_PAPI_IFLAGS="-I${OPT_PAPI}/include"

    for lib in $multilib_path ; do
      lib_dir="${OPT_PAPI}/$lib"
      if test -f "${lib_dir}/libpapi.so" || test -f "${lib_dir}/libpapi.a"
      then
        OPT_PAPI_LIBPATH="$lib_dir"
        OPT_PAPI_LDFLAGS="-L${lib_dir} -lpapi"
	if test -f "${lib_dir}/libpapi.so" ; then
          OPT_PAPI_DYNAMIC=yes
        fi
        if test -f "${lib_dir}/libpapi.a" ; then
          OPT_PAPI_STATIC=yes
	fi
	break
      fi
    done

    if test "x$OPT_PAPI_LIBPATH" = x ; then
      AC_MSG_ERROR([unable to find libpapi in: $OPT_PAPI])
    fi
    num_pkgs=`expr 1 + $num_pkgs`
    ;;
  no )
    ;;
  * )
    AC_MSG_ERROR([papi directory must be absolute path: $OPT_PAPI])
    ;;
esac

AC_MSG_RESULT([$OPT_PAPI])

if test "$OPT_PAPI" != no ; then
  AC_MSG_NOTICE([papi shared libpapi.so: $OPT_PAPI_DYNAMIC])
  AC_MSG_NOTICE([papi static libpapi.a: $OPT_PAPI_STATIC])
fi

# The dynamic case also needs libpapi.so's prerequisite libraries
# (-lpfm).  In the static case, libpapi.a already includes these
# functions.  At least, that's what we've seen so far.

papi_extra_libs=
so_file="${OPT_PAPI_LIBPATH}/libpapi.so"
if test -f "$so_file" ; then
  ldd "$so_file" | grep libpfm >/dev/null 2>&1
  if test $? = 0 ; then
    papi_extra_libs="${papi_extra_libs} -lpfm"
  fi
fi

AC_SUBST(OPT_PAPI)
AC_SUBST(OPT_PAPI_IFLAGS)
AC_SUBST(OPT_PAPI_LDFLAGS)
AC_SUBST(OPT_PAPI_LIBPATH)
AC_SUBST([papi_extra_libs])


#-------------------------------------------------
# Option: --enable-papi-c
#-------------------------------------------------

# Option to use the new papi-c.c sample source file.  This is mostly
# temporary until the new file integrates both component and
# non-component PAPI.  Requires PAPI 5.1 or later.

use_papi_c=yes

AC_ARG_ENABLE([papi-c],
  [AS_HELP_STRING([--enable-papi-c],
      [use component papi, if available (default yes)])],
  [use_papi_c="$enableval"],
  [])

if test "$OPT_PAPI" = no || test "$use_papi_c" != yes ; then
  use_papi_c=no
else
  AC_MSG_CHECKING([for component papi])

  ORIG_CFLAGS="$CFLAGS"
  ORIG_LIBS="$LIBS"
  CFLAGS="$CFLAGS $OPT_PAPI_IFLAGS"
  LIBS="$OPT_PAPI_LDFLAGS $papi_extra_libs"
  AC_LANG_PUSH([C])

  AC_LINK_IFELSE([
  AC_LANG_SOURCE([[
#include "papi.h"
int main()
{
  return PAPI_get_eventset_component(0);
}
]])], [use_papi_c=yes], [use_papi_c=no])

  AC_LANG_POP
  CFLAGS="$ORIG_CFLAGS"
  LIBS="$ORIG_LIBS"

  AC_MSG_RESULT([$use_papi_c])
fi


#-------------------------------------------------
# Option: --enable-papi-c-cupti
#-------------------------------------------------

use_papi_c_cupti=no

AC_ARG_ENABLE([papi-c-cupti],
  [AS_HELP_STRING([--enable-papi-c-cupti],
      [use papi CUPTI support, if available (default no), requires
       papi cuda component])],
  [use_papi_c_cupti="$enableval"],
  [])

if test "$use_papi_c" = no || test "$use_papi_c_cupti" != yes ; then
  use_papi_c_cupti=no
else
  AC_MSG_CHECKING([for papi cuda component])

  ORIG_CFLAGS="$CFLAGS"
  ORIG_LIBS="$LIBS"
  CFLAGS="$CFLAGS $OPT_PAPI_IFLAGS"
  LIBS="$OPT_PAPI_LDFLAGS $papi_extra_libs"
  AC_LANG_PUSH([C])

  AC_LINK_IFELSE([
  AC_LANG_SOURCE([[
#include "papi.h"
extern void CUDA_init_component(void);
int main()
{
  CUDA_init_component();
}
]])], [use_papi_c_cupti=yes], [use_papi_c_cupti=no])

  AC_LANG_POP
  CFLAGS="$ORIG_CFLAGS"
  LIBS="$ORIG_LIBS"

  AC_MSG_RESULT([$use_papi_c_cupti])
fi


#-------------------------------------------------
# Option: --with-perfmon=PATH
#-------------------------------------------------

PERFMON=no
PERFMON_STATIC=no
PERFMON_COPY=no
OPT_PERFMON=no

PERFMON_CFLAGS=
PERFMON_LDFLAGS_DYN=
PERFMON_LDFLAGS_STAT=
PERFMON_LIB=

AC_ARG_WITH([perfmon],
  [AS_HELP_STRING([--with-perfmon=PATH],
      [path to perfmon2 (libpfm4) install directory])],
  [perfmon_withval="$withval"],
  [perfmon_withval= ])

# Returns: success (0) if $1 is a valid perfmon install directory.
# Needs header file and at least one library.
valid_perfmon_dir()
{
  dir="$1"

  if test "x$dir" = x  \
     || test ! -f "${dir}/include/perfmon/pfmlib.h" ; then
    return 1
  fi

  for lib in $multilib_path ; do
    if test -f "${dir}/${lib}/libpfm.a"  \
       || test -f "${dir}/${lib}/libpfm.so" ; then
      return 0
    fi
  done

  return 1
}

AC_MSG_CHECKING([for perfmon])

perfmon_mesg=
perfmon_is_from_papi=no

# First, find which perfmon directory, if any.

if test "x$perfmon_withval" = xno
then
  # if explicitly set to no, then leave disabled
  PERFMON=no
  perfmon_mesg='no (disabled)'

elif test "x$OPT_PAPI" != xno && valid_perfmon_dir "$OPT_PAPI"
then
  # if --with-papi exists and includes perfmon, use that to keep papi
  # and perfmon consistent.
  PERFMON="$OPT_PAPI"
  perfmon_mesg="(from papi) $OPT_PAPI"
  perfmon_is_from_papi=yes

elif test "$blue_gene_back_end" = yes ; then
  # disable separate perfmon for blue gene
  PERFMON=no
  perfmon_mesg='no (disabled for blue gene)'

elif test "xperfmon_withval" != x && valid_perfmon_dir "$perfmon_withval"
then
  # if --with-perfmon is set and works, use that
  PERFMON="$perfmon_withval"
  perfmon_mesg="$perfmon_withval"

elif test "$default_perfmon_prefix" != no  \
     && valid_perfmon_dir "$default_perfmon_prefix"
then
  # if value from externals/spack works, use that
  PERFMON="$default_perfmon_prefix"
  perfmon_mesg="$default_perfmon_prefix"

else
  # give up, nothing works
  PERFMON=no
  perfmon_mesg=no
fi

AC_MSG_RESULT([$perfmon_mesg])

# Second, set the flags variables, etc.

case "$PERFMON" in
  /* )
    PERFMON_CFLAGS="-I${PERFMON}/include -DENABLE_PERFMON"
    OPT_PERFMON=yes

    for lib in $multilib_path ; do
      lib_dir="${PERFMON}/$lib"
      if test -f "${lib_dir}/libpfm.so" || test -f "${lib_dir}/libpfm.a"
      then
        PERFMON_LIB="$lib_dir"
	PERFMON_COPY=yes
	if test -f "${lib_dir}/libpfm.so" ; then
	  PERFMON_LDFLAGS_DYN="-L${lib_dir} -lpfm"
        fi
        if test -f "${lib_dir}/libpfm.a" ; then
	  PERFMON_LDFLAGS_STAT="${lib_dir}/libpfm.a"
          PERFMON_STATIC=yes
	fi
        break
      fi
    done

    if test "x$PERFMON_LIB" = x ; then
      AC_MSG_ERROR([unable to find libpfm in: $PERFMON])
    fi
    num_pkgs=`expr 1 + $num_pkgs`
    ;;
esac

AC_SUBST([PERFMON_CFLAGS])
AC_SUBST([PERFMON_LIB])
AC_SUBST([PERFMON_LDFLAGS_DYN])
AC_SUBST([PERFMON_LDFLAGS_STAT])
AC_SUBST([PERFMON_COPY])

AM_CONDITIONAL(OPT_PERFMON, [test "$OPT_PERFMON" = yes])


#-------------------------------------------------
# Option: --enable-perf-events
#-------------------------------------------------

# This option is mostly for compute nodes where it's hard to run a
# config test.

AC_ARG_ENABLE([perf-events],
  [AS_HELP_STRING([--enable-perf-events],
      [force enable or disable perf events in hpcrun (normally 2.6.32 or later),
       only needed if fails to auto-detect correctly])],
  [perf_event="$enableval"],
  [perf_event=check])

PERF_EVENT_PARANOID_PATH="/proc/sys/kernel/perf_event_paranoid"
PERF_EVENT_PARANOID="-1"

if test -f "$PERF_EVENT_PARANOID_PATH" ; then
  PERF_EVENT_PARANOID=`cat "$PERF_EVENT_PARANOID_PATH"`
fi

AC_MSG_CHECKING([for perf events])

case "$perf_event" in
  yes ) perf_event_mesg="yes (forced)" ;;
  no )  perf_event_mesg="no (disabled)" ;;
  * )
    AC_COMPILE_IFELSE([
    AC_LANG_SOURCE([[
#include <linux/perf_event.h>
static struct perf_event_attr attr;
void check_kernel()
{
  attr.sample_id_all = 1;
}
]])], [perf_event=yes], [perf_event=no])
    perf_event_mesg="$perf_event"
    ;;
esac

AC_MSG_RESULT([$perf_event_mesg])

AC_MSG_NOTICE([perf paranoid in ${PERF_EVENT_PARANOID_PATH} : ${PERF_EVENT_PARANOID}])

# Perf events won't run and throws an illegal instruction on blue gene
# back end.
if test "$blue_gene_back_end" = yes ; then
  AC_MSG_NOTICE([disable perf events for blue gene back end])
  perf_event=no
  perf_event_mesg='no (disabled for blue gene)'
fi

# Perf events doesn't exactly require perfmon, but if not available,
# then mnemonic names won't work.

warn_no_perfmon=no

if test "$perf_event" = yes && test "$PERFMON" = no ; then
  AC_MSG_WARN([perf events is enabled but perfmon is not available])
  warn_no_perfmon=yes
fi

AC_SUBST([PERF_EVENT_PARANOID])

AM_CONDITIONAL(OPT_ENABLE_PERF_EVENT, [test "$perf_event" = yes])


#-------------------------------------------------
# Option: --enable-kernel-blocking
#-------------------------------------------------

# Again, the option is mostly for compute nodes.

AC_ARG_ENABLE([kernel-blocking],
  [AS_HELP_STRING([--enable-kernel-blocking],
      [force enable or disable kernel blocking support in perf events
       (normally 4.3 or later), only needed if fails to auto-detect correctly])],
  [kernel_blocking="$enableval"],
  [kernel_blocking=check])

if test "$perf_event" = no ; then
  kernel_blocking=no
  kernel_blocking_mesg="no (perf-events is off)"
else
  AC_MSG_CHECKING([for kernel blocking in perf events])

  case "$kernel_blocking" in
    yes ) kernel_blocking_mesg="yes (forced)" ;;
    no )  kernel_blocking_mesg="no (disabled)" ;;
    * )
      AC_COMPILE_IFELSE([
      AC_LANG_SOURCE([[
#include <linux/perf_event.h>
static struct perf_event_attr attr;
void check_kernel()
{
  attr.context_switch = 1;
}
]])], [kernel_blocking=yes], [kernel_blocking=no])
    kernel_blocking_mesg="$kernel_blocking"
    ;;
  esac

  AC_MSG_RESULT([$kernel_blocking])
fi

AM_CONDITIONAL([OPT_ENABLE_KERNEL_4_3], [test "$kernel_blocking" = yes])


#-------------------------------------------------
# Test consistency of papi and perfmon
#-------------------------------------------------

warn_papi_mismatch=no

papi_mesg="$OPT_PAPI"

if test "$OPT_PAPI" != no && test "$perf_event" = yes  \
   && test "$PERFMON" != no && test "$perfmon_is_from_papi" = no
then
  AC_MSG_WARN([unable to verify that papi and perfmon are consistent])

  if test "$force_papi" = yes ; then
    AC_MSG_WARN([force using papi])
    papi_mesg="(force enable) $OPT_PAPI"

  else
    AC_MSG_WARN([disable papi due to possible conflict with perfmon])
    papi_mesg='no (disabled due to conflict with perfmon)'
    warn_papi_mismatch=yes

    OPT_PAPI=no
    OPT_PAPI_DYNAMIC=no
    OPT_PAPI_STATIC=no
    OPT_PAPI_IFLAGS=
    OPT_PAPI_LDFLAGS=
    OPT_PAPI_LIBPATH=
    use_papi_c=no
    use_papi_c_cupti=no
  fi
fi

# AC-SUBST can be anywhere, but AM-CONDITIONAL reads the value now.

AM_CONDITIONAL(OPT_PAPI_DYNAMIC, [test "$OPT_PAPI_DYNAMIC" = yes])
AM_CONDITIONAL(OPT_PAPI_STATIC,  [test "$OPT_PAPI_STATIC" = yes])
AM_CONDITIONAL(OPT_PAPI_COMPONENT, [test "$use_papi_c" = yes])
AM_CONDITIONAL(OPT_PAPI_CUPTI, [test "$use_papi_c_cupti" = yes])


#-------------------------------------------------
# Option: --with-tbb=PATH
#-------------------------------------------------

# Dyninst 10.x with parallel parsing uses Intel TBB, but older
# versions do not, so this must be optional.  Also, we selectively add
# proxy malloc to hpcstruct, so keep that separate.

TBB="$default_tbb_prefix"

AC_ARG_WITH([tbb],
  [AS_HELP_STRING([--with-tbb=PATH],
      [path to intel tbb install directory])],
  [TBB="$withval"],
  [])

TBB_IFLAGS=
TBB_LFLAGS=
TBB_PROXY_LIB=
TBB_LIB_DIR=
TBB_COPY=no

AC_MSG_CHECKING([for tbb])

case "$TBB" in
  /* )
    if test ! -f "${TBB}/include/tbb/concurrent_hash_map.h" ; then
      AC_MSG_ERROR([invalid tbb directory: $TBB])
    fi
    TBB_IFLAGS="-I${TBB}/include"

    for lib in $multilib_path ; do
      dir="${TBB}/$lib"
      for f in "$dir"/libtbb*.so* ; do
        if test -f "$f" ; then
	  TBB_LIB_DIR="$dir"
	  TBB_COPY=yes
	  break 2
	fi
      done
    done
    if test "$TBB_COPY" != yes ; then
      AC_MSG_ERROR([invalid tbb directory: $TBB])
    fi
    num_pkgs=`expr 1 + $num_pkgs`
    ;;
  no )
    ;;
  * )
    AC_MSG_ERROR([tbb directory must be absolute path: $TBB])
    ;;
esac

AC_MSG_RESULT([$TBB])

if test "x$TBB_LIB_DIR" != x ; then
  tbb_lib_list=

  for lib in tbb tbbmalloc ; do
    if test -f "${TBB_LIB_DIR}/lib${lib}.so" ; then
      tbb_lib_list="${tbb_lib_list} -l$lib"
    fi
  done

  TBB_LFLAGS="-L${TBB_LIB_DIR} $tbb_lib_list"

  # Keep proxy malloc separate.
  if test -f "${TBB_LIB_DIR}/libtbbmalloc_proxy.so" ; then
    TBB_PROXY_LIB='-ltbbmalloc_proxy'
  fi

  AC_MSG_NOTICE([tbb libs: $tbb_lib_list $TBB_PROXY_LIB])
fi

AC_SUBST([TBB_IFLAGS])
AC_SUBST([TBB_LFLAGS])
AC_SUBST([TBB_PROXY_LIB])
AC_SUBST([TBB_LIB_DIR])
AC_SUBST([TBB_COPY])


#-------------------------------------------------
# Option: --with-xed=PATH
#-------------------------------------------------

# Now use static and shared libxed.  hpcrun requires .so or .a + fPIC,
# hpclink requires .a, and fnbounds, etc can use either.  hpcprof-mpi
# requires .a, but only if fully static (Cray).
#
# We support both old XED (2013) with single .a + fPIC and new (2015)
# XED with separate .so and .a without fPIC, so we test if .a can link
# into a shared library.

XED2_INC=
XED2_LIB_DIR=no
XED2_LIB_FLAGS=
XED2_HPCRUN_LIBS=
XED2_HPCLINK_LIBS=
XED2_PROF_MPI_LIBS=
XED2_COPY=no
no_xed_for_hpcrun=no
no_xed_for_hpclink=no

XED2="$default_xed_prefix"

AC_ARG_WITH([xed],
  [AS_HELP_STRING([--with-xed=PATH],
  	    [path to intel xed install directory])],
  [XED2="$withval"],
  [])

# initial test that include and lib files exist

AC_MSG_CHECKING([for xed2])

xed2_avail=no
case "$XED2" in
  /* )
    if test ! -f "${XED2}/include/xed-interface.h" ; then
      AC_MSG_ERROR([invalid xed2 directory: $XED2])
    fi
    if test ! -f "${XED2}/lib/libxed.so" && test ! -f "${XED2}/lib/libxed.a" ; then
      AC_MSG_ERROR([invalid xed2 directory: $XED2])
    fi
    XED2_INC="${XED2}/include"
    XED2_LIB_DIR="${XED2}/lib"
    XED2_COPY=yes
    xed2_avail=yes
    num_pkgs=`expr 1 + $num_pkgs`
    ;;
  no )
    ;;
  * )
    AC_MSG_ERROR([xed2 directory must be absolute path: $XED2])
    ;;
esac

AC_MSG_RESULT([$XED2])

if test "$HOST_CPU_X86_FAMILY" = yes && test "$XED2" = no ; then
  AC_MSG_WARN([xed2 is required for x86 platforms])
  no_xed_for_hpcrun=yes
  no_xed_for_hpclink=yes
fi

if test "$xed2_avail" = yes ; then
  #
  # test if libxed.a was compiled with -fPIC
  #
  xed2_static_fpic=no
  if test -f "${XED2}/lib/libxed.a" ; then
    ORIG_CFLAGS="$CFLAGS"
    ORIG_LIBS="$LIBS"
    CFLAGS="-shared -fPIC -I${XED2}/include"
    LIBS="${XED2}/lib/libxed.a"
    AC_LANG_PUSH([C])
    AC_MSG_CHECKING([if libxed.a was compiled with -fPIC])
    AC_LINK_IFELSE([
    AC_LANG_SOURCE([[
#include <stdio.h>
#include <xed-interface.h>
int my_xed_init(void)
{
  xed_tables_init();
  return 0;
}
]])], [xed2_static_fpic=yes], [xed2_static_fpic=no])
    AC_MSG_RESULT([$xed2_static_fpic])
    AC_LANG_POP
    CFLAGS="$ORIG_CFLAGS"
    LIBS="$ORIG_LIBS"
  fi
  #
  # default lib flags: .so if exists, else .a
  #
  if test -f "${XED2}/lib/libxed.so" ; then
    XED2_LIB_FLAGS="-L${XED2}/lib -lxed"
  elif test -f "${XED2}/lib/libxed.a" ; then
    XED2_LIB_FLAGS="${XED2}/lib/libxed.a"
  else
    AC_MSG_ERROR([unable to find libxed.so or libxed.a])
  fi
  #
  # hpcrun: .so, or .a + fPIC, else fail
  #
  if test -f "${XED2}/lib/libxed.so" ; then
    XED2_HPCRUN_LIBS="-L${XED2}/lib -lxed"
  elif test "$xed2_static_fpic" = yes ; then
    XED2_HPCRUN_LIBS="${XED2}/lib/libxed.a"
  else
    AC_MSG_WARN([unable to build hpcrun: no libxed with -fPIC])
    no_xed_for_hpcrun=yes
  fi
  #
  # hpclink: .a only (with or without -fPIC)
  #
  if test -f "${XED2}/lib/libxed.a" ; then
    XED2_HPCLINK_LIBS="${XED2}/lib/libxed.a"
  else
    AC_MSG_WARN([unable to build hpclink: no static libxed.a])
    no_xed_for_hpclink=yes
  fi
  #
  # hpcprof-mpi: same as hpclink if fully static, else default
  #
  echo "x$HPCPROFMPI_LT_LDFLAGS" | grep -e all-static >/dev/null 2>&1
  if test $? = 0 ; then
    XED2_PROF_MPI_LIBS="$XED2_HPCLINK_LIBS"
  else
    XED2_PROF_MPI_LIBS="$XED2_LIB_FLAGS"
  fi
  #
  # add libirc.a, if exists for k1om
  #
  if test -f "${XED2}/lib/libirc.a" ; then
    XED2_LIB_FLAGS="${XED2_LIB_FLAGS} ${XED2}/lib/libirc.a"
    XED2_HPCRUN_LIBS="${XED2_HPCRUN_LIBS} ${XED2}/lib/libirc.a"
    XED2_HPCLINK_LIBS="${XED2_HPCLINK_LIBS} ${XED2}/lib/libirc.a"
    XED2_PROF_MPI_LIBS="${XED2_PROF_MPI_LIBS} ${XED2}/lib/libirc.a"
  fi
  AC_MSG_NOTICE([xed2 lib flags: $XED2_LIB_FLAGS])
fi

AC_SUBST([XED2_INC])
AC_SUBST([XED2_LIB_DIR])
AC_SUBST([XED2_LIB_FLAGS])
AC_SUBST([XED2_HPCRUN_LIBS])
AC_SUBST([XED2_HPCLINK_LIBS])
AC_SUBST([XED2_PROF_MPI_LIBS])
AC_SUBST([XED2_COPY])


#-------------------------------------------------
# Check for Xerces-C (XML parser)
#-------------------------------------------------

# NOTE: we should allow the locations of xerces, OA, and binutils
# installations to optionally be given on configure line or in the
# environment.

XERCES="$default_xerces_prefix"

AC_MSG_CHECKING([for XercesC])

AC_ARG_WITH([xerces],
  [AS_HELP_STRING([--with-xerces=PATH],
                  [path to xerces-c install directory])],
  [if test $withval != no; then
     XERCES=${withval}
   fi],
  [])

XERCES_IFLAGS="-I${XERCES}/include"
XERCES_LDFLAGS="-L${XERCES}/lib"
XERCES_LDLIBS="-lxerces-c"

# tallent: should not need -- libtool should handle this
# xerces (on Linux) uses pthreads
#case "${host}" in
#  *-*-linux*)
#    XERCES_LDFLAGS="${XERCES_LDFLAGS} -lpthread"
#    ;;
#esac


if test "$XERCES" = no ; then
  XERCES_COPY=no
else
  XERCES_COPY=yes
  XERCES_LIB="${XERCES}/lib"
  num_pkgs=`expr 1 + $num_pkgs`
fi

AC_MSG_RESULT([${XERCES}])
AC_SUBST([XERCES])
AC_SUBST([XERCES_IFLAGS])
AC_SUBST([XERCES_LDFLAGS])
AC_SUBST([XERCES_LDLIBS])
AC_SUBST([XERCES_COPY])
AC_SUBST([XERCES_LIB])


#-------------------------------------------------
# Option: --with-zlib=PATH
#-------------------------------------------------

# Zlib is used both independently and for binutils.

ZLIB="$default_zlib_prefix"

AC_ARG_WITH([zlib],
  [AS_HELP_STRING([--with-zlib=PATH],
      [path to zlib install directory])],
  [ZLIB="$withval"],
  [])

AC_MSG_CHECKING([zlib])

ZLIB_INC=no
ZLIB_LIB=no
ZLIB_HPCLINK_LIB=no
ZLIB_COPY=no

case "$ZLIB" in
  /* )
    if test ! -f "${ZLIB}/include/zlib.h" ; then
      AC_MSG_ERROR([unable to find zlib.h in: $ZLIB])
    fi
    ZLIB_INC="${ZLIB}/include"
    for lib in $multilib_path ; do
      if test -f "${ZLIB}/${lib}/libz.so" && test -f "${ZLIB}/${lib}/libz.a" ; then
        ZLIB_LIB="${ZLIB}/${lib}"
	ZLIB_HPCLINK_LIB="${ZLIB}/${lib}/libz.a"
	break
      fi
    done
    if test "$ZLIB_LIB" = no ; then
      AC_MSG_ERROR([unable to find zlib.so or zlib.a in: $ZLIB])
    fi
    ZLIB_COPY=yes
    num_pkgs=`expr 1 + $num_pkgs`
    ;;
  no )
    ;;
  * )
    AC_MSG_ERROR([zlib directory must be absolute path: $ZLIB])
    ;;
esac

AC_MSG_RESULT([$ZLIB])

# If binutils doesn't include libz.a, then try here.
if test "$BINUTILS" = no || test "$binutils_has_libz" = yes
then
  AC_MSG_NOTICE([skipping libz for binutils])
else
  AC_MSG_CHECKING([for libz.a for binutils])

  found_libz=no
  case "$ZLIB" in
    /* )
      for lib in $multilib_path ; do
        file="${ZLIB}/${lib}/libz.a"
	if test -f "$file" ; then
          BINUTILS_LIBS="${BINUTILS_LIBS} $file"
	  found_libz=yes
	  break
	fi
      done
      ;;
  esac

  AC_MSG_RESULT([$found_libz])

  if test "$found_libz" != yes ; then
    AC_MSG_ERROR([unable to find libz.a in binutils or zlib])
  fi
fi

AM_CONDITIONAL([OPT_USE_ZLIB], [test "$ZLIB" != no])

AC_SUBST([ZLIB_INC])
AC_SUBST([ZLIB_LIB])
AC_SUBST([ZLIB_HPCLINK_LIB])
AC_SUBST([ZLIB_COPY])


#----------------------------------------------------------------------------
# Options
#----------------------------------------------------------------------------

#-------------------------------------------------
# enable-back-end
#-------------------------------------------------

# Build only those tools (hpcrun, fnbounds and prereqs) that run on
# the back end in a cross-compile config.

AC_ARG_ENABLE([back-end],
  [AS_HELP_STRING([--enable-back-end],
      [build only those tools needed to run hpcrun and hpclink
       on the back-end compute nodes])],
  [],
  [enable_back_end=no])

# disable the back-end label until the build method settles down.

back_end_label=
case "$enable_back_end" in
  yes ) back_end_label=back-end
        enable_back_end=yes
        ;;
  no )  ;;
  * )   back_end_label="$enable_back_end"
        enable_back_end=yes
        ;;
esac

if test "$enable_back_end" = yes ; then
  BACK_END_LABEL="-$back_end_label"
fi
back_end_label=
BACK_END_LABEL=

if test "$enable_back_end" = yes ; then
  XERCES_COPY=no
fi

AC_SUBST([BACK_END_LABEL])

AM_CONDITIONAL(OPT_BUILD_BACK_END,  [test $enable_back_end = yes])
AM_CONDITIONAL(OPT_BUILD_FRONT_END, [test $enable_back_end = no])

AM_CONDITIONAL(OPT_BUILD_LIB_ALL,  [test $enable_back_end = no])
AM_CONDITIONAL(OPT_BUILD_TOOL_ALL, [test $enable_back_end = no])


#-------------------------------------------------
# enable-hpcrun:
#-------------------------------------------------

AC_ARG_ENABLE([hpcrun],
  [AS_HELP_STRING([--enable-hpcrun],
	  [build hpcrun (default yes)])],
  [],
  [enable_hpcrun=yes])

AC_MSG_CHECKING([whether to build hpcrun])

OPT_ENABLE_HPCRUN=yes
enable_hpcrun_mesg=yes
if test "$enable_hpcrun" = no ; then
  OPT_ENABLE_HPCRUN=no
  enable_hpcrun_mesg='no (disabled)'
elif test "$LIBDWARF" = no   || test "$LIBELF" = no ||  \
     test "$LIBMONITOR" = no || test "$DYNINST" = no || \
     test "$no_xed_for_hpcrun" = yes || test "$no_unwind_for_hpcrun" = yes
then
  OPT_ENABLE_HPCRUN=no
  enable_hpcrun_mesg='no (missing prerequisites)'
fi

# tallent: $hpc_cpu_x86 is never set
#if test "$hpc_cpu_x86" = yes && test "$XED2" = no ; then
#  OPT_ENABLE_HPCRUN=no
#  enable_hpcrun_mesg='no (missing prerequisites)'
#fi

AC_MSG_RESULT([$enable_hpcrun_mesg])
AM_CONDITIONAL([OPT_ENABLE_HPCRUN], [test "${OPT_ENABLE_HPCRUN}" = yes])


#-------------------------------------------------
# enable-hpcrun-static:
#-------------------------------------------------

# The motivation for this option is that it can be very tricky to
# build the static profiling code when cross-compiling for a multilib
# system.
#
# The problem is related to the fact that the final libtool target is
# a .o (rather than a .la) linked together from other .o's.  Libtool
# correctly creates the individual .o's.  But when the time comes to
# link the individual .o's together, problems occur.  The link begins
# promisingly using --mode=link and the cross compiler (e.g. scgcc32).
# However, libtool then uses the linker (ld) directly.  Unfortunately,
# the linker doesn't know about cross-compiling multilib magic and
# uses the default ABI rather than the correct one (e.g., 64 instead
# of n32).  Even worse, trying to solve the problem using by setting
# LDFLAGS (e.g. LDFLAGS="-Wl,-m...") appears futile because the flag
# is not passed to ld when it is called directly.

AC_MSG_CHECKING([whether to build hpcrun for statically linked executables])

OPT_ENABLE_HPCRUN_STATIC="yes"

AC_ARG_ENABLE([hpcrun-static],
  AS_HELP_STRING([--enable-hpcrun-static],
	  [build hpcrun for statically linked executables (default yes)]),
  [case "${enableval}" in
     yes) OPT_ENABLE_HPCRUN_STATIC="yes" ;;
     no)  OPT_ENABLE_HPCRUN_STATIC="no" ;;
     *) AC_MSG_ERROR([bad value ${enableval} for --enable-hpcrun-static]) ;;
   esac],
  [OPT_ENABLE_HPCRUN_STATIC=yes])

if test "$OPT_LIBMONITOR_STATIC" = no || test "$no_xed_for_hpclink" = yes \
   || test "$no_unwind_for_hpclink" = yes
then
  OPT_ENABLE_HPCRUN_STATIC=no
fi

AC_MSG_RESULT([${OPT_ENABLE_HPCRUN_STATIC}])
AM_CONDITIONAL(OPT_ENABLE_HPCRUN_STATIC, test "${OPT_ENABLE_HPCRUN_STATIC}" = "yes")

AC_SUBST(HPCLINK_LD_FLAGS)

AC_MSG_CHECKING([whether to build hpcrun for dynamically linked executables])

OPT_ENABLE_HPCRUN_DYNAMIC=no
if test "$OPT_ENABLE_HPCRUN" = yes && test "$OPT_LIBMONITOR_DYNAMIC" = yes ; then
  OPT_ENABLE_HPCRUN_DYNAMIC=yes
fi

AC_MSG_RESULT([$OPT_ENABLE_HPCRUN_DYNAMIC])

AM_CONDITIONAL([OPT_ENABLE_HPCRUN_DYNAMIC],
  [test "$OPT_ENABLE_HPCRUN_DYNAMIC" = yes])


#-------------------------------------------------
# enable-hpcserver:
#-------------------------------------------------

# hpcserver is new, so the default is no for now.

AC_ARG_ENABLE([hpcserver],
  [AS_HELP_STRING([--enable-hpcserver],
          [build hpcserver and hpcserver-mpi (default no)])],
  [],
  [enable_hpcserver=no])

case "$enable_hpcserver" in
  yes | Yes | YES ) enable_hpcserver=yes ;;
  * ) enable_hpcserver=no ;;
esac

AM_CONDITIONAL([OPT_ENABLE_HPCSERVER], [test "$enable_hpcserver" = yes])


#-------------------------------------------------
# enable-openmp
#-------------------------------------------------

# Enable openmp support in hpcstruct.  Default is to do what ParseAPI
# does.

AC_ARG_ENABLE([openmp],
  [AS_HELP_STRING([--enable-openmp],
      [enable openmp support in hpcstruct (default is to test dyninst)])],
  [],
  [enable_openmp="$dyninst_openmp"])

AC_MSG_CHECKING([whether to enable openmp in hpcstruct])
AC_MSG_RESULT([$enable_openmp])

case "$enable_openmp" in
  yes | no ) ;;
  * ) AC_MSG_WARN([bad value for enable-openmp: $enable_openmp])
    enable_openmp="$dyninst_openmp"
    ;;
esac

if test "$enable_openmp" = yes ; then
  AC_DEFINE([ENABLE_OPENMP], [1], [Build with openmp support])
  hpcstruct_mesg=openmp
else
  OPENMP_FLAG=
  hpcstruct_mesg=serial
fi

if test "x$DYNINST" = xno || test "x$BOOST" = xno || test "x$LIBELF" = xno
then
  hpcstruct_mesg=no
fi

AM_CONDITIONAL([OPT_ENABLE_OPENMP], [test "$enable_openmp" = yes])


#-------------------------------------------------
# enable-mpi-wrapper: check MPI compiler
#-------------------------------------------------

AC_MSG_CHECKING([whether to build MPI wrapper support])

AC_ARG_ENABLE([mpi-wrapper],
  [AS_HELP_STRING([--enable-mpi-wrapper],
      [enable MPI wrapper support, requires MPICC, MPIF77 and MPI_INC
       (default no)])],
  [],
  [enable_mpi_wrapper=no])

case "$enable_mpi_wrapper" in
  yes | Yes | YES ) enable_mpi_wrapper=yes ;;
  * ) enable_mpi_wrapper=no ;;
esac

AC_MSG_RESULT([$enable_mpi_wrapper])

AC_ARG_VAR([MPICC], [MPI C compiler for MPI wrapper support])
AC_ARG_VAR([MPIF77], [MPI Fortran compiler for MPI wrapper support])
AC_ARG_VAR([MPI_INC], [MPI include directory for MPI wrapper support])

mpi_const_type=no

if test "$enable_mpi_wrapper" = yes ; then
  #
  # check that MPICC works
  #
  if test "x$MPICC" = x ; then
    MPICC=mpicc
  fi

  AC_LANG_PUSH([C])
  ORIG_CC="$CC"
  CC="$MPICC"

  AC_MSG_CHECKING([MPI wrapper C compiler: $MPICC ])
  AC_COMPILE_IFELSE([
  AC_LANG_SOURCE([[
#include <mpi.h>
int my_size(void)
{
  int size;
  MPI_Comm_size(MPI_COMM_WORLD, &size);
  return size;
}
]])], [ans=yes], [ans=no])
  AC_MSG_RESULT([$ans])

  if test "$ans" = no ; then
    AC_MSG_WARN([invalid MPICC compiler for MPI wrappers: $MPICC ])
    AC_MSG_ERROR([reconfigure with MPICC set to valid MPI compiler])
  fi
  #
  # check MPI_INC include path
  #
  AC_MSG_CHECKING([MPI wrapper include path: $MPI_INC ])
  ans=no
  if test -f "${MPI_INC}/mpi.h" ; then
    ans=yes
  fi
  AC_MSG_RESULT([$ans])

  if test "$ans" = no ; then
    AC_MSG_WARN([no mpi.h in MPI_INC include path: $MPI_INC])
    AC_MSG_ERROR([reconfigure with MPI_INC set to MPI include directory])
  fi
  #
  # check if MPI uses 'void *buf' or 'const void *buf'
  #
  AC_MSG_CHECKING([if MPI types use 'const void *buf'])
  AC_COMPILE_IFELSE([
  AC_LANG_SOURCE([[
#include <mpi.h>
int MPI_Send(void *buf, int count, MPI_Datatype type, int dest, int tag, MPI_Comm comm)
{
  return 0;
}
]])], [mpi_const_type=no], [mpi_const_type=yes])
  AC_MSG_RESULT([$mpi_const_type])

  CC="$ORIG_CC"
  AC_LANG_POP
fi

MPI_PROTO_FILE=mpi.protos
if test "$mpi_const_type" = yes ; then
  MPI_PROTO_FILE=mpi.protos.const
fi

AC_SUBST([MPI_PROTO_FILE])
AM_CONDITIONAL(OPT_ENABLE_MPI_WRAP, [test "$enable_mpi_wrapper" = yes])


#-------------------------------------------------
# enable-mpi-wrapper: check F77 symbols
#-------------------------------------------------

if test "$enable_mpi_wrapper" = yes ; then

  if test -z "${MPIF77}" ; then
    AC_CHECK_PROGS(MPIF77, mpif77 mpxlf_r mpixlf77 mpxlf cmpifc xlf f77 g77 pgf77 fort ifc, mpif77)
  fi

  if test -n "$MPIF77" -a "$MPIF77" != no ; then

    AC_MSG_CHECKING(Whether fortran symbols have underscores)
    /bin/rm -f ffunc.f flink.c
    echo "      subroutine f_fun()" > ffunc.f
    echo "      return" >> ffunc.f
    echo "      end" >> ffunc.f
    $MPIF77 $FFLAGS -c ffunc.f 1>/dev/null 2>/dev/null
    echo "main(){ FF(); return 0; }" > flink.c
    if $CC -o flink -DFF=f_fun flink.c ffunc.o $LDFLAGS $LIBS 1>/dev/null 2>/dev/null; then
      AC_MSG_RESULT(same as C)
      F77_SYMBOLS=symbol
    elif $CC -o flink -DFF=f_fun_ flink.c ffunc.o $LDFLAGS $LIBS 1>/dev/null 2>/dev/null; then
      AC_MSG_RESULT(lowercase with underscore)
      F77_SYMBOLS=symbol_
    elif $CC -o flink -DFF=f_fun__ flink.c ffunc.o $LDFLAGS $LIBS 1>/dev/null 2>/dev/null; then
      AC_MSG_RESULT(lowercase with 2 underscores)
      F77_SYMBOLS=symbol__
    elif $CC -o flink -DFF=F_FUN flink.c ffunc.o $LDFLAGS $LIBS 1>/dev/null 2>/dev/null; then
      AC_MSG_RESULT(uppercase)
      F77_SYMBOLS=SYMBOL
    elif $CC -o flink -DFF=F_FUN_ flink.c ffunc.o $LDFLAGS $LIBS 1>/dev/null 2>/dev/null; then
      AC_MSG_RESULT(uppercase with underscore)
      F77_SYMBOLS=SYMBOL_
    elif $CC -o flink -DFF=F_FUN__ flink.c ffunc.o $LDFLAGS $LIBS 1>/dev/null 2>/dev/null; then
      AC_MSG_RESULT(uppercase with 2 underscores)
      F77_SYMBOLS=SYMBOL__
    else
      AC_MSG_RESULT(giving up)
      AC_MSG_ERROR(could not determine F77 symbol names)
    fi
    /bin/rm -f ffunc.f ffunc.o flink flink.c flink.o ffunc
  else
    F77_SYMBOLS=symbol_
    AC_MSG_RESULT(Fortran compiler not found. Guessing lowercase with underscore)

  fi
fi

AC_SUBST(F77_SYMBOLS,$F77_SYMBOLS)


#-------------------------------------------------
# enable-lush, enable-lush-pthreads, with-cilk
#-------------------------------------------------

opt_enable_lush=no

AC_ARG_ENABLE([lush],
  [AS_HELP_STRING([--enable-lush],
                  [use lush backtrace in hpcrun])],
  [case "${enableval}" in
     yes) opt_enable_lush="yes" ;;
     no)  opt_enable_lush="no" ;;
     *) AC_MSG_ERROR([bad value ${enableval} for --enable-lush]) ;;
   esac],
  [opt_enable_lush=no])

AC_MSG_CHECKING([whether to use lush])

if test "$opt_enable_lush" != yes ; then
  opt_enable_lush=no
fi

AC_MSG_RESULT([$opt_enable_lush])

AM_CONDITIONAL([OPT_ENABLE_LUSH], [test "$opt_enable_lush" = yes])



OPT_WITH_CILK=no
OPT_CILK_ROOT=

AC_ARG_WITH([cilk],
  AS_HELP_STRING([--with-cilk=PATH],
                 [use given (MIT) Cilk installation for LUSH agents]),
  [if test $withval != no; then
     OPT_WITH_CILK=yes
     OPT_CILK_ROOT=${withval}
   else
     OPT_WITH_CILK=no
   fi],
  [])


OPT_CILK_IFLAGS="-I${OPT_CILK_ROOT}/include"

AM_CONDITIONAL([OPT_WITH_CILK], [test "$OPT_WITH_CILK" = yes])
AC_SUBST([OPT_CILK_IFLAGS])


# Note: the --enable-lush-pthreads option may be temporary and may be
# folded into other options.

AC_ARG_ENABLE([lush-pthreads],
  [AS_HELP_STRING([--enable-lush-pthreads],
                  [enable lush pthreads (temp)])],
  [],
  [enable_lush_pthreads=no])

if test "$enable_lush_pthreads" = yes && test "$opt_enable_lush" = no ; then
  AC_MSG_ERROR([enable-lush-pthreads requires enable-lush])
fi

wrap1='pthread_mutex_lock pthread_mutex_trylock pthread_mutex_unlock'
wrap2='pthread_spin_lock pthread_spin_trylock pthread_spin_unlock pthread_spin_destroy'
wrap3='pthread_cond_init pthread_cond_destroy pthread_cond_wait'
wrap4='pthread_cond_timedwait pthread_cond_signal pthread_cond_broadcast'

hpclink_extra_wrap_names=
if test "$enable_lush_pthreads" = yes ; then
  hpclink_extra_wrap_names="$wrap1 $wrap2 $wrap3 $wrap4"
fi

AC_MSG_NOTICE([lush pthreads: $enable_lush_pthreads])
AM_CONDITIONAL([OPT_ENABLE_LUSH_PTHREADS], [test "$enable_lush_pthreads" = yes])

AC_SUBST([hpclink_extra_wrap_names])


#-------------------------------------------------
# enable-xop: support for AMD XOP instructions
#-------------------------------------------------

AC_ARG_ENABLE([xop],
  AS_HELP_STRING([--enable-xop],
      [include support for decoding AMD XOP instructions, x86-64 only
      (default no)]),
  [],
  [enable_xop=no])

AC_MSG_CHECKING([whether to support AMD XOP instructions])
AC_MSG_RESULT([$enable_xop])

if test "x$enable_xop" = xyes ; then
  AC_DEFINE([ENABLE_XOP], [1], [Support for AMD XOP instructions])
fi


#-------------------------------------------------
# check for POSIX real-time timers
#-------------------------------------------------

# POSIX timer_create() and CLOCK_REALTIME go back to at least 2001, so
# they're pretty safe.  But we also need the SIGEV_THREAD_ID notify
# method, the SYS_gettid syscall and the _sigev_un._tid field in
# struct sigevent.  These are Linux extensions and may not compile on
# all systems.

AC_LANG_PUSH([C])
ORIG_LIBS="$LIBS"
LIBS="-lrt"

AC_MSG_CHECKING([for CLOCK_REALTIME and SIGEV_THREAD_ID])

AC_LINK_IFELSE([
AC_LANG_SOURCE([[
#include <sys/syscall.h>
#include <signal.h>
#include <time.h>
#include <unistd.h>
#ifndef sigev_notify_thread_id
#define sigev_notify_thread_id _sigev_un._tid
#endif
int main()
{
  struct sigevent sigev;
  timer_t timerid;
  sigev.sigev_notify = SIGEV_THREAD_ID;
  sigev.sigev_signo = SIGRTMIN + 3;
  sigev.sigev_value.sival_ptr = &timerid;
  sigev.sigev_notify_thread_id = syscall(SYS_gettid);
  return timer_create(CLOCK_REALTIME, &sigev, &timerid);
}
]])], [ans=yes], [ans=no])

AC_MSG_RESULT([$ans])

# The POSIX timers pass this test on blue gene, but they don't work on
# the back end.
if test "$blue_gene_back_end" = yes ; then
  AC_MSG_NOTICE([disable POSIX timers for blue gene back end])
  ans=no
fi

# If CLOCK_REALTIME exists, then also try CLOCK_THREAD_CPUTIME_ID.

if test "$ans" = yes ; then
  AC_DEFINE([ENABLE_CLOCK_REALTIME], [1],
            [Support for CLOCK_REALTIME and SIGEV_THREAD_ID])

  AC_MSG_CHECKING([for CLOCK_THREAD_CPUTIME_ID])
  AC_LINK_IFELSE([
  AC_LANG_SOURCE([[
#include <sys/time.h>
#include <time.h>
int main()
{
  clockid_t clock = CLOCK_THREAD_CPUTIME_ID;
  return 0;
}
]])], [ans=yes], [ans=no])
  AC_MSG_RESULT([$ans])

  if test "$ans" = yes ; then
    AC_DEFINE([ENABLE_CLOCK_CPUTIME], [1], [Support for CLOCK_THREAD_CPUTIME_ID])
  fi
fi

LIBS="$ORIG_LIBS"
AC_LANG_POP


#-------------------------------------------------
# Option: --with-cuda=PATH
#-------------------------------------------------

# CUDA support for CPU-GPU-Blame-shifting
# CUDA default install path is /usr/local/cuda
# Include files will be in CUDADIR/include
# CUDA 64 bit libraries under CUDADIR/lib64 and 32 bit in CUDADIR/lib
# We need CUPTI for callbacks which is in CUDADIR/extras/CUPTI
# CUPTI 64 bit libraries under CUPTIDIR/lib64 and 32 bit in CUPTIDIR/lib


if test "${host_sizeof_voidp}" = "4"; then
    CUDA_LIB_SEARCH_ORDER="lib32 lib"
else
    CUDA_LIB_SEARCH_ORDER="lib64 lib"
fi


OPT_HAVE_CUDA=no
OPT_CUDA=
OPT_CUDA_INCPATH=
OPT_CUDA_LDFLAGS=
OPT_CUDA_LIBPATH=

AC_ARG_WITH([cuda],
  AS_HELP_STRING([--with-cuda=PATH],
                 [use given CUDA installation (absolute path) with hpcrun (default is NO)]),
  [if test $withval != no; then
     OPT_HAVE_CUDA=yes
     if ( echo "${withval}" | grep -v "^/" >/dev/null 2>&1 ); then
       AC_MSG_ERROR([--with-cuda requires absolute path as argument; given '${withval}'])
     fi
     OPT_CUDA=${withval}
   fi])

if test "$OPT_HAVE_CUDA" = "yes" ; then
 AC_ARG_WITH([cuda-include],
  AS_HELP_STRING([--with-cuda-include=PATH],
                 [use given CUDA include (absolute path) with hpcrun (default is NO)]),
  [if test $withval != no; then
     if ( echo "${withval}" | grep -v "^/" >/dev/null 2>&1 ); then
       AC_MSG_ERROR([--with-cuda-include requires absolute path as argument; given '${withval}'])
     fi
     OPT_CUDA_INCPATH=${withval}
  fi],

     [if test -f ${OPT_CUDA}/include/cuda.h; then
         OPT_CUDA_INCPATH=${OPT_CUDA}/include
     else
         AC_MSG_ERROR(['${OPT_CUDA}/include/cuda.h' not found])
     fi])  

  OPT_CUDA_IFLAGS="-I${OPT_CUDA_INCPATH} "

  AC_ARG_WITH([cuda-lib],
  AS_HELP_STRING([--with-cuda-lib=PATH],
                 [use given CUDA lib (absolute path) with hpcrun (default is NO)]),
  [if test $withval != no; then
     if ( echo "${withval}" | grep -v "^/" >/dev/null 2>&1 ); then
       AC_MSG_ERROR([--with-cuda-lib requires absolute path as argument; given '${withval}'])
     fi
     OPT_CUDA_LIBPATH=${withval}
   fi], 
  
   [for lib in ${CUDA_LIB_SEARCH_ORDER} ; do
    if test -f "${OPT_CUDA}/${lib}/libcudart.so" 
    then
      OPT_CUDA_LIBPATH="${OPT_CUDA}/${lib}"
      break
    fi
  done 
     if test  -z "${OPT_CUDA_LIBPATH}" ; then
       AC_MSG_ERROR([libcudart.so not found])
     fi
   ] )

  OPT_CUDA_LDFLAGS="-L${OPT_CUDA_LIBPATH} -lcudart "

fi

AM_CONDITIONAL([OPT_ENABLE_CUDA], [test "$OPT_HAVE_CUDA" = yes])

AC_SUBST([OPT_CUDA])
AC_SUBST([OPT_CUDA_IFLAGS])
AC_SUBST([OPT_CUDA_LDFLAGS])

#-------------------------------------------------
# Option: --with-cupti=PATH
#-------------------------------------------------
OPT_HAVE_CUPTI=no
OPT_CUPTI=
OPT_CUPTI_INCPATH=
OPT_CUPTI_IFLAGS=
OPT_CUPTI_LDFLAGS=
OPT_CUPTI_LIBPATH=

if test "${host_sizeof_voidp}" = "4"; then
    CUPTI_LIB_SEARCH_ORDER="lib32 lib"
else
    CUPTI_LIB_SEARCH_ORDER="lib64 lib"
fi

AC_ARG_WITH([cupti],
  AS_HELP_STRING([--with-cupti=PATH],
                 [use given CUDA/CUPTI installation (absolute path) with hpcrun (default is NO)]),
  [if test $withval != no; then
     OPT_HAVE_CUPTI=yes
     if ( echo "${withval}" | grep -v "^/" >/dev/null 2>&1 ); then
       AC_MSG_ERROR([--with-cupti requires absolute path as argument; given '${withval}'])
     fi
     OPT_CUPTI=${withval}
   fi])

#
# Valid cupti library
#
if test "$use_papi_c_cupti" != no; then
   if test "$OPT_HAVE_CUPTI" = yes; then
       OPT_CUPTI_IFLAGS="-I$OPT_CUPTI/include"
       if test "$OPT_HAVE_CUDA" = no; then
          cuda_dir=$(dirnmame $(dirname $OPT_CUPTI))/include
	  OPT_CUDA_IFLAGS="-I$cuda_dir"
       fi
       OPT_CUPTI_IFLAGS="$OPT_CUDA_IFLAGS $OPT_CUPTI_IFLAGS"
   else
      AC_MSG_ERROR([papi-c-cupti specified, but no cupti lib specified!])
   fi
fi

if test "$OPT_HAVE_CUPTI" = "yes" ; then
 AC_ARG_WITH([cupti-include],
  AS_HELP_STRING([--with-cupti-include=PATH],
                 [use given CUPTI include (absolute path) with hpcrun (default is NO)]),
  [if test $withval != no; then
     if ( echo "${withval}" | grep -v "^/" >/dev/null 2>&1 ); then
       AC_MSG_ERROR([--with-cupti-include requires absolute path as argument; given '${withval}'])
     fi
     OPT_CUPTI_INCPATH=${withval}
  fi],

     [if test -f ${OPT_CUPTI}/include/cupti.h; then
         OPT_CUPTI_INCPATH=${OPT_CUPTI}/include
     else
         AC_MSG_ERROR(['${OPT_CUPTI}/include/cupti.h' not found])
     fi])  

  OPT_CUPTI_IFLAGS="-I${OPT_CUPTI_INCPATH} "

  AC_ARG_WITH([cupti-lib],
  AS_HELP_STRING([--with-cupti-lib=PATH],
                 [use given CUPTI lib (absolute path) with hpcrun (default is NO)]),
  [if test $withval != no; then
     if ( echo "${withval}" | grep -v "^/" >/dev/null 2>&1 ); then
       AC_MSG_ERROR([--with-cupti-lib requires absolute path as argument; given '${withval}'])
     fi
     OPT_CUPTI_LIBPATH=${withval}
   fi], 
  
   [for lib in ${CUPTI_LIB_SEARCH_ORDER} ; do
    if test -f "${OPT_CUPTI}/${lib}/libcupti.so" 
    then
      OPT_CUPTI_LIBPATH="${OPT_CUPTI}/${lib}"
      break
    fi
  done 
     if test  -z "${OPT_CUPTI_LIBPATH}" ; then
       AC_MSG_ERROR([libcupti.so not found])
     fi
   ] )

  OPT_CUPTI_LDFLAGS="-L${OPT_CUPTI_LIBPATH} -lcupti "

fi

AM_CONDITIONAL([OPT_ENABLE_CUPTI], [test "$OPT_HAVE_CUPTI" = yes])

AC_SUBST([OPT_CUPTI])
AC_SUBST([OPT_CUPTI_IFLAGS])
AC_SUBST([OPT_CUPTI_LDFLAGS])

#-------------------------------------------------
# enable-data-centric-tracing: data-centric tracing
#-------------------------------------------------

AC_MSG_CHECKING([whether to enable data-centric tracing])

OPT_ENABLE_DATACENTRIC_TRACE="no"

AC_ARG_ENABLE([data-centric-tracing],
  AS_HELP_STRING([--enable-data-centric-tracing],
                 [Enable data-centric tracing (prototype)]),
  [case "${enableval}" in
     yes) OPT_ENABLE_DATACENTRIC_TRACE="yes" ;;
     no)  OPT_ENABLE_DATACENTRIC_TRACE="no" ;;
     *) AC_MSG_ERROR([bad value ${enableval} for --enable-data-centric-tracing]) ;;
   esac],
  [OPT_ENABLE_DATACENTRIC_TRACE=no])

AC_MSG_RESULT([${OPT_ENABLE_DATACENTRIC_TRACE}])

if test "${OPT_ENABLE_DATACENTRIC_TRACE}" = "yes" ; then
  AC_DEFINE([DATACENTRIC_TRACE], [1], [Data-centric tracing])
fi



#-------------------------------------------------
# with-objcopy
#-------------------------------------------------

AC_MSG_CHECKING([whether configured with objcopy])

OPT_OBJCOPY=objcopy

AC_ARG_WITH([objcopy],
  AS_HELP_STRING([--with-objcopy=<obcopy_path>],
                 [use given objcopy when hiding hpcrun library symbols]),
  [if test $withval != no; then
     OPT_OBJCOPY=${withval}
   fi],
  [])

AC_MSG_RESULT([yes (${OPT_OBJCOPY})])

AC_SUBST(OPT_OBJCOPY)


#-------------------------------------------------
# enable-devtools: Tools of interest to developers
#-------------------------------------------------

AC_MSG_CHECKING([whether to build developer tools (devtools)])

OPT_ENABLE_DEVTOOLS="no"

AC_ARG_ENABLE([devtools],
  AS_HELP_STRING([--enable-devtools],
                 [Build development tools (enable debugging)]),
  [case "${enableval}" in
     yes) OPT_ENABLE_DEVTOOLS="yes" ;;
     no)  OPT_ENABLE_DEVTOOLS="no" ;;
     *) AC_MSG_ERROR([bad value ${enableval} for --enable-devtools]) ;;
   esac],
  [OPT_ENABLE_DEVTOOLS=no])

AC_MSG_RESULT([${OPT_ENABLE_DEVTOOLS}])
AM_CONDITIONAL(OPT_ENABLE_DEVTOOLS, test "${OPT_ENABLE_DEVTOOLS}" = "yes")


#----------------------------------------------------------------------------
# Should we expect statically linked binaries
#----------------------------------------------------------------------------


#HPC_DEF_IS_COMPILER_MAKING_STATIC_BINARIES()

#CXX_MAKES_STATIC_BINARIES="no"
#if HPC_isCompilerMakingStaticBinaries(${CXX} ${CXXFLAGS} ${HOST_CXXFLAGS}) ; then
#  CXX_MAKES_STATIC_BINARIES="yes"
#fi

#AM_CONDITIONAL(CXX_MAKES_STATIC_BINARIES,
#               test "${CXX_MAKES_STATIC_BINARIES}" = "yes")


#MPICXX_MAKES_STATIC_BINARIES="no"
#if test "${OPT_ENABLE_MPI}" = "yes" && HPC_isCompilerMakingStaticBinaries(${MPICXX} ${CXXFLAGS} ${HOST_CXXFLAGS}) ; then
#  MPICXX_MAKES_STATIC_BINARIES="yes"
#fi

#AM_CONDITIONAL(MPICXX_MAKES_STATIC_BINARIES,
#               test "${MPICXX_MAKES_STATIC_BINARIES}" = "yes")


#----------------------------------------------------------------------------
# Adjust some install paths for Makefiles
#----------------------------------------------------------------------------

my_pkglibdir='$(libdir)/$(PACKAGE)'
my_pkglibexecdir='$(libexecdir)/$(PACKAGE)'
BACK_END_LABEL=

AC_SUBST([my_pkglibdir])
AC_SUBST([my_pkglibexecdir])
AC_SUBST([BACK_END_LABEL])


#----------------------------------------------------------------------------
# Launch script variables
#----------------------------------------------------------------------------

# Variables to insert into every launch script.  We write this
# manually to guarantee that it exists before configure runs file
# substitution from AC-OUTPUT.

launch_script_file='config/launch-script-vars'

mkdir -p config
rm -f "$launch_script_file"

cat <<EOF >"$launch_script_file"
# If this script can't find its install directory, then set 'prefix'
# here.  This should only be necessary if you've moved both the script
# and the install directory.
#
# Set 'hash_value' to empty to disable matching the hash with the
# install directory.  Note: re-running configure creates a new hash.
# If you copy this script out of its install directory and rerun
# configure, then the hashes won't match.

prefix='$prefix'
hash_value='$hash_value'

VERSION='$PACKAGE_VERSION'
git_version='$git_version'
EOF

AC_SUBST_FILE([launch_script_vars])
launch_script_vars="$launch_script_file"

AC_SUBST_FILE([launch_early_options])
launch_early_options="${srcdir}/config/launch-options"


#----------------------------------------------------------------------------
# Makefiles to create
#----------------------------------------------------------------------------

AC_CONFIG_HEADERS([src/include/hpctoolkit-config.h])

AC_CONFIG_FILES([ \
  Makefile \
  \
  doc/Makefile \
  doc/man/Makefile \
  doc/man/HPCToolkitVersionInfo.tex \
  doc/manual/Makefile \
  doc/www/Makefile \
  \
  lib/Makefile \
  \
  src/Makefile \
  src/tool/Makefile \
  src/tool/hpcfnbounds/Makefile \
  src/tool/hpclump/Makefile \
  src/tool/hpcprof/Makefile \
  src/tool/hpcprof-mpi/Makefile \
  src/tool/hpcprof-flat/Makefile \
  src/tool/hpcproftt/Makefile \
  src/tool/hpcrun/Makefile \
  src/tool/hpcrun/utilities/bgq-cnk/Makefile \
  src/tool/hpcrun-flat/Makefile \
  src/tool/hpcserver/Makefile \
  src/tool/hpcserver/mpi/Makefile \
  src/tool/hpcstruct/Makefile \
  src/tool/hpctracedump/Makefile \
  src/tool/misc/Makefile \
  src/tool/xprof/Makefile \
  src/lib/Makefile \
  src/lib/analysis/Makefile \
  src/lib/banal/Makefile \
  src/lib/binutils/Makefile \
  src/lib/isa/Makefile \
  src/lib/prof/Makefile \
  src/lib/profxml/Makefile \
  src/lib/prof-lean/Makefile \
  src/lib/stubs-gcc_s/Makefile \
  src/lib/support/Makefile \
  src/lib/support-lean/Makefile \
  src/lib/xml/Makefile \
])


AC_CONFIG_FILES([src/tool/hpcrun/scripts/hpcrun],
  [chmod +x src/tool/hpcrun/scripts/hpcrun])
AC_CONFIG_FILES([src/tool/hpcrun/scripts/hpclink],
  [chmod +x src/tool/hpcrun/scripts/hpclink])
AC_CONFIG_FILES([src/tool/hpcrun/scripts/hpcsummary],
  [chmod +x src/tool/hpcrun/scripts/hpcsummary])
AC_CONFIG_FILES([src/tool/hpcfnbounds/hpcfnbounds],
  [chmod +x src/tool/hpcfnbounds/hpcfnbounds])
AC_CONFIG_FILES([src/tool/hpcprof/hpcprof],
  [chmod +x src/tool/hpcprof/hpcprof])
AC_CONFIG_FILES([src/tool/hpcprof-mpi/hpcprof-mpi],
  [chmod +x src/tool/hpcprof-mpi/hpcprof-mpi])
AC_CONFIG_FILES([src/tool/hpcprof-flat/hpcprof-flat],
  [chmod +x src/tool/hpcprof-flat/hpcprof-flat])
AC_CONFIG_FILES([src/tool/hpcproftt/hpcproftt],
  [chmod +x src/tool/hpcproftt/hpcproftt])
AC_CONFIG_FILES([src/tool/hpcstruct/hpcstruct],
  [chmod +x src/tool/hpcstruct/hpcstruct])
AC_CONFIG_FILES([src/tool/hpcstruct/dotgraph],
  [chmod +x src/tool/hpcstruct/dotgraph])

AC_SUBST_FILE([copyright_hash])
copyright_hash="${srcdir}/config/copyright-hash"

AC_SUBST_FILE([export_hpctoolkit])
export_hpctoolkit="${srcdir}/config/export-hpctoolkit"

AC_CONFIG_COMMANDS()

AC_OUTPUT()

dnl # Hack to rename the scripts for a back-end build.
dnl if test "$enable_back_end" = yes ; then
dnl   dir=src/tool/hpcrun/scripts
dnl   for file in hpcrun hpclink
dnl   do
dnl     cp -f "${dir}/${file}" "${dir}/${file}${BACK_END_LABEL}"
dnl   done
dnl fi


#-------------------------------------------------
# Summary of the config options.
#-------------------------------------------------

dyninst_features=`echo $dyninst_features`

AC_MSG_NOTICE([-------------------])
AC_MSG_NOTICE([HPCToolkit summary])
AC_MSG_NOTICE([-------------------])
AC_MSG_NOTICE([  HPCToolkit version: ${PACKAGE_VERSION}])
AC_MSG_NOTICE([  git version: $git_version])
if test "x$ext_version" != x ; then
  AC_MSG_NOTICE([  externals:   $ext_version])
fi
AC_MSG_NOTICE([])
AC_MSG_NOTICE([  prefix: $prefix])
AC_MSG_NOTICE([  build:  $build])
AC_MSG_NOTICE([  host:   ${host} ${host_extra_mesg}])
AC_MSG_NOTICE([  host endian: $host_endian])
AC_MSG_NOTICE([])
AC_MSG_NOTICE([  hpcrun?:      ${enable_hpcrun_mesg}])
AC_MSG_NOTICE([  hpclink?:     ${OPT_ENABLE_HPCRUN_STATIC}])
AC_MSG_NOTICE([  hpcprof-mpi:  ${prof_mpi_avail}])
AC_MSG_NOTICE([  unwinder:     ${unwinder_mesg}])
AC_MSG_NOTICE([  mpi wrapper?: ${enable_mpi_wrapper}])
AC_MSG_NOTICE([  hpcrun/lush?: ${opt_enable_lush}])
AC_MSG_NOTICE([  datacentric?: ${OPT_ENABLE_DATACENTRIC_TRACE}])
AC_MSG_NOTICE([  hpcserver?:   ${enable_hpcserver}])
AC_MSG_NOTICE([  hpcstruct:    ${hpcstruct_mesg}])
AC_MSG_NOTICE([  perf-events:  ${perf_event_mesg}])
AC_MSG_NOTICE([])
AC_MSG_NOTICE([  C compiler: $CC_VERSION])
AC_MSG_NOTICE([  Path:      $CC_PATH])
AC_MSG_NOTICE([  CC:        '${CC}'])
AC_MSG_NOTICE([  CFLAGS:    '${CFLAGS} ${HOST_CFLAGS}'])
AC_MSG_NOTICE([  C++ compiler: $CXX_VERSION])
AC_MSG_NOTICE([  Path:      $CXX_PATH])
AC_MSG_NOTICE([  CXX:       '${CXX}'])
AC_MSG_NOTICE([  CXXFLAGS:  '${CXXFLAGS} ${HOST_CXXFLAGS}'])
AC_MSG_NOTICE([  C++11:     '${cxx_c11_flag}'])
AC_MSG_NOTICE([  OpenMP:    '${OPENMP_FLAG}'])
AC_MSG_NOTICE([  CCAS:      '${CCAS}'])
AC_MSG_NOTICE([  CCASFLAGS: '${CCASFLAGS}'])
AC_MSG_NOTICE([  LDFLAGS:   '${LDFLAGS}'])
AC_MSG_NOTICE([  MPICC:     '${MPICC}'])
AC_MSG_NOTICE([  MPICXX:    '${MPICXX}'])
AC_MSG_NOTICE([  MPIF77:    '${MPIF77}'])
AC_MSG_NOTICE([  HPCPROFMPI_LT_LDFLAGS: '${HPCPROFMPI_LT_LDFLAGS}'])
AC_MSG_NOTICE([])
AC_MSG_NOTICE([  binutils:     ${BINUTILS}])
AC_MSG_NOTICE([  boost:        ${BOOST}])
AC_MSG_NOTICE([  bzip:         ${BZIP}])
AC_MSG_NOTICE([  dyninst:      ${DYNINST}])
AC_MSG_NOTICE([  dyninst:      ${dyninst_features}])
AC_MSG_NOTICE([  elfutils:     ${LIBELF}])
AC_MSG_NOTICE([  libdwarf:     ${LIBDWARF}])
AC_MSG_NOTICE([  libiberty:    ${LIBIBERTY}])
AC_MSG_NOTICE([  libmonitor:   ${LIBMONITOR}])
AC_MSG_NOTICE([  libunwind:    ${LIBUNWIND}])
AC_MSG_NOTICE([  lzma:         ${LZMA}])
AC_MSG_NOTICE([  papi:         ${papi_mesg}])
AC_MSG_NOTICE([  perfmon:      ${perfmon_mesg}])
AC_MSG_NOTICE([  tbb:          ${TBB}])
AC_MSG_NOTICE([  xed:          ${XED2}])
AC_MSG_NOTICE([  xerces:       ${XERCES}])
AC_MSG_NOTICE([  zlib:         ${ZLIB}])
AC_MSG_NOTICE([  cuda:         ${OPT_CUDA}])
AC_MSG_NOTICE([  papi-c-cupti: ${use_papi_c_cupti}])

if test "x$mult_spack_pkgs" != x ; then
  mult_spack_pkgs=`echo $mult_spack_pkgs`
  AC_MSG_NOTICE([])
  AC_MSG_WARN([multiple spack packages for: $mult_spack_pkgs])
fi

if test "$warn_config_site" = yes ; then
  AC_MSG_NOTICE([])
  AC_MSG_WARN([You have CONFIG_SITE set in your environment.])
  AC_MSG_WARN([This may break some of hpctoolkit's install paths and])
  AC_MSG_WARN([launch scripts.  Set CONFIG_SITE=NONE or else unset it])
  AC_MSG_WARN([from your environment and rerun configure.])
fi

if test "$warn_bgq_backend" = yes ; then
  AC_MSG_NOTICE([])
  AC_MSG_NOTICE([Note: HPCToolkit is configured for Blue Gene/Q back end.])
  AC_MSG_NOTICE([If you wanted to build for the front end (regular powerpc),])
  AC_MSG_NOTICE([then re-run configure with '--disable-bgq'.])
fi

if test "$warn_papi_mismatch" = yes ; then
  AC_MSG_NOTICE([])
  AC_MSG_WARN([PAPI is disabled due to possible conflict between perf events])
  AC_MSG_WARN([and papi versions of perfmon (normally pfmlib.h is missing])
  AC_MSG_WARN([from papi include dir).  Possible solutions:])
  AC_MSG_WARN([ 1. disable papi with:  --without-papi])
  AC_MSG_WARN([ 2. disable perf events with:  --disable-perf-events])
  AC_MSG_WARN([ 3. force enable both with:  --enable-force-papi])
  AC_MSG_WARN([   if you're sure that papi was built with the same version])
  AC_MSG_WARN([   of perfmon (but may deadlock or segfault if mismatched).])
fi

if test "$warn_no_perfmon" = yes ; then
  AC_MSG_NOTICE([])
  AC_MSG_WARN([Perf events is enabled, but perfmon is not available.])
  AC_MSG_WARN([Mnemonic names will not be available for perf events.])
fi

if test "x$with_externals" = xno && test "x$with_spack" = xno  \
   && test "$num_pkgs" -lt 8
then
  AC_MSG_NOTICE([])
  AC_MSG_WARN([Not using hpctoolkit externals or spack.])
  AC_MSG_WARN([Unless you're building hpctoolkit only for docs or make dist,])
  AC_MSG_WARN([this is probably an error.  First, checkout, configure and])
  AC_MSG_WARN([build externals and then reconfigure hpctoolkit with:])
  AC_MSG_WARN([--with-externals=/path/to/externals/install/directory])
fi

if test "$warn_non_gcc" = yes ; then
  AC_MSG_NOTICE([])
  AC_MSG_WARN([Not using the GNU C or C++ or MPICXX compiler.])
  AC_MSG_WARN([This is not necessarily an error, but some parts of hpctoolkit])
  AC_MSG_WARN([may not compile cleanly without gcc or g++.  If the build fails,])
  AC_MSG_WARN([try using GNU gcc and g++ before reporting an error.])
fi

if test "$warn_compiler_mismatch" = yes ; then
  AC_MSG_NOTICE([])
  AC_MSG_WARN([Mismatched C or C++ compiler.])
  AC_MSG_WARN([The C or C++ compiler does not match the one used to build])
  AC_MSG_WARN([hpctoolkit-externals.  Check the externals configure summary])
  AC_MSG_WARN([and try again with the same compilers.])
fi<|MERGE_RESOLUTION|>--- conflicted
+++ resolved
@@ -1967,7 +1967,7 @@
 # dyninst would use (but no more).  But copy-libs won't fail on a
 # missing library, so it doesn't have to be exact.
 
-BOOST_COPY_LIST='atomic chrono date_time filesystem system thread timer'
+BOOST_COPY_LIST='atomic chrono date_time filesystem system thread timer graph regex'
 
 AC_MSG_CHECKING([for boost])
 
@@ -2333,12 +2333,7 @@
     * ) AC_MSG_ERROR([bad value for --with-dyninst-type: $dyninst_type]) ;;
   esac
 
-<<<<<<< HEAD
-if test "$BOOST_COPY" = yes ; then
-  BOOST_LIB_LIST='-lboost_atomic  -lboost_chrono  -lboost_date_time  -lboost_filesystem -lboost_system  -lboost_thread -lboost_graph -lboost_regex'
-=======
   AC_MSG_NOTICE([override dyninst-type ($dyninst_type): libdw: $use_libdw, cuda: $use_cuda])
->>>>>>> ee4f0a82
 fi
 
 AM_CONDITIONAL(OPT_DYNINST_LIBDWARF, [test "$use_libdw" = no])
